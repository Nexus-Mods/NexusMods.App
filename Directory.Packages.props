<Project>
  <ItemGroup>
    <PackageVersion Include="SharpZipLib" Version="1.4.2" />
    <PackageVersion Include="TUnit" Version="0.25.0" />
    <PackageVersion Include="Avalonia.AvaloniaEdit" Version="11.3.0" />
    <PackageVersion Include="Avalonia.Labs.Panels" Version="11.2.0" />
    <PackageVersion Include="Avalonia.Skia" Version="11.3.0" />
    <PackageVersion Include="AvaloniaEdit.TextMate" Version="11.3.0" />
    <PackageVersion Include="Jitbit.FastCache" Version="1.1.0" />
    <PackageVersion Include="K4os.Compression.LZ4" Version="1.3.8" />
    <PackageVersion Include="Bannerlord.ModuleManager" Version="6.0.246" />
    <PackageVersion Include="BsDiff" Version="1.1.0" />
    <PackageVersion Include="LinqGen" Version="0.3.1" />
    <PackageVersion Include="Microsoft.Extensions.FileSystemGlobbing" Version="9.0.4" />
    <PackageVersion Include="LinuxDesktopUtils.XDGDesktopPortal" Version="1.0.2" />
    <PackageVersion Include="Microsoft.Extensions.Http.Resilience" Version="9.4.0" />
    <PackageVersion Include="Microsoft.Extensions.Options" Version="9.0.4" />
    <PackageVersion Include="Microsoft.Extensions.TimeProvider.Testing" Version="9.4.0" />
    <PackageVersion Include="Nerdbank.FullDuplexStream" Version="1.1.12" />
    <PackageVersion Include="Nerdbank.Streams" Version="2.11.79" />
    <PackageVersion Include="NexusMods.Cascade" Version="0.16.0" />
    <PackageVersion Include="NexusMods.Cascade.SourceGenerator" Version="0.16.0" />
    <PackageVersion Include="NexusMods.MnemonicDB" Version="0.17.0" />
    <PackageVersion Include="NexusMods.MnemonicDB.Abstractions" Version="0.17.0" />
    <PackageVersion Include="NexusMods.Hashing.xxHash3.Paths" Version="3.0.4" />
    <PackageVersion Include="NexusMods.Hashing.xxHash3" Version="3.0.4" />
    <PackageVersion Include="NexusMods.Archives.Nx" Version="0.6.4" />
    <PackageVersion Include="NexusMods.Paths" Version="0.20.0" />
    <PackageVersion Include="NexusMods.Paths.Extensions.Nx" Version="0.20.0" />
    <PackageVersion Include="NexusMods.Paths.TestingHelpers" Version="0.20.0" />
    <PackageVersion Include="NexusMods.Telemetry.OpenTelemetry" Version="1.0.0" />
    <PackageVersion Include="FomodInstaller.Interface" Version="1.2.0" />
    <PackageVersion Include="FomodInstaller.Scripting.XmlScript" Version="1.0.0" />
    <PackageVersion Include="Bannerlord.LauncherManager" Version="1.0.140" />
    <PackageVersion Include="FetchBannerlordVersion" Version="1.0.6.46" />
    <PackageVersion Include="NLog" Version="5.2.8" />
    <PackageVersion Include="Noggog.CSharpExt" Version="2.67.3" />
    <PackageVersion Include="NuGet.Versioning" Version="6.12.1" />
    <PackageVersion Include="ObservableCollections" Version="3.3.3" />
    <PackageVersion Include="ObservableCollections.R3" Version="3.3.3" />
    <PackageVersion Include="QoiSharp" Version="1.0.0" />
    <PackageVersion Include="QRCoder" Version="1.6.0" />
    <PackageVersion Include="R3" Version="1.3.0" />
    <PackageVersion Include="R3Extensions.Avalonia" Version="1.3.0" />
    <PackageVersion Include="ReactiveUI" Version="20.1.63" />
    <PackageVersion Include="SmartFormat" Version="3.5.1" />
    <PackageVersion Include="Spectre.Console.Testing" Version="0.49.1" />
    <PackageVersion Include="SteamKit2" Version="3.0.0" />
    <PackageVersion Include="StrawberryShake.Server" Version="15.0.3" />
    <PackageVersion Include="System.Linq" Version="4.3.0" />
    <PackageVersion Include="System.Text.Json" Version="9.0.0" VersionOverride="9.0.0" />
    <PackageVersion Include="TextMateSharp.Grammars" Version="1.0.65" />
    <PackageVersion Include="OpenTelemetry" Version="1.10.0" />
    <PackageVersion Include="OpenTelemetry.Exporter.OpenTelemetryProtocol" Version="1.10.0" />
    <PackageVersion Include="OpenTelemetry.Extensions.Hosting" Version="1.10.0" />
    <PackageVersion Include="Polly.Core" Version="8.5.0" />
    <PackageVersion Include="Polly" Version="8.5.0" />
    <PackageVersion Include="Verify" Version="28.2.1" />
    <PackageVersion Include="YamlDotNet" Version="16.3.0" />
    <PackageVersion Include="ZLinq" Version="0.9.6" />
    <PackageVersion Include="ZstdSharp.Port" Version="0.8.2" />
    <PackageVersion Include="ZString" Version="2.6.0" />
  </ItemGroup>
  <ItemGroup>
    <PackageVersion Include="MemoryPack.Streaming" Version="1.21.3" />
    <PackageVersion Include="MemoryPack" Version="1.21.3" />
    <PackageVersion Include="Spectre.Console" Version="0.49.1" />
    <PackageVersion Include="JetBrains.Annotations" Version="2024.3.0" PrivateAssets="all" />
    <PackageVersion Include="Microsoft.SourceLink.GitHub" Version="8.0.0">
      <PrivateAssets>all</PrivateAssets>
      <IncludeAssets>runtime; build; native; contentfiles; analyzers; buildtransitive</IncludeAssets>
    </PackageVersion>
    <PackageVersion Include="NetEscapades.EnumGenerators" Version="1.0.0-beta07" PrivateAssets="all" ExcludeAssets="compile;runtime" />
    <PackageVersion Include="Avalonia" Version="11.3.0" />
    <PackageVersion Include="Avalonia.Controls.DataGrid" Version="11.3.0" />
    <PackageVersion Include="Avalonia.Controls.TreeDataGrid" Version="11.1.1" />
    <PackageVersion Include="Avalonia.Desktop" Version="11.3.0" />
    <PackageVersion Include="Avalonia.Diagnostics" Version="11.3.0" />
    <PackageVersion Include="Avalonia.Headless" Version="11.3.0" />
    <PackageVersion Include="Avalonia.ReactiveUI" Version="11.3.0" />
    <PackageVersion Include="Avalonia.Themes.Fluent" Version="11.3.0" />
    <PackageVersion Include="Projektanker.Icons.Avalonia.MaterialDesign" Version="9.6.1" />
    <PackageVersion Include="Avalonia.Svg.Skia" Version="11.3.0" />
    <PackageVersion Include="LiveChartsCore.SkiaSharpView.Avalonia" Version="2.0.0-rc2" />
    <PackageVersion Include="SkiaSharp" Version="3.119.0" />
    <PackageVersion Include="SkiaSharp.HarfBuzz" Version="3.119.0" />
    <PackageVersion Include="SkiaSharp.NativeAssets.Linux" Version="3.119.0" />
    <PackageVersion Include="SkiaSharp.NativeAssets.macOS" Version="3.119.0" />
    <PackageVersion Include="SkiaSharp.NativeAssets.Win32" Version="3.119.0" />
    <PackageVersion Include="SkiaSharp.NativeAssets.WebAssembly" Version="3.119.0" />
    <!-- keep this version in sync with Avalonia (https://github.com/whistyun/Markdown.Avalonia?tab=readme-ov-file#nuget) -->
    <PackageVersion Include="Markdown.Avalonia.Tight" Version="11.0.3-a1" />
    <PackageVersion Include="System.CommandLine" Version="2.0.0-beta4.22272.1" />
    <PackageVersion Include="System.CommandLine.NamingConventionBinder" Version="2.0.0-beta4.22272.1" />
    <PackageVersion Include="System.IdentityModel.Tokens.Jwt" Version="7.2.0" />
    <PackageVersion Include="System.IO.Hashing" Version="9.0.4" />
    <PackageVersion Include="System.Linq.Async" Version="6.0.1" />
    <PackageVersion Include="System.Reactive" Version="6.0.1" />
    <PackageVersion Include="Microsoft.AspNetCore.WebUtilities" Version="9.0.4" />
    <PackageVersion Include="Microsoft.Extensions.DependencyInjection.Abstractions" Version="9.0.4" />
    <PackageVersion Include="Microsoft.Extensions.Hosting" Version="9.0.4" />
    <PackageVersion Include="Microsoft.Extensions.Hosting.Abstractions" Version="9.0.4" />
    <PackageVersion Include="Microsoft.Extensions.Logging" Version="9.0.4" />
    <PackageVersion Include="Microsoft.Extensions.Logging.Abstractions" Version="9.0.4" />
    <PackageVersion Include="Microsoft.Extensions.ObjectPool" Version="9.0.4" />
    <PackageVersion Include="Microsoft.IO.RecyclableMemoryStream" Version="3.0.0" />
    <PackageVersion Include="Microsoft.CodeAnalysis.Analyzers" Version="3.3.4" />
    <PackageVersion Include="Microsoft.CodeAnalysis.CSharp" Version="4.8.0" />
    <PackageVersion Include="Microsoft.CodeAnalysis.CSharp.Workspaces" Version="4.8.0" />
    <PackageVersion Include="Microsoft.CodeAnalysis.CSharp.SourceGenerators.Testing.XUnit" Version="1.1.2" />
    <PackageVersion Include="AutoFixture" Version="4.18.1" />
    <PackageVersion Include="AutoFixture.Xunit2" Version="4.18.1" />
    <PackageVersion Include="coverlet.collector" Version="6.0.2">
      <PrivateAssets>all</PrivateAssets>
      <IncludeAssets>runtime; build; native; contentfiles; analyzers; buildtransitive</IncludeAssets>
    </PackageVersion>
    <PackageVersion Include="FluentAssertions" Version="7.1.0" />
    <PackageVersion Include="FluentAssertions.OneOf" Version="0.0.5" />
    <PackageVersion Include="FluentAssertions.Analyzers" Version="0.34.1">
      <PrivateAssets>all</PrivateAssets>
      <IncludeAssets>runtime; build; native; contentfiles; analyzers; buildtransitive</IncludeAssets>
    </PackageVersion>
    <PackageVersion Include="GitHubActionsTestLogger" Version="2.4.1">
      <PrivateAssets>all</PrivateAssets>
      <IncludeAssets>runtime; build; native; contentfiles; analyzers; buildtransitive</IncludeAssets>
    </PackageVersion>
    <PackageVersion Include="Microsoft.NET.Test.Sdk" Version="17.14.0" />
    <PackageVersion Include="NSubstitute" Version="5.3.0" />
    <PackageVersion Include="NSubstitute.Analyzers.CSharp" Version="1.0.17">
      <PrivateAssets>all</PrivateAssets>
      <IncludeAssets>runtime; build; native; contentfiles; analyzers; buildtransitive</IncludeAssets>
    </PackageVersion>
    <PackageVersion Include="Verify.Xunit" Version="28.2.1" />
    <PackageVersion Include="Verify.ImageMagick" Version="3.6.0" />
    <PackageVersion Include="Verify.SourceGenerators" Version="2.5.0" />
    <PackageVersion Include="xunit" Version="2.9.2" />
    <PackageVersion Include="Xunit.DependencyInjection" Version="9.6.0" />
    <PackageVersion Include="Xunit.DependencyInjection.Logging" Version="9.0.0" />
    <PackageVersion Include="Xunit.DependencyInjection.SkippableFact" Version="9.0.0" />
    <PackageVersion Include="xunit.extensibility.core" Version="2.6.3" />
    <PackageVersion Include="xunit.runner.visualstudio" Version="2.8.2">
      <PrivateAssets>all</PrivateAssets>
      <IncludeAssets>runtime; build; native; contentfiles; analyzers; buildtransitive</IncludeAssets>
    </PackageVersion>
    <PackageVersion Include="Xunit.SkippableFact" Version="1.4.13" />
    <PackageVersion Include="BenchmarkDotNet" Version="0.14.0" />
    <PackageVersion Include="BitFaster.Caching" Version="2.5.2" />
    <PackageVersion Include="CliWrap" Version="3.6.7" />
    <PackageVersion Include="DynamicData" Version="9.3.2" />
<<<<<<< HEAD
    <PackageVersion Include="GameFinder" Version="4.8.0" />
=======
    <PackageVersion Include="GameFinder" Version="4.7.3" />
>>>>>>> a062e1ad
    <PackageVersion Include="Humanizer" Version="2.14.1" />
    <PackageVersion Include="ini-parser-netstandard" Version="2.5.2" />
    <PackageVersion Include="Mutagen.Bethesda.Skyrim" Version="0.44.0" />
    <PackageVersion Include="NexusMods.MnemonicDB.SourceGenerator" Version="0.17.0" />
    <PackageVersion Include="NLog.Extensions.Logging" Version="5.3.14" />
    <PackageVersion Include="OneOf" Version="3.0.271" />
    <PackageVersion Include="ReactiveUI.Fody" Version="19.5.41" />
    <PackageVersion Include="Sewer56.BitStream" Version="1.3.0" />
    <PackageVersion Include="Splat.Microsoft.Extensions.Logging" Version="15.2.22" />
    <PackageVersion Include="TransparentValueObjects" Version="1.1.0" />
    <PackageVersion Include="TransparentValueObjects.Abstractions" Version="1.1.0" />
  </ItemGroup>
</Project><|MERGE_RESOLUTION|>--- conflicted
+++ resolved
@@ -147,11 +147,7 @@
     <PackageVersion Include="BitFaster.Caching" Version="2.5.2" />
     <PackageVersion Include="CliWrap" Version="3.6.7" />
     <PackageVersion Include="DynamicData" Version="9.3.2" />
-<<<<<<< HEAD
     <PackageVersion Include="GameFinder" Version="4.8.0" />
-=======
-    <PackageVersion Include="GameFinder" Version="4.7.3" />
->>>>>>> a062e1ad
     <PackageVersion Include="Humanizer" Version="2.14.1" />
     <PackageVersion Include="ini-parser-netstandard" Version="2.5.2" />
     <PackageVersion Include="Mutagen.Bethesda.Skyrim" Version="0.44.0" />
