<Project>
  <ItemGroup>
    <PackageVersion Include="Avalonia.AvaloniaEdit" Version="11.3.0" />
    <PackageVersion Include="Avalonia.Labs.Panels" Version="11.2.0" />
    <PackageVersion Include="Avalonia.Skia" Version="11.3.0" />
    <PackageVersion Include="AvaloniaEdit.TextMate" Version="11.3.0" />
    <PackageVersion Include="Jitbit.FastCache" Version="1.1.0" />
    <PackageVersion Include="K4os.Compression.LZ4" Version="1.3.8" />
    <PackageVersion Include="Bannerlord.ModuleManager" Version="6.0.246" />
    <PackageVersion Include="BsDiff" Version="1.1.0" />
    <PackageVersion Include="LinqGen" Version="0.3.1" />
    <PackageVersion Include="Microsoft.Extensions.FileSystemGlobbing" Version="9.0.4" />
    <PackageVersion Include="LinuxDesktopUtils.XDGDesktopPortal" Version="1.0.2" />
    <PackageVersion Include="Microsoft.Extensions.Http.Resilience" Version="9.4.0" />
    <PackageVersion Include="Microsoft.Extensions.Options" Version="9.0.4" />
    <PackageVersion Include="Microsoft.Extensions.TimeProvider.Testing" Version="9.4.0" />
    <PackageVersion Include="Nerdbank.FullDuplexStream" Version="1.1.12" />
    <PackageVersion Include="Nerdbank.Streams" Version="2.11.79" />
    <PackageVersion Include="NexusMods.Cascade" Version="0.12.0" />
    <PackageVersion Include="NexusMods.Cascade.SourceGenerator" Version="0.12.0" />
<<<<<<< HEAD
    <PackageVersion Include="NexusMods.MnemonicDB" Version="0.12.1" />
    <PackageVersion Include="NexusMods.MnemonicDB.Abstractions" Version="0.12.1" />
=======
    <PackageVersion Include="NexusMods.MnemonicDB" Version="0.13.0" />
    <PackageVersion Include="NexusMods.MnemonicDB.Abstractions" Version="0.13.0" />
>>>>>>> 6db7e36f
    <PackageVersion Include="NexusMods.Hashing.xxHash3.Paths" Version="3.0.3" />
    <PackageVersion Include="NexusMods.Hashing.xxHash3" Version="3.0.3" />
    <PackageVersion Include="NexusMods.Archives.Nx" Version="0.6.4" />
    <PackageVersion Include="NexusMods.Paths" Version="0.18.0" />
    <PackageVersion Include="NexusMods.Paths.Extensions.Nx" Version="0.18.0" />
    <PackageVersion Include="NexusMods.Paths.TestingHelpers" Version="0.18.0" />
    <PackageVersion Include="NexusMods.Telemetry.OpenTelemetry" Version="1.0.0" />
    <PackageVersion Include="FomodInstaller.Interface" Version="1.2.0" />
    <PackageVersion Include="FomodInstaller.Scripting.XmlScript" Version="1.0.0" />
    <PackageVersion Include="Bannerlord.LauncherManager" Version="1.0.140" />
    <PackageVersion Include="FetchBannerlordVersion" Version="1.0.6.46" />
    <PackageVersion Include="NLog" Version="5.2.8" />
    <PackageVersion Include="Noggog.CSharpExt" Version="2.67.3" />
    <PackageVersion Include="NuGet.Versioning" Version="6.12.1" />
    <PackageVersion Include="ObservableCollections" Version="3.3.3" />
    <PackageVersion Include="ObservableCollections.R3" Version="3.3.3" />
    <PackageVersion Include="QoiSharp" Version="1.0.0" />
    <PackageVersion Include="QRCoder" Version="1.6.0" />
    <PackageVersion Include="R3" Version="1.3.0" />
    <PackageVersion Include="R3Extensions.Avalonia" Version="1.3.0" />
    <PackageVersion Include="ReactiveUI" Version="20.1.63" />
    <PackageVersion Include="SmartFormat" Version="3.5.1" />
    <PackageVersion Include="Spectre.Console.Testing" Version="0.49.1" />
    <PackageVersion Include="SteamKit2" Version="3.0.0" />
    <PackageVersion Include="StrawberryShake.Server" Version="15.0.3" />
    <PackageVersion Include="System.Linq" Version="4.3.0" />
    <PackageVersion Include="System.Text.Json" Version="9.0.0" VersionOverride="9.0.0" />
    <PackageVersion Include="TextMateSharp.Grammars" Version="1.0.65" />
    <PackageVersion Include="OpenTelemetry" Version="1.10.0" />
    <PackageVersion Include="OpenTelemetry.Exporter.OpenTelemetryProtocol" Version="1.10.0" />
    <PackageVersion Include="OpenTelemetry.Extensions.Hosting" Version="1.10.0" />
    <PackageVersion Include="Polly.Core" Version="8.5.0" />
    <PackageVersion Include="Polly" Version="8.5.0" />
    <PackageVersion Include="Verify" Version="28.2.1" />
    <PackageVersion Include="YamlDotNet" Version="16.3.0" />
    <PackageVersion Include="ZLinq" Version="0.9.6" />
    <PackageVersion Include="ZstdSharp.Port" Version="0.8.2" />
    <PackageVersion Include="ZString" Version="2.6.0" />
  </ItemGroup>
  <ItemGroup>
    <PackageVersion Include="MemoryPack.Streaming" Version="1.21.3" />
    <PackageVersion Include="MemoryPack" Version="1.21.3" />
    <PackageVersion Include="Spectre.Console" Version="0.49.1" />
    <PackageVersion Include="JetBrains.Annotations" Version="2024.3.0" PrivateAssets="all" />
    <PackageVersion Include="Microsoft.SourceLink.GitHub" Version="8.0.0">
      <PrivateAssets>all</PrivateAssets>
      <IncludeAssets>runtime; build; native; contentfiles; analyzers; buildtransitive</IncludeAssets>
    </PackageVersion>
    <PackageVersion Include="NetEscapades.EnumGenerators" Version="1.0.0-beta07" PrivateAssets="all" ExcludeAssets="compile;runtime" />
    <PackageVersion Include="Avalonia" Version="11.3.0" />
    <PackageVersion Include="Avalonia.Controls.DataGrid" Version="11.3.0" />
    <PackageVersion Include="Avalonia.Controls.TreeDataGrid" Version="11.1.1" />
    <PackageVersion Include="Avalonia.Desktop" Version="11.3.0" />
    <PackageVersion Include="Avalonia.Diagnostics" Version="11.3.0" />
    <PackageVersion Include="Avalonia.Headless" Version="11.3.0" />
    <PackageVersion Include="Avalonia.ReactiveUI" Version="11.3.0" />
    <PackageVersion Include="Avalonia.Themes.Fluent" Version="11.3.0" />
    <PackageVersion Include="Projektanker.Icons.Avalonia.MaterialDesign" Version="9.6.1" />
    <PackageVersion Include="Avalonia.Svg.Skia" Version="11.3.0" />
    <PackageVersion Include="LiveChartsCore.SkiaSharpView.Avalonia" Version="2.0.0-rc2" />
    <PackageVersion Include="SkiaSharp" Version="3.119.0" />
    <PackageVersion Include="SkiaSharp.HarfBuzz" Version="3.119.0" />
    <PackageVersion Include="SkiaSharp.NativeAssets.Linux" Version="3.119.0" />
    <PackageVersion Include="SkiaSharp.NativeAssets.macOS" Version="3.119.0" />
    <PackageVersion Include="SkiaSharp.NativeAssets.Win32" Version="3.119.0" />
    <PackageVersion Include="SkiaSharp.NativeAssets.WebAssembly" Version="3.119.0" />
    <!-- keep this version in sync with Avalonia (https://github.com/whistyun/Markdown.Avalonia?tab=readme-ov-file#nuget) -->
    <PackageVersion Include="Markdown.Avalonia.Tight" Version="11.0.3-a1" />
    <PackageVersion Include="System.CommandLine" Version="2.0.0-beta4.22272.1" />
    <PackageVersion Include="System.CommandLine.NamingConventionBinder" Version="2.0.0-beta4.22272.1" />
    <PackageVersion Include="System.IdentityModel.Tokens.Jwt" Version="7.2.0" />
    <PackageVersion Include="System.IO.Hashing" Version="9.0.4" />
    <PackageVersion Include="System.Linq.Async" Version="6.0.1" />
    <PackageVersion Include="System.Reactive" Version="6.0.1" />
    <PackageVersion Include="Microsoft.AspNetCore.WebUtilities" Version="9.0.4" />
    <PackageVersion Include="Microsoft.Extensions.DependencyInjection.Abstractions" Version="9.0.4" />
    <PackageVersion Include="Microsoft.Extensions.Hosting" Version="9.0.4" />
    <PackageVersion Include="Microsoft.Extensions.Hosting.Abstractions" Version="9.0.4" />
    <PackageVersion Include="Microsoft.Extensions.Logging" Version="9.0.4" />
    <PackageVersion Include="Microsoft.Extensions.Logging.Abstractions" Version="9.0.4" />
    <PackageVersion Include="Microsoft.Extensions.ObjectPool" Version="9.0.4" />
    <PackageVersion Include="Microsoft.IO.RecyclableMemoryStream" Version="3.0.0" />
    <PackageVersion Include="Microsoft.CodeAnalysis.Analyzers" Version="3.3.4" />
    <PackageVersion Include="Microsoft.CodeAnalysis.CSharp" Version="4.8.0" />
    <PackageVersion Include="Microsoft.CodeAnalysis.CSharp.Workspaces" Version="4.8.0" />
    <PackageVersion Include="Microsoft.CodeAnalysis.CSharp.SourceGenerators.Testing.XUnit" Version="1.1.2" />
    <PackageVersion Include="AutoFixture" Version="4.18.1" />
    <PackageVersion Include="AutoFixture.Xunit2" Version="4.18.1" />
    <PackageVersion Include="coverlet.collector" Version="6.0.2">
      <PrivateAssets>all</PrivateAssets>
      <IncludeAssets>runtime; build; native; contentfiles; analyzers; buildtransitive</IncludeAssets>
    </PackageVersion>
    <PackageVersion Include="FluentAssertions" Version="7.1.0" />
    <PackageVersion Include="FluentAssertions.OneOf" Version="0.0.5" />
    <PackageVersion Include="FluentAssertions.Analyzers" Version="0.34.1">
      <PrivateAssets>all</PrivateAssets>
      <IncludeAssets>runtime; build; native; contentfiles; analyzers; buildtransitive</IncludeAssets>
    </PackageVersion>
    <PackageVersion Include="GitHubActionsTestLogger" Version="2.4.1">
      <PrivateAssets>all</PrivateAssets>
      <IncludeAssets>runtime; build; native; contentfiles; analyzers; buildtransitive</IncludeAssets>
    </PackageVersion>
    <PackageVersion Include="Microsoft.NET.Test.Sdk" Version="17.13.0" />
    <PackageVersion Include="NSubstitute" Version="5.3.0" />
    <PackageVersion Include="NSubstitute.Analyzers.CSharp" Version="1.0.17">
      <PrivateAssets>all</PrivateAssets>
      <IncludeAssets>runtime; build; native; contentfiles; analyzers; buildtransitive</IncludeAssets>
    </PackageVersion>
    <PackageVersion Include="Verify.Xunit" Version="28.2.1" />
    <PackageVersion Include="Verify.ImageMagick" Version="3.6.0" />
    <PackageVersion Include="Verify.SourceGenerators" Version="2.5.0" />
    <PackageVersion Include="xunit" Version="2.9.2" />
    <PackageVersion Include="Xunit.DependencyInjection" Version="9.6.0" />
    <PackageVersion Include="Xunit.DependencyInjection.Logging" Version="9.0.0" />
    <PackageVersion Include="Xunit.DependencyInjection.SkippableFact" Version="9.0.0" />
    <PackageVersion Include="xunit.extensibility.core" Version="2.6.3" />
    <PackageVersion Include="xunit.runner.visualstudio" Version="2.8.2">
      <PrivateAssets>all</PrivateAssets>
      <IncludeAssets>runtime; build; native; contentfiles; analyzers; buildtransitive</IncludeAssets>
    </PackageVersion>
    <PackageVersion Include="Xunit.SkippableFact" Version="1.4.13" />
    <PackageVersion Include="BenchmarkDotNet" Version="0.14.0" />
    <PackageVersion Include="BitFaster.Caching" Version="2.5.2" />
    <PackageVersion Include="CliWrap" Version="3.6.7" />
    <PackageVersion Include="DynamicData" Version="9.2.2" />
    <PackageVersion Include="GameFinder" Version="4.6.3" />
    <PackageVersion Include="Humanizer" Version="2.14.1" />
    <PackageVersion Include="ini-parser-netstandard" Version="2.5.2" />
    <PackageVersion Include="Mutagen.Bethesda.Skyrim" Version="0.44.0" />
<<<<<<< HEAD
    <PackageVersion Include="NexusMods.MnemonicDB.SourceGenerator" Version="0.12.1" />
=======
    <PackageVersion Include="NexusMods.MnemonicDB.SourceGenerator" Version="0.13.0" />
>>>>>>> 6db7e36f
    <PackageVersion Include="NLog.Extensions.Logging" Version="5.3.14" />
    <PackageVersion Include="OneOf" Version="3.0.271" />
    <PackageVersion Include="ReactiveUI.Fody" Version="19.5.41" />
    <PackageVersion Include="Sewer56.BitStream" Version="1.3.0" />
    <PackageVersion Include="Splat.Microsoft.Extensions.Logging" Version="15.2.22" />
    <PackageVersion Include="TransparentValueObjects" Version="1.0.2" />
  </ItemGroup>
</Project><|MERGE_RESOLUTION|>--- conflicted
+++ resolved
@@ -18,13 +18,8 @@
     <PackageVersion Include="Nerdbank.Streams" Version="2.11.79" />
     <PackageVersion Include="NexusMods.Cascade" Version="0.12.0" />
     <PackageVersion Include="NexusMods.Cascade.SourceGenerator" Version="0.12.0" />
-<<<<<<< HEAD
-    <PackageVersion Include="NexusMods.MnemonicDB" Version="0.12.1" />
-    <PackageVersion Include="NexusMods.MnemonicDB.Abstractions" Version="0.12.1" />
-=======
     <PackageVersion Include="NexusMods.MnemonicDB" Version="0.13.0" />
     <PackageVersion Include="NexusMods.MnemonicDB.Abstractions" Version="0.13.0" />
->>>>>>> 6db7e36f
     <PackageVersion Include="NexusMods.Hashing.xxHash3.Paths" Version="3.0.3" />
     <PackageVersion Include="NexusMods.Hashing.xxHash3" Version="3.0.3" />
     <PackageVersion Include="NexusMods.Archives.Nx" Version="0.6.4" />
@@ -154,11 +149,7 @@
     <PackageVersion Include="Humanizer" Version="2.14.1" />
     <PackageVersion Include="ini-parser-netstandard" Version="2.5.2" />
     <PackageVersion Include="Mutagen.Bethesda.Skyrim" Version="0.44.0" />
-<<<<<<< HEAD
-    <PackageVersion Include="NexusMods.MnemonicDB.SourceGenerator" Version="0.12.1" />
-=======
     <PackageVersion Include="NexusMods.MnemonicDB.SourceGenerator" Version="0.13.0" />
->>>>>>> 6db7e36f
     <PackageVersion Include="NLog.Extensions.Logging" Version="5.3.14" />
     <PackageVersion Include="OneOf" Version="3.0.271" />
     <PackageVersion Include="ReactiveUI.Fody" Version="19.5.41" />
