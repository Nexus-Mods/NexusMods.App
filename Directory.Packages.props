--- conflicted
+++ resolved
@@ -26,15 +26,9 @@
     <PackageVersion Include="Bannerlord.LauncherManager" Version="1.0.138" />
     <PackageVersion Include="FetchBannerlordVersion" Version="1.0.6.46" />
     <PackageVersion Include="NLog" Version="5.2.8" />
-<<<<<<< HEAD
-    <PackageVersion Include="Noggog.CSharpExt" Version="2.64.0" />
-    <PackageVersion Include="ObservableCollections" Version="3.3.1" />
-    <PackageVersion Include="ObservableCollections.R3" Version="3.3.1" />
-=======
     <PackageVersion Include="Noggog.CSharpExt" Version="2.67.3" />
-    <PackageVersion Include="ObservableCollections" Version="2.2.0" />
+    <PackageVersion Include="ObservableCollections" Version="3.3.2" />
     <PackageVersion Include="ObservableCollections.R3" Version="3.3.2" />
->>>>>>> e6f9bda6
     <PackageVersion Include="QoiSharp" Version="1.0.0" />
     <PackageVersion Include="R3" Version="1.2.9" />
     <PackageVersion Include="R3Extensions.Avalonia" Version="1.2.9" />
