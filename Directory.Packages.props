<Project>
  <ItemGroup>
    <!-- Custom Packages -->
    <PackageVersion Include="NexusMods.Hashing.xxHash64" Version="1.0.1" />
<<<<<<< HEAD
    <PackageVersion Include="NexusMods.Paths" Version="0.1.6" />
    <PackageVersion Include="NexusMods.Archives.Nx" Version="0.3.7" />
=======
    <PackageVersion Include="NexusMods.Paths" Version="0.1.8" />
    <PackageVersion Include="NexusMods.Archives.Nx" Version="0.3.7" />
    <PackageVersion Include="NexusMods.Paths.TestingHelpers" Version="0.1.8" />
>>>>>>> 1a7847b1
    <PackageVersion Include="NexusMods.Telemetry.OpenTelemetry" Version="1.0.0" />
    <PackageVersion Include="FomodInstaller.Interface" Version="1.2.0" />
    <PackageVersion Include="FomodInstaller.Scripting.XmlScript" Version="1.0.0" />
    <!-- Bannerlord -->
    <PackageVersion Include="Bannerlord.LauncherManager" Version="1.0.76" />
    <PackageVersion Include="FetchBannerlordVersion" Version="1.0.6.39" />
  </ItemGroup>
  <ItemGroup>
    <PackageVersion Include="JetBrains.Annotations" Version="2023.2.0" PrivateAssets="all" />
    <PackageVersion Include="Microsoft.SourceLink.GitHub" Version="1.1.1" PrivateAssets="all" />
    <PackageVersion Include="NetEscapades.EnumGenerators" Version="1.0.0-beta07" PrivateAssets="all" ExcludeAssets="compile;runtime" />
  </ItemGroup>
  <ItemGroup>
    <!-- Avalonia -->
    <PackageVersion Include="Avalonia" Version="11.0.5" />
    <PackageVersion Include="Avalonia.Controls.DataGrid" Version="11.0.5" />
    <PackageVersion Include="Avalonia.Controls.TreeDataGrid" Version="11.0.1" />
    <PackageVersion Include="Avalonia.Desktop" Version="11.0.5" />
    <PackageVersion Include="Avalonia.Diagnostics" Version="11.0.5" />
    <PackageVersion Include="Avalonia.Headless" Version="11.0.5" />
    <PackageVersion Include="Avalonia.ReactiveUI" Version="11.0.5" />
    <PackageVersion Include="Avalonia.Themes.Fluent" Version="11.0.5" />
    <PackageVersion Include="Projektanker.Icons.Avalonia.MaterialDesign" Version="6.6.0-rc1.1" />
    <PackageVersion Include="Avalonia.Svg.Skia" Version="11.0.0.3" />
  </ItemGroup>
  <ItemGroup>
    <!-- System -->
    <PackageVersion Include="System.CommandLine" Version="2.0.0-beta4.22272.1" />
    <PackageVersion Include="System.CommandLine.NamingConventionBinder" Version="2.0.0-beta4.22272.1" />
    <PackageVersion Include="System.IdentityModel.Tokens.Jwt" Version="7.0.0-preview3" />
    <PackageVersion Include="System.IO.Hashing" Version="8.0.0-rc.1.23419.4" />
    <PackageVersion Include="System.Linq.Async" Version="6.0.1" />
    <PackageVersion Include="System.Reactive" Version="6.0.0" />
  </ItemGroup>
  <ItemGroup>
    <!-- Microsoft -->
    <PackageVersion Include="Microsoft.Data.Sqlite" Version="7.0.13" />
    <PackageVersion Include="Microsoft.Extensions.DependencyInjection.Abstractions" Version="7.0.0" />
    <PackageVersion Include="Microsoft.Extensions.Hosting" Version="7.0.1" />
    <PackageVersion Include="Microsoft.Extensions.Hosting.Abstractions" Version="7.0.0" />
    <PackageVersion Include="Microsoft.Extensions.Logging" Version="7.0.0" />
    <PackageVersion Include="Microsoft.Extensions.Logging.Abstractions" Version="7.0.1" />
    <PackageVersion Include="Microsoft.Extensions.ObjectPool" Version="7.0.13" />
    <PackageVersion Include="Microsoft.IO.RecyclableMemoryStream" Version="2.3.2" />
  </ItemGroup>
  <ItemGroup>
    <!-- Testing -->
    <PackageVersion Include="AutoFixture" Version="4.18.0" />
    <PackageVersion Include="AutoFixture.Xunit2" Version="4.18.0" />
    <PackageVersion Include="coverlet.collector" Version="6.0.0">
      <PrivateAssets>all</PrivateAssets>
      <IncludeAssets>runtime; build; native; contentfiles; analyzers; buildtransitive</IncludeAssets>
    </PackageVersion>
    <PackageVersion Include="FluentAssertions" Version="6.11.0" />
    <PackageVersion Include="FluentAssertions.OneOf" Version="0.0.5" />
    <PackageVersion Include="FluentAssertions.Analyzers" Version="0.18.0">
      <PrivateAssets>all</PrivateAssets>
      <IncludeAssets>runtime; build; contentfiles; analyzers; buildtransitive</IncludeAssets>
    </PackageVersion>
    <PackageVersion Include="GitHubActionsTestLogger" Version="2.3.2">
      <PrivateAssets>all</PrivateAssets>
      <IncludeAssets>runtime; build; native; contentfiles; analyzers; buildtransitive</IncludeAssets>
    </PackageVersion>
    <PackageVersion Include="Microsoft.NET.Test.Sdk" Version="17.7.2" />
    <PackageVersion Include="NSubstitute" Version="5.0.0" />
    <PackageVersion Include="NSubstitute.Analyzers.CSharp" Version="1.0.16">
      <PrivateAssets>all</PrivateAssets>
      <IncludeAssets>runtime; build; native; contentfiles; analyzers; buildtransitive</IncludeAssets>
    </PackageVersion>
    <PackageVersion Include="xunit" Version="2.5.0" />
    <PackageVersion Include="Xunit.DependencyInjection" Version="8.7.2" />
    <PackageVersion Include="Xunit.DependencyInjection.Logging" Version="8.1.0" />
    <PackageVersion Include="Xunit.DependencyInjection.SkippableFact" Version="8.0.1" />
    <PackageVersion Include="xunit.extensibility.core" Version="2.5.0" />
    <PackageVersion Include="xunit.runner.visualstudio" Version="2.5.0">
      <PrivateAssets>all</PrivateAssets>
      <IncludeAssets>runtime; build; native; contentfiles; analyzers; buildtransitive</IncludeAssets>
    </PackageVersion>
    <PackageVersion Include="Xunit.SkippableFact" Version="1.4.13" />
  </ItemGroup>
  <ItemGroup>
    <!-- Other -->
    <PackageVersion Include="BenchmarkDotNet" Version="0.13.6" />
    <PackageVersion Include="BitFaster.Caching" Version="2.2.0" />
    <PackageVersion Include="CliWrap" Version="3.6.4" />
    <PackageVersion Include="DynamicData" Version="7.14.2" />
    <PackageVersion Include="GameFinder" Version="4.0.0" />
    <PackageVersion Include="Humanizer" Version="2.14.1" />
    <PackageVersion Include="ini-parser-netstandard" Version="2.5.2" />
    <PackageVersion Include="Mutagen.Bethesda.Skyrim" Version="0.41.0-pr002" />
    <PackageVersion Include="NLog.Extensions.Logging" Version="5.3.2" />
    <PackageVersion Include="OneOf" Version="3.0.255" />
    <PackageVersion Include="ReactiveUI.Fody" Version="19.4.1" />
    <PackageVersion Include="Sewer56.BitStream" Version="1.3.0" />
    <PackageVersion Include="Spectre.Console" Version="0.47.0" />
    <PackageVersion Include="Splat.Microsoft.Extensions.Logging" Version="14.6.37" />
    <PackageVersion Include="Vogen" Version="3.0.20" />
  </ItemGroup>
</Project><|MERGE_RESOLUTION|>--- conflicted
+++ resolved
@@ -2,14 +2,9 @@
   <ItemGroup>
     <!-- Custom Packages -->
     <PackageVersion Include="NexusMods.Hashing.xxHash64" Version="1.0.1" />
-<<<<<<< HEAD
-    <PackageVersion Include="NexusMods.Paths" Version="0.1.6" />
-    <PackageVersion Include="NexusMods.Archives.Nx" Version="0.3.7" />
-=======
     <PackageVersion Include="NexusMods.Paths" Version="0.1.8" />
     <PackageVersion Include="NexusMods.Archives.Nx" Version="0.3.7" />
     <PackageVersion Include="NexusMods.Paths.TestingHelpers" Version="0.1.8" />
->>>>>>> 1a7847b1
     <PackageVersion Include="NexusMods.Telemetry.OpenTelemetry" Version="1.0.0" />
     <PackageVersion Include="FomodInstaller.Interface" Version="1.2.0" />
     <PackageVersion Include="FomodInstaller.Scripting.XmlScript" Version="1.0.0" />
