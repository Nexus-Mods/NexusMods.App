<Project>
  <ItemGroup>
    <PackageVersion Include="Avalonia.AvaloniaEdit" Version="11.0.6" />
    <PackageVersion Include="Avalonia.Labs.Panels" Version="11.0.10.1" />
    <PackageVersion Include="AvaloniaEdit.TextMate" Version="11.0.6" />
    <PackageVersion Include="Downloader" Version="3.1.2" />
    <PackageVersion Include="FlatSharp.Compiler" Version="7.6.0" />
    <PackageVersion Include="FlatSharp.Runtime" Version="7.6.0" />
    <PackageVersion Include="LinqGen" Version="0.3.1" />
    <PackageVersion Include="Nerdbank.FullDuplexStream" Version="1.1.12" />
    <PackageVersion Include="Nerdbank.Streams" Version="2.11.74" />
    <PackageVersion Include="NexusMods.MnemonicDB" Version="0.9.60" />
    <PackageVersion Include="NexusMods.MnemonicDB.Abstractions" Version="0.9.60" />
    <PackageVersion Include="NexusMods.MnemonicDB.Storage" Version="0.9.60" />
    <PackageVersion Include="NexusMods.Paths" Version="0.9.5" />
<<<<<<< HEAD
    <PackageVersion Include="NexusMods.Hashing.xxHash64" Version="2.0.2" />
=======
    <PackageVersion Include="NexusMods.Hashing.xxHash64" Version="2.0.1" />
>>>>>>> c4428cdf
    <PackageVersion Include="NexusMods.Paths.TestingHelpers" Version="0.9.5" />
    <PackageVersion Include="NexusMods.Archives.Nx" Version="0.4.0" />
    <PackageVersion Include="NexusMods.Telemetry.OpenTelemetry" Version="1.0.0" />
    <PackageVersion Include="FomodInstaller.Interface" Version="1.2.0" />
    <PackageVersion Include="FomodInstaller.Scripting.XmlScript" Version="1.0.0" />
    <PackageVersion Include="Bannerlord.LauncherManager" Version="1.0.76" />
    <PackageVersion Include="FetchBannerlordVersion" Version="1.0.6.45" />
    <PackageVersion Include="NLog" Version="5.2.8" />
    <PackageVersion Include="Noggog.CSharpExt" Version="2.64.0" />
    <PackageVersion Include="ReactiveUI" Version="20.1.1" />
    <PackageVersion Include="Spectre.Console.Testing" Version="0.49.1" />
    <PackageVersion Include="System.Linq" Version="4.3.0" />
    <PackageVersion Include="System.Text.Json" Version="8.0.3" />
    <PackageVersion Include="TextMateSharp.Grammars" Version="1.0.56" />
    <PackageVersion Include="OpenTelemetry" Version="1.8.1" />
    <PackageVersion Include="OpenTelemetry.Exporter.OpenTelemetryProtocol" Version="1.8.1" />
    <PackageVersion Include="OpenTelemetry.Extensions.Hosting" Version="1.8.1" />
  </ItemGroup>
  <ItemGroup>
    <PackageVersion Include="MemoryPack.Streaming" Version="1.21.1" />
    <PackageVersion Include="MemoryPack" Version="1.21.1" />
    <PackageVersion Include="Spectre.Console" Version="0.49.1" />
    <PackageVersion Include="JetBrains.Annotations" Version="2023.3.0" PrivateAssets="all" />
    <PackageVersion Include="Microsoft.SourceLink.GitHub" Version="8.0.0">
      <PrivateAssets>all</PrivateAssets>
      <IncludeAssets>runtime; build; native; contentfiles; analyzers; buildtransitive</IncludeAssets>
    </PackageVersion>
    <PackageVersion Include="NetEscapades.EnumGenerators" Version="1.0.0-beta07" PrivateAssets="all" ExcludeAssets="compile;runtime" />
    <PackageVersion Include="Avalonia" Version="11.1.0-rc1" />
    <PackageVersion Include="Avalonia.Controls.DataGrid" Version="11.1.0-rc1" />
    <PackageVersion Include="Avalonia.Controls.TreeDataGrid" Version="11.0.10" />
    <PackageVersion Include="Avalonia.Desktop" Version="11.1.0-rc1" />
    <PackageVersion Include="Avalonia.Diagnostics" Version="11.1.0-rc1" />
    <PackageVersion Include="Avalonia.Headless" Version="11.1.0-rc1" />
    <PackageVersion Include="Avalonia.ReactiveUI" Version="11.1.0-rc1" />
    <PackageVersion Include="Avalonia.Themes.Fluent" Version="11.1.0-rc1" />
    <PackageVersion Include="Projektanker.Icons.Avalonia.MaterialDesign" Version="9.3.0" />
    <PackageVersion Include="Avalonia.Svg.Skia" Version="11.1.0-rc1" />
    <PackageVersion Include="LiveChartsCore.SkiaSharpView.Avalonia" Version="2.0.0-rc2" />
    <!-- keep this version in sync with Avalonia (https://github.com/whistyun/Markdown.Avalonia?tab=readme-ov-file#nuget) -->
    <PackageVersion Include="Markdown.Avalonia.Tight" Version="11.0.3-a1" />
    <PackageVersion Include="System.CommandLine" Version="2.0.0-beta4.22272.1" />
    <PackageVersion Include="System.CommandLine.NamingConventionBinder" Version="2.0.0-beta4.22272.1" />
    <PackageVersion Include="System.IdentityModel.Tokens.Jwt" Version="7.2.0" />
    <PackageVersion Include="System.IO.Hashing" Version="8.0.0" />
    <PackageVersion Include="System.Linq.Async" Version="6.0.1" />
    <PackageVersion Include="System.Reactive" Version="6.0.1" />
<<<<<<< HEAD
    <PackageVersion Include="Microsoft.AspNetCore.WebUtilities" Version="8.0.5" />
=======
    <PackageVersion Include="Microsoft.AspNetCore.WebUtilities" Version="8.0.7" />
>>>>>>> c4428cdf
    <PackageVersion Include="Microsoft.Extensions.DependencyInjection.Abstractions" Version="8.0.1" />
    <PackageVersion Include="Microsoft.Extensions.Hosting" Version="8.0.0" />
    <PackageVersion Include="Microsoft.Extensions.Hosting.Abstractions" Version="8.0.0" />
    <PackageVersion Include="Microsoft.Extensions.Logging" Version="8.0.0" />
    <PackageVersion Include="Microsoft.Extensions.Logging.Abstractions" Version="8.0.1" />
<<<<<<< HEAD
    <PackageVersion Include="Microsoft.Extensions.ObjectPool" Version="8.0.6" />
=======
    <PackageVersion Include="Microsoft.Extensions.ObjectPool" Version="8.0.7" />
>>>>>>> c4428cdf
    <PackageVersion Include="Microsoft.IO.RecyclableMemoryStream" Version="3.0.0" />
    <PackageVersion Include="Microsoft.CodeAnalysis.Analyzers" Version="3.3.4" />
    <PackageVersion Include="Microsoft.CodeAnalysis.CSharp" Version="4.8.0" />
    <PackageVersion Include="Microsoft.CodeAnalysis.CSharp.Workspaces" Version="4.8.0" />
    <PackageVersion Include="Microsoft.CodeAnalysis.CSharp.SourceGenerators.Testing.XUnit" Version="1.1.1" />
    <PackageVersion Include="AutoFixture" Version="4.18.1" />
    <PackageVersion Include="AutoFixture.Xunit2" Version="4.18.1" />
    <PackageVersion Include="coverlet.collector" Version="6.0.2">
      <PrivateAssets>all</PrivateAssets>
      <IncludeAssets>runtime; build; native; contentfiles; analyzers; buildtransitive</IncludeAssets>
    </PackageVersion>
    <PackageVersion Include="FluentAssertions" Version="6.12.0" />
    <PackageVersion Include="FluentAssertions.OneOf" Version="0.0.5" />
    <PackageVersion Include="FluentAssertions.Analyzers" Version="0.31.0">
      <PrivateAssets>all</PrivateAssets>
      <IncludeAssets>runtime; build; native; contentfiles; analyzers; buildtransitive</IncludeAssets>
    </PackageVersion>
    <PackageVersion Include="GitHubActionsTestLogger" Version="2.3.3">
      <PrivateAssets>all</PrivateAssets>
      <IncludeAssets>runtime; build; native; contentfiles; analyzers; buildtransitive</IncludeAssets>
    </PackageVersion>
<<<<<<< HEAD
    <PackageVersion Include="Microsoft.NET.Test.Sdk" Version="17.9.0" />
=======
    <PackageVersion Include="Microsoft.NET.Test.Sdk" Version="17.10.0" />
>>>>>>> c4428cdf
    <PackageVersion Include="NSubstitute" Version="5.1.0" />
    <PackageVersion Include="NSubstitute.Analyzers.CSharp" Version="1.0.17">
      <PrivateAssets>all</PrivateAssets>
      <IncludeAssets>runtime; build; native; contentfiles; analyzers; buildtransitive</IncludeAssets>
    </PackageVersion>
    <PackageVersion Include="Verify.Xunit" Version="24.2.0" />
    <PackageVersion Include="Verify.ImageMagick" Version="3.4.2" />
    <PackageVersion Include="Verify.SourceGenerators" Version="2.2.0" />
    <PackageVersion Include="xunit" Version="2.8.0" />
    <PackageVersion Include="Xunit.DependencyInjection" Version="9.3.0" />
    <PackageVersion Include="Xunit.DependencyInjection.Logging" Version="9.0.0" />
    <PackageVersion Include="Xunit.DependencyInjection.SkippableFact" Version="9.0.0" />
    <PackageVersion Include="xunit.extensibility.core" Version="2.6.3" />
    <PackageVersion Include="xunit.runner.visualstudio" Version="2.8.0">
      <PrivateAssets>all</PrivateAssets>
      <IncludeAssets>runtime; build; native; contentfiles; analyzers; buildtransitive</IncludeAssets>
    </PackageVersion>
    <PackageVersion Include="Xunit.SkippableFact" Version="1.4.13" />
    <PackageVersion Include="BenchmarkDotNet" Version="0.13.12" />
    <PackageVersion Include="BitFaster.Caching" Version="2.5.0" />
    <PackageVersion Include="CliWrap" Version="3.6.6" />
    <PackageVersion Include="DynamicData" Version="8.4.1" />
    <PackageVersion Include="GameFinder" Version="4.2.4" />
    <PackageVersion Include="Humanizer" Version="2.14.1" />
    <PackageVersion Include="ini-parser-netstandard" Version="2.5.2" />
    <PackageVersion Include="Mutagen.Bethesda.Skyrim" Version="0.44.0" />
    <PackageVersion Include="NexusMods.MnemonicDB.SourceGenerator" Version="0.9.60" />
    <PackageVersion Include="NLog.Extensions.Logging" Version="5.3.11" />
    <PackageVersion Include="OneOf" Version="3.0.271" />
    <PackageVersion Include="ReactiveUI.Fody" Version="19.5.41" />
    <PackageVersion Include="Sewer56.BitStream" Version="1.3.0" />
    <PackageVersion Include="Spectre.Console" Version="0.48.0" />
    <PackageVersion Include="Splat.Microsoft.Extensions.Logging" Version="15.0.1" />
    <PackageVersion Include="TransparentValueObjects" Version="1.0.1" />
  </ItemGroup>
</Project><|MERGE_RESOLUTION|>--- conflicted
+++ resolved
@@ -1,144 +1,128 @@
-<Project>
-  <ItemGroup>
-    <PackageVersion Include="Avalonia.AvaloniaEdit" Version="11.0.6" />
-    <PackageVersion Include="Avalonia.Labs.Panels" Version="11.0.10.1" />
-    <PackageVersion Include="AvaloniaEdit.TextMate" Version="11.0.6" />
-    <PackageVersion Include="Downloader" Version="3.1.2" />
-    <PackageVersion Include="FlatSharp.Compiler" Version="7.6.0" />
-    <PackageVersion Include="FlatSharp.Runtime" Version="7.6.0" />
-    <PackageVersion Include="LinqGen" Version="0.3.1" />
-    <PackageVersion Include="Nerdbank.FullDuplexStream" Version="1.1.12" />
-    <PackageVersion Include="Nerdbank.Streams" Version="2.11.74" />
-    <PackageVersion Include="NexusMods.MnemonicDB" Version="0.9.60" />
-    <PackageVersion Include="NexusMods.MnemonicDB.Abstractions" Version="0.9.60" />
-    <PackageVersion Include="NexusMods.MnemonicDB.Storage" Version="0.9.60" />
-    <PackageVersion Include="NexusMods.Paths" Version="0.9.5" />
-<<<<<<< HEAD
-    <PackageVersion Include="NexusMods.Hashing.xxHash64" Version="2.0.2" />
-=======
-    <PackageVersion Include="NexusMods.Hashing.xxHash64" Version="2.0.1" />
->>>>>>> c4428cdf
-    <PackageVersion Include="NexusMods.Paths.TestingHelpers" Version="0.9.5" />
-    <PackageVersion Include="NexusMods.Archives.Nx" Version="0.4.0" />
-    <PackageVersion Include="NexusMods.Telemetry.OpenTelemetry" Version="1.0.0" />
-    <PackageVersion Include="FomodInstaller.Interface" Version="1.2.0" />
-    <PackageVersion Include="FomodInstaller.Scripting.XmlScript" Version="1.0.0" />
-    <PackageVersion Include="Bannerlord.LauncherManager" Version="1.0.76" />
-    <PackageVersion Include="FetchBannerlordVersion" Version="1.0.6.45" />
-    <PackageVersion Include="NLog" Version="5.2.8" />
-    <PackageVersion Include="Noggog.CSharpExt" Version="2.64.0" />
-    <PackageVersion Include="ReactiveUI" Version="20.1.1" />
-    <PackageVersion Include="Spectre.Console.Testing" Version="0.49.1" />
-    <PackageVersion Include="System.Linq" Version="4.3.0" />
-    <PackageVersion Include="System.Text.Json" Version="8.0.3" />
-    <PackageVersion Include="TextMateSharp.Grammars" Version="1.0.56" />
-    <PackageVersion Include="OpenTelemetry" Version="1.8.1" />
-    <PackageVersion Include="OpenTelemetry.Exporter.OpenTelemetryProtocol" Version="1.8.1" />
-    <PackageVersion Include="OpenTelemetry.Extensions.Hosting" Version="1.8.1" />
-  </ItemGroup>
-  <ItemGroup>
-    <PackageVersion Include="MemoryPack.Streaming" Version="1.21.1" />
-    <PackageVersion Include="MemoryPack" Version="1.21.1" />
-    <PackageVersion Include="Spectre.Console" Version="0.49.1" />
-    <PackageVersion Include="JetBrains.Annotations" Version="2023.3.0" PrivateAssets="all" />
-    <PackageVersion Include="Microsoft.SourceLink.GitHub" Version="8.0.0">
-      <PrivateAssets>all</PrivateAssets>
-      <IncludeAssets>runtime; build; native; contentfiles; analyzers; buildtransitive</IncludeAssets>
-    </PackageVersion>
-    <PackageVersion Include="NetEscapades.EnumGenerators" Version="1.0.0-beta07" PrivateAssets="all" ExcludeAssets="compile;runtime" />
-    <PackageVersion Include="Avalonia" Version="11.1.0-rc1" />
-    <PackageVersion Include="Avalonia.Controls.DataGrid" Version="11.1.0-rc1" />
-    <PackageVersion Include="Avalonia.Controls.TreeDataGrid" Version="11.0.10" />
-    <PackageVersion Include="Avalonia.Desktop" Version="11.1.0-rc1" />
-    <PackageVersion Include="Avalonia.Diagnostics" Version="11.1.0-rc1" />
-    <PackageVersion Include="Avalonia.Headless" Version="11.1.0-rc1" />
-    <PackageVersion Include="Avalonia.ReactiveUI" Version="11.1.0-rc1" />
-    <PackageVersion Include="Avalonia.Themes.Fluent" Version="11.1.0-rc1" />
-    <PackageVersion Include="Projektanker.Icons.Avalonia.MaterialDesign" Version="9.3.0" />
-    <PackageVersion Include="Avalonia.Svg.Skia" Version="11.1.0-rc1" />
-    <PackageVersion Include="LiveChartsCore.SkiaSharpView.Avalonia" Version="2.0.0-rc2" />
-    <!-- keep this version in sync with Avalonia (https://github.com/whistyun/Markdown.Avalonia?tab=readme-ov-file#nuget) -->
-    <PackageVersion Include="Markdown.Avalonia.Tight" Version="11.0.3-a1" />
-    <PackageVersion Include="System.CommandLine" Version="2.0.0-beta4.22272.1" />
-    <PackageVersion Include="System.CommandLine.NamingConventionBinder" Version="2.0.0-beta4.22272.1" />
-    <PackageVersion Include="System.IdentityModel.Tokens.Jwt" Version="7.2.0" />
-    <PackageVersion Include="System.IO.Hashing" Version="8.0.0" />
-    <PackageVersion Include="System.Linq.Async" Version="6.0.1" />
-    <PackageVersion Include="System.Reactive" Version="6.0.1" />
-<<<<<<< HEAD
-    <PackageVersion Include="Microsoft.AspNetCore.WebUtilities" Version="8.0.5" />
-=======
-    <PackageVersion Include="Microsoft.AspNetCore.WebUtilities" Version="8.0.7" />
->>>>>>> c4428cdf
-    <PackageVersion Include="Microsoft.Extensions.DependencyInjection.Abstractions" Version="8.0.1" />
-    <PackageVersion Include="Microsoft.Extensions.Hosting" Version="8.0.0" />
-    <PackageVersion Include="Microsoft.Extensions.Hosting.Abstractions" Version="8.0.0" />
-    <PackageVersion Include="Microsoft.Extensions.Logging" Version="8.0.0" />
-    <PackageVersion Include="Microsoft.Extensions.Logging.Abstractions" Version="8.0.1" />
-<<<<<<< HEAD
-    <PackageVersion Include="Microsoft.Extensions.ObjectPool" Version="8.0.6" />
-=======
-    <PackageVersion Include="Microsoft.Extensions.ObjectPool" Version="8.0.7" />
->>>>>>> c4428cdf
-    <PackageVersion Include="Microsoft.IO.RecyclableMemoryStream" Version="3.0.0" />
-    <PackageVersion Include="Microsoft.CodeAnalysis.Analyzers" Version="3.3.4" />
-    <PackageVersion Include="Microsoft.CodeAnalysis.CSharp" Version="4.8.0" />
-    <PackageVersion Include="Microsoft.CodeAnalysis.CSharp.Workspaces" Version="4.8.0" />
-    <PackageVersion Include="Microsoft.CodeAnalysis.CSharp.SourceGenerators.Testing.XUnit" Version="1.1.1" />
-    <PackageVersion Include="AutoFixture" Version="4.18.1" />
-    <PackageVersion Include="AutoFixture.Xunit2" Version="4.18.1" />
-    <PackageVersion Include="coverlet.collector" Version="6.0.2">
-      <PrivateAssets>all</PrivateAssets>
-      <IncludeAssets>runtime; build; native; contentfiles; analyzers; buildtransitive</IncludeAssets>
-    </PackageVersion>
-    <PackageVersion Include="FluentAssertions" Version="6.12.0" />
-    <PackageVersion Include="FluentAssertions.OneOf" Version="0.0.5" />
-    <PackageVersion Include="FluentAssertions.Analyzers" Version="0.31.0">
-      <PrivateAssets>all</PrivateAssets>
-      <IncludeAssets>runtime; build; native; contentfiles; analyzers; buildtransitive</IncludeAssets>
-    </PackageVersion>
-    <PackageVersion Include="GitHubActionsTestLogger" Version="2.3.3">
-      <PrivateAssets>all</PrivateAssets>
-      <IncludeAssets>runtime; build; native; contentfiles; analyzers; buildtransitive</IncludeAssets>
-    </PackageVersion>
-<<<<<<< HEAD
-    <PackageVersion Include="Microsoft.NET.Test.Sdk" Version="17.9.0" />
-=======
-    <PackageVersion Include="Microsoft.NET.Test.Sdk" Version="17.10.0" />
->>>>>>> c4428cdf
-    <PackageVersion Include="NSubstitute" Version="5.1.0" />
-    <PackageVersion Include="NSubstitute.Analyzers.CSharp" Version="1.0.17">
-      <PrivateAssets>all</PrivateAssets>
-      <IncludeAssets>runtime; build; native; contentfiles; analyzers; buildtransitive</IncludeAssets>
-    </PackageVersion>
-    <PackageVersion Include="Verify.Xunit" Version="24.2.0" />
-    <PackageVersion Include="Verify.ImageMagick" Version="3.4.2" />
-    <PackageVersion Include="Verify.SourceGenerators" Version="2.2.0" />
-    <PackageVersion Include="xunit" Version="2.8.0" />
-    <PackageVersion Include="Xunit.DependencyInjection" Version="9.3.0" />
-    <PackageVersion Include="Xunit.DependencyInjection.Logging" Version="9.0.0" />
-    <PackageVersion Include="Xunit.DependencyInjection.SkippableFact" Version="9.0.0" />
-    <PackageVersion Include="xunit.extensibility.core" Version="2.6.3" />
-    <PackageVersion Include="xunit.runner.visualstudio" Version="2.8.0">
-      <PrivateAssets>all</PrivateAssets>
-      <IncludeAssets>runtime; build; native; contentfiles; analyzers; buildtransitive</IncludeAssets>
-    </PackageVersion>
-    <PackageVersion Include="Xunit.SkippableFact" Version="1.4.13" />
-    <PackageVersion Include="BenchmarkDotNet" Version="0.13.12" />
-    <PackageVersion Include="BitFaster.Caching" Version="2.5.0" />
-    <PackageVersion Include="CliWrap" Version="3.6.6" />
-    <PackageVersion Include="DynamicData" Version="8.4.1" />
-    <PackageVersion Include="GameFinder" Version="4.2.4" />
-    <PackageVersion Include="Humanizer" Version="2.14.1" />
-    <PackageVersion Include="ini-parser-netstandard" Version="2.5.2" />
-    <PackageVersion Include="Mutagen.Bethesda.Skyrim" Version="0.44.0" />
-    <PackageVersion Include="NexusMods.MnemonicDB.SourceGenerator" Version="0.9.60" />
-    <PackageVersion Include="NLog.Extensions.Logging" Version="5.3.11" />
-    <PackageVersion Include="OneOf" Version="3.0.271" />
-    <PackageVersion Include="ReactiveUI.Fody" Version="19.5.41" />
-    <PackageVersion Include="Sewer56.BitStream" Version="1.3.0" />
-    <PackageVersion Include="Spectre.Console" Version="0.48.0" />
-    <PackageVersion Include="Splat.Microsoft.Extensions.Logging" Version="15.0.1" />
-    <PackageVersion Include="TransparentValueObjects" Version="1.0.1" />
-  </ItemGroup>
+<Project>
+  <ItemGroup>
+    <PackageVersion Include="Avalonia.AvaloniaEdit" Version="11.0.6" />
+    <PackageVersion Include="Avalonia.Labs.Panels" Version="11.0.10.1" />
+    <PackageVersion Include="AvaloniaEdit.TextMate" Version="11.0.6" />
+    <PackageVersion Include="Downloader" Version="3.1.2" />
+    <PackageVersion Include="FlatSharp.Compiler" Version="7.6.0" />
+    <PackageVersion Include="FlatSharp.Runtime" Version="7.6.0" />
+    <PackageVersion Include="LinqGen" Version="0.3.1" />
+    <PackageVersion Include="Nerdbank.FullDuplexStream" Version="1.1.12" />
+    <PackageVersion Include="Nerdbank.Streams" Version="2.11.74" />
+    <PackageVersion Include="NexusMods.MnemonicDB" Version="0.9.60" />
+    <PackageVersion Include="NexusMods.MnemonicDB.Abstractions" Version="0.9.60" />
+    <PackageVersion Include="NexusMods.MnemonicDB.Storage" Version="0.9.60" />
+    <PackageVersion Include="NexusMods.Paths" Version="0.9.5" />
+    <PackageVersion Include="NexusMods.Hashing.xxHash64" Version="2.0.2" />
+    <PackageVersion Include="NexusMods.Paths.TestingHelpers" Version="0.9.5" />
+    <PackageVersion Include="NexusMods.Archives.Nx" Version="0.4.0" />
+    <PackageVersion Include="NexusMods.Telemetry.OpenTelemetry" Version="1.0.0" />
+    <PackageVersion Include="FomodInstaller.Interface" Version="1.2.0" />
+    <PackageVersion Include="FomodInstaller.Scripting.XmlScript" Version="1.0.0" />
+    <PackageVersion Include="Bannerlord.LauncherManager" Version="1.0.76" />
+    <PackageVersion Include="FetchBannerlordVersion" Version="1.0.6.45" />
+    <PackageVersion Include="NLog" Version="5.2.8" />
+    <PackageVersion Include="Noggog.CSharpExt" Version="2.64.0" />
+    <PackageVersion Include="ReactiveUI" Version="20.1.1" />
+    <PackageVersion Include="Spectre.Console.Testing" Version="0.49.1" />
+    <PackageVersion Include="System.Linq" Version="4.3.0" />
+    <PackageVersion Include="System.Text.Json" Version="8.0.3" />
+    <PackageVersion Include="TextMateSharp.Grammars" Version="1.0.56" />
+    <PackageVersion Include="OpenTelemetry" Version="1.8.1" />
+    <PackageVersion Include="OpenTelemetry.Exporter.OpenTelemetryProtocol" Version="1.8.1" />
+    <PackageVersion Include="OpenTelemetry.Extensions.Hosting" Version="1.8.1" />
+  </ItemGroup>
+  <ItemGroup>
+    <PackageVersion Include="MemoryPack.Streaming" Version="1.21.1" />
+    <PackageVersion Include="MemoryPack" Version="1.21.1" />
+    <PackageVersion Include="Spectre.Console" Version="0.49.1" />
+    <PackageVersion Include="JetBrains.Annotations" Version="2023.3.0" PrivateAssets="all" />
+    <PackageVersion Include="Microsoft.SourceLink.GitHub" Version="8.0.0">
+      <PrivateAssets>all</PrivateAssets>
+      <IncludeAssets>runtime; build; native; contentfiles; analyzers; buildtransitive</IncludeAssets>
+    </PackageVersion>
+    <PackageVersion Include="NetEscapades.EnumGenerators" Version="1.0.0-beta07" PrivateAssets="all" ExcludeAssets="compile;runtime" />
+    <PackageVersion Include="Avalonia" Version="11.1.0-rc1" />
+    <PackageVersion Include="Avalonia.Controls.DataGrid" Version="11.1.0-rc1" />
+    <PackageVersion Include="Avalonia.Controls.TreeDataGrid" Version="11.0.10" />
+    <PackageVersion Include="Avalonia.Desktop" Version="11.1.0-rc1" />
+    <PackageVersion Include="Avalonia.Diagnostics" Version="11.1.0-rc1" />
+    <PackageVersion Include="Avalonia.Headless" Version="11.1.0-rc1" />
+    <PackageVersion Include="Avalonia.ReactiveUI" Version="11.1.0-rc1" />
+    <PackageVersion Include="Avalonia.Themes.Fluent" Version="11.1.0-rc1" />
+    <PackageVersion Include="Projektanker.Icons.Avalonia.MaterialDesign" Version="9.3.0" />
+    <PackageVersion Include="Avalonia.Svg.Skia" Version="11.1.0-rc1" />
+    <PackageVersion Include="LiveChartsCore.SkiaSharpView.Avalonia" Version="2.0.0-rc2" />
+    <!-- keep this version in sync with Avalonia (https://github.com/whistyun/Markdown.Avalonia?tab=readme-ov-file#nuget) -->
+    <PackageVersion Include="Markdown.Avalonia.Tight" Version="11.0.3-a1" />
+    <PackageVersion Include="System.CommandLine" Version="2.0.0-beta4.22272.1" />
+    <PackageVersion Include="System.CommandLine.NamingConventionBinder" Version="2.0.0-beta4.22272.1" />
+    <PackageVersion Include="System.IdentityModel.Tokens.Jwt" Version="7.2.0" />
+    <PackageVersion Include="System.IO.Hashing" Version="8.0.0" />
+    <PackageVersion Include="System.Linq.Async" Version="6.0.1" />
+    <PackageVersion Include="System.Reactive" Version="6.0.1" />
+    <PackageVersion Include="Microsoft.AspNetCore.WebUtilities" Version="8.0.7" />
+    <PackageVersion Include="Microsoft.Extensions.DependencyInjection.Abstractions" Version="8.0.1" />
+    <PackageVersion Include="Microsoft.Extensions.Hosting" Version="8.0.0" />
+    <PackageVersion Include="Microsoft.Extensions.Hosting.Abstractions" Version="8.0.0" />
+    <PackageVersion Include="Microsoft.Extensions.Logging" Version="8.0.0" />
+    <PackageVersion Include="Microsoft.Extensions.Logging.Abstractions" Version="8.0.1" />
+    <PackageVersion Include="Microsoft.Extensions.ObjectPool" Version="8.0.7" />
+    <PackageVersion Include="Microsoft.IO.RecyclableMemoryStream" Version="3.0.0" />
+    <PackageVersion Include="Microsoft.CodeAnalysis.Analyzers" Version="3.3.4" />
+    <PackageVersion Include="Microsoft.CodeAnalysis.CSharp" Version="4.8.0" />
+    <PackageVersion Include="Microsoft.CodeAnalysis.CSharp.Workspaces" Version="4.8.0" />
+    <PackageVersion Include="Microsoft.CodeAnalysis.CSharp.SourceGenerators.Testing.XUnit" Version="1.1.1" />
+    <PackageVersion Include="AutoFixture" Version="4.18.1" />
+    <PackageVersion Include="AutoFixture.Xunit2" Version="4.18.1" />
+    <PackageVersion Include="coverlet.collector" Version="6.0.2">
+      <PrivateAssets>all</PrivateAssets>
+      <IncludeAssets>runtime; build; native; contentfiles; analyzers; buildtransitive</IncludeAssets>
+    </PackageVersion>
+    <PackageVersion Include="FluentAssertions" Version="6.12.0" />
+    <PackageVersion Include="FluentAssertions.OneOf" Version="0.0.5" />
+    <PackageVersion Include="FluentAssertions.Analyzers" Version="0.31.0">
+      <PrivateAssets>all</PrivateAssets>
+      <IncludeAssets>runtime; build; native; contentfiles; analyzers; buildtransitive</IncludeAssets>
+    </PackageVersion>
+    <PackageVersion Include="GitHubActionsTestLogger" Version="2.3.3">
+      <PrivateAssets>all</PrivateAssets>
+      <IncludeAssets>runtime; build; native; contentfiles; analyzers; buildtransitive</IncludeAssets>
+    </PackageVersion>
+    <PackageVersion Include="Microsoft.NET.Test.Sdk" Version="17.10.0" />
+    <PackageVersion Include="NSubstitute" Version="5.1.0" />
+    <PackageVersion Include="NSubstitute.Analyzers.CSharp" Version="1.0.17">
+      <PrivateAssets>all</PrivateAssets>
+      <IncludeAssets>runtime; build; native; contentfiles; analyzers; buildtransitive</IncludeAssets>
+    </PackageVersion>
+    <PackageVersion Include="Verify.Xunit" Version="24.2.0" />
+    <PackageVersion Include="Verify.ImageMagick" Version="3.4.2" />
+    <PackageVersion Include="Verify.SourceGenerators" Version="2.2.0" />
+    <PackageVersion Include="xunit" Version="2.8.0" />
+    <PackageVersion Include="Xunit.DependencyInjection" Version="9.3.0" />
+    <PackageVersion Include="Xunit.DependencyInjection.Logging" Version="9.0.0" />
+    <PackageVersion Include="Xunit.DependencyInjection.SkippableFact" Version="9.0.0" />
+    <PackageVersion Include="xunit.extensibility.core" Version="2.6.3" />
+    <PackageVersion Include="xunit.runner.visualstudio" Version="2.8.0">
+      <PrivateAssets>all</PrivateAssets>
+      <IncludeAssets>runtime; build; native; contentfiles; analyzers; buildtransitive</IncludeAssets>
+    </PackageVersion>
+    <PackageVersion Include="Xunit.SkippableFact" Version="1.4.13" />
+    <PackageVersion Include="BenchmarkDotNet" Version="0.13.12" />
+    <PackageVersion Include="BitFaster.Caching" Version="2.5.0" />
+    <PackageVersion Include="CliWrap" Version="3.6.6" />
+    <PackageVersion Include="DynamicData" Version="8.4.1" />
+    <PackageVersion Include="GameFinder" Version="4.2.4" />
+    <PackageVersion Include="Humanizer" Version="2.14.1" />
+    <PackageVersion Include="ini-parser-netstandard" Version="2.5.2" />
+    <PackageVersion Include="Mutagen.Bethesda.Skyrim" Version="0.44.0" />
+    <PackageVersion Include="NexusMods.MnemonicDB.SourceGenerator" Version="0.9.60" />
+    <PackageVersion Include="NLog.Extensions.Logging" Version="5.3.11" />
+    <PackageVersion Include="OneOf" Version="3.0.271" />
+    <PackageVersion Include="ReactiveUI.Fody" Version="19.5.41" />
+    <PackageVersion Include="Sewer56.BitStream" Version="1.3.0" />
+    <PackageVersion Include="Spectre.Console" Version="0.48.0" />
+    <PackageVersion Include="Splat.Microsoft.Extensions.Logging" Version="15.0.1" />
+    <PackageVersion Include="TransparentValueObjects" Version="1.0.1" />
+  </ItemGroup>
 </Project>