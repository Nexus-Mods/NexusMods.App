--- conflicted
+++ resolved
@@ -16,24 +16,14 @@
   </ItemGroup>
   <ItemGroup>
     <!-- Avalonia -->
-<<<<<<< HEAD
-    <PackageVersion Include="Avalonia" Version="11.0.4" />
-    <PackageVersion Include="Avalonia.Controls.DataGrid" Version="11.0.4" />
-    <PackageVersion Include="Avalonia.Controls.TreeDataGrid" Version="11.0.1" />
-    <PackageVersion Include="Avalonia.Desktop" Version="11.0.4" />
-    <PackageVersion Include="Avalonia.Diagnostics" Version="11.0.4" />
-    <PackageVersion Include="Avalonia.Headless" Version="11.0.4" />
-    <PackageVersion Include="Avalonia.ReactiveUI" Version="11.0.4" />
-    <PackageVersion Include="Avalonia.Themes.Fluent" Version="11.0.4" />
-=======
     <PackageVersion Include="Avalonia" Version="11.0.5" />
     <PackageVersion Include="Avalonia.Controls.DataGrid" Version="11.0.5" />
+    <PackageVersion Include="Avalonia.Controls.TreeDataGrid" Version="11.0.1" />
     <PackageVersion Include="Avalonia.Desktop" Version="11.0.5" />
     <PackageVersion Include="Avalonia.Diagnostics" Version="11.0.5" />
     <PackageVersion Include="Avalonia.Headless" Version="11.0.5" />
     <PackageVersion Include="Avalonia.ReactiveUI" Version="11.0.5" />
     <PackageVersion Include="Avalonia.Themes.Fluent" Version="11.0.5" />
->>>>>>> ce52d437
     <PackageVersion Include="Projektanker.Icons.Avalonia.MaterialDesign" Version="6.6.0-rc1.1" />
     <PackageVersion Include="Avalonia.Svg.Skia" Version="11.0.0.3" />
   </ItemGroup>
