<Project>
  <ItemGroup>
    <PackageVersion Include="Avalonia.AvaloniaEdit" Version="11.1.0" />
    <PackageVersion Include="Avalonia.Labs.Panels" Version="11.1.0" />
    <PackageVersion Include="Avalonia.Skia" Version="11.1.0" />
    <PackageVersion Include="AvaloniaEdit.TextMate" Version="11.1.0" />
<<<<<<< HEAD
    <PackageVersion Include="BsDiff" Version="1.1.0" />
    <PackageVersion Include="FlatSharp.Compiler" Version="7.6.0" />
    <PackageVersion Include="FlatSharp.Runtime" Version="7.6.0" />
=======
>>>>>>> f3b2e216
    <PackageVersion Include="LinqGen" Version="0.3.1" />
    <PackageVersion Include="Microsoft.Extensions.Http.Resilience" Version="8.9.1" />
    <PackageVersion Include="Microsoft.Extensions.Options" Version="8.0.2" />
    <PackageVersion Include="Nerdbank.FullDuplexStream" Version="1.1.12" />
    <PackageVersion Include="Nerdbank.Streams" Version="2.11.74" />
    <PackageVersion Include="NexusMods.Paths" Version="0.10.0" />
    <PackageVersion Include="NexusMods.MnemonicDB.Abstractions" Version="0.9.86" />
    <PackageVersion Include="NexusMods.MnemonicDB" Version="0.9.86" />
    <PackageVersion Include="NexusMods.Hashing.xxHash64" Version="2.0.2" />
    <PackageVersion Include="NexusMods.Paths.Extensions.Nx" Version="0.10.0" />
    <PackageVersion Include="NexusMods.Paths.TestingHelpers" Version="0.10.0" />
    <PackageVersion Include="NexusMods.Archives.Nx" Version="0.5.0" />
    <PackageVersion Include="NexusMods.Telemetry.OpenTelemetry" Version="1.0.0" />
    <PackageVersion Include="FomodInstaller.Interface" Version="1.2.0" />
    <PackageVersion Include="FomodInstaller.Scripting.XmlScript" Version="1.0.0" />
    <PackageVersion Include="Bannerlord.LauncherManager" Version="1.0.76" />
    <PackageVersion Include="FetchBannerlordVersion" Version="1.0.6.45" />
    <PackageVersion Include="NLog" Version="5.2.8" />
    <PackageVersion Include="Noggog.CSharpExt" Version="2.64.0" />
    <PackageVersion Include="ObservableCollections" Version="2.2.0" />
    <PackageVersion Include="ObservableCollections.R3" Version="3.1.0" />
    <PackageVersion Include="QoiSharp" Version="1.0.0" />
    <PackageVersion Include="R3" Version="1.2.9" />
    <PackageVersion Include="R3Extensions.Avalonia" Version="1.2.9" />
    <PackageVersion Include="ReactiveUI" Version="20.1.63" />
    <PackageVersion Include="Spectre.Console.Testing" Version="0.49.1" />
    <PackageVersion Include="StrawberryShake.Server" Version="13.9.12" />
    <PackageVersion Include="System.Linq" Version="4.3.0" />
    <PackageVersion Include="System.Text.Json" Version="8.0.4" />
    <PackageVersion Include="TextMateSharp.Grammars" Version="1.0.59" />
    <PackageVersion Include="OpenTelemetry" Version="1.8.1" />
    <PackageVersion Include="OpenTelemetry.Exporter.OpenTelemetryProtocol" Version="1.8.1" />
    <PackageVersion Include="OpenTelemetry.Extensions.Hosting" Version="1.8.1" />
    <PackageVersion Include="Polly.Core" Version="8.4.2" />
    <PackageVersion Include="Polly" Version="8.4.2" />
  </ItemGroup>
  <ItemGroup>
    <PackageVersion Include="MemoryPack.Streaming" Version="1.21.1" />
    <PackageVersion Include="MemoryPack" Version="1.21.1" />
    <PackageVersion Include="Spectre.Console" Version="0.49.1" />
    <PackageVersion Include="JetBrains.Annotations" Version="2023.3.0" PrivateAssets="all" />
    <PackageVersion Include="Microsoft.SourceLink.GitHub" Version="8.0.0">
      <PrivateAssets>all</PrivateAssets>
      <IncludeAssets>runtime; build; native; contentfiles; analyzers; buildtransitive</IncludeAssets>
    </PackageVersion>
    <PackageVersion Include="NetEscapades.EnumGenerators" Version="1.0.0-beta07" PrivateAssets="all" ExcludeAssets="compile;runtime" />
    <PackageVersion Include="Avalonia" Version="11.1.3" />
    <PackageVersion Include="Avalonia.Controls.DataGrid" Version="11.1.3" />
    <PackageVersion Include="Avalonia.Controls.TreeDataGrid" Version="11.0.10" />
    <PackageVersion Include="Avalonia.Desktop" Version="11.1.3" />
    <PackageVersion Include="Avalonia.Diagnostics" Version="11.1.3" />
    <PackageVersion Include="Avalonia.Headless" Version="11.1.3" />
    <PackageVersion Include="Avalonia.ReactiveUI" Version="11.1.3" />
    <PackageVersion Include="Avalonia.Themes.Fluent" Version="11.1.3" />
    <PackageVersion Include="Projektanker.Icons.Avalonia.MaterialDesign" Version="9.4.0" />
    <PackageVersion Include="Avalonia.Svg.Skia" Version="11.1.0.1" />
    <PackageVersion Include="LiveChartsCore.SkiaSharpView.Avalonia" Version="2.0.0-rc2" />
    <!-- keep this version in sync with Avalonia (https://github.com/whistyun/Markdown.Avalonia?tab=readme-ov-file#nuget) -->
    <PackageVersion Include="Markdown.Avalonia.Tight" Version="11.0.3-a1" />
    <PackageVersion Include="System.CommandLine" Version="2.0.0-beta4.22272.1" />
    <PackageVersion Include="System.CommandLine.NamingConventionBinder" Version="2.0.0-beta4.22272.1" />
    <PackageVersion Include="System.IdentityModel.Tokens.Jwt" Version="7.2.0" />
    <PackageVersion Include="System.IO.Hashing" Version="8.0.0" />
    <PackageVersion Include="System.Linq.Async" Version="6.0.1" />
    <PackageVersion Include="System.Reactive" Version="6.0.1" />
    <PackageVersion Include="Microsoft.AspNetCore.WebUtilities" Version="8.0.8" />
    <PackageVersion Include="Microsoft.Extensions.DependencyInjection.Abstractions" Version="8.0.1" />
    <PackageVersion Include="Microsoft.Extensions.Hosting" Version="8.0.0" />
    <PackageVersion Include="Microsoft.Extensions.Hosting.Abstractions" Version="8.0.0" />
    <PackageVersion Include="Microsoft.Extensions.Logging" Version="8.0.0" />
    <PackageVersion Include="Microsoft.Extensions.Logging.Abstractions" Version="8.0.1" />
    <PackageVersion Include="Microsoft.Extensions.ObjectPool" Version="8.0.8" />
    <PackageVersion Include="Microsoft.IO.RecyclableMemoryStream" Version="3.0.0" />
    <PackageVersion Include="Microsoft.CodeAnalysis.Analyzers" Version="3.3.4" />
    <PackageVersion Include="Microsoft.CodeAnalysis.CSharp" Version="4.8.0" />
    <PackageVersion Include="Microsoft.CodeAnalysis.CSharp.Workspaces" Version="4.8.0" />
    <PackageVersion Include="Microsoft.CodeAnalysis.CSharp.SourceGenerators.Testing.XUnit" Version="1.1.2" />
    <PackageVersion Include="AutoFixture" Version="4.18.1" />
    <PackageVersion Include="AutoFixture.Xunit2" Version="4.18.1" />
    <PackageVersion Include="coverlet.collector" Version="6.0.2">
      <PrivateAssets>all</PrivateAssets>
      <IncludeAssets>runtime; build; native; contentfiles; analyzers; buildtransitive</IncludeAssets>
    </PackageVersion>
    <PackageVersion Include="FluentAssertions" Version="6.12.0" />
    <PackageVersion Include="FluentAssertions.OneOf" Version="0.0.5" />
    <PackageVersion Include="FluentAssertions.Analyzers" Version="0.31.0">
      <PrivateAssets>all</PrivateAssets>
      <IncludeAssets>runtime; build; native; contentfiles; analyzers; buildtransitive</IncludeAssets>
    </PackageVersion>
    <PackageVersion Include="GitHubActionsTestLogger" Version="2.3.3">
      <PrivateAssets>all</PrivateAssets>
      <IncludeAssets>runtime; build; native; contentfiles; analyzers; buildtransitive</IncludeAssets>
    </PackageVersion>
    <PackageVersion Include="Microsoft.NET.Test.Sdk" Version="17.11.1" />
    <PackageVersion Include="NSubstitute" Version="5.1.0" />
    <PackageVersion Include="NSubstitute.Analyzers.CSharp" Version="1.0.17">
      <PrivateAssets>all</PrivateAssets>
      <IncludeAssets>runtime; build; native; contentfiles; analyzers; buildtransitive</IncludeAssets>
    </PackageVersion>
    <PackageVersion Include="Verify.Xunit" Version="26.6.0" />
    <PackageVersion Include="Verify.ImageMagick" Version="3.4.2" />
    <PackageVersion Include="Verify.SourceGenerators" Version="2.2.0" />
    <PackageVersion Include="xunit" Version="2.9.2" />
    <PackageVersion Include="Xunit.DependencyInjection" Version="9.4.0" />
    <PackageVersion Include="Xunit.DependencyInjection.Logging" Version="9.0.0" />
    <PackageVersion Include="Xunit.DependencyInjection.SkippableFact" Version="9.0.0" />
    <PackageVersion Include="xunit.extensibility.core" Version="2.6.3" />
    <PackageVersion Include="xunit.runner.visualstudio" Version="2.8.2">
      <PrivateAssets>all</PrivateAssets>
      <IncludeAssets>runtime; build; native; contentfiles; analyzers; buildtransitive</IncludeAssets>
    </PackageVersion>
    <PackageVersion Include="Xunit.SkippableFact" Version="1.4.13" />
    <PackageVersion Include="BenchmarkDotNet" Version="0.13.12" />
    <PackageVersion Include="BitFaster.Caching" Version="2.5.0" />
    <PackageVersion Include="CliWrap" Version="3.6.6" />
    <PackageVersion Include="DynamicData" Version="9.0.4" />
    <PackageVersion Include="GameFinder" Version="4.3.1" />
    <PackageVersion Include="Humanizer" Version="2.14.1" />
    <PackageVersion Include="ini-parser-netstandard" Version="2.5.2" />
    <PackageVersion Include="Mutagen.Bethesda.Skyrim" Version="0.44.0" />
    <PackageVersion Include="NexusMods.MnemonicDB.SourceGenerator" Version="0.9.86" />
    <PackageVersion Include="NLog.Extensions.Logging" Version="5.3.11" />
    <PackageVersion Include="OneOf" Version="3.0.271" />
    <PackageVersion Include="ReactiveUI.Fody" Version="19.5.41" />
    <PackageVersion Include="Sewer56.BitStream" Version="1.3.0" />
    <PackageVersion Include="Spectre.Console" Version="0.48.0" />
    <PackageVersion Include="Splat.Microsoft.Extensions.Logging" Version="15.2.22" />
    <PackageVersion Include="TransparentValueObjects" Version="1.0.1" />
  </ItemGroup>
</Project><|MERGE_RESOLUTION|>--- conflicted
+++ resolved
@@ -4,12 +4,7 @@
     <PackageVersion Include="Avalonia.Labs.Panels" Version="11.1.0" />
     <PackageVersion Include="Avalonia.Skia" Version="11.1.0" />
     <PackageVersion Include="AvaloniaEdit.TextMate" Version="11.1.0" />
-<<<<<<< HEAD
     <PackageVersion Include="BsDiff" Version="1.1.0" />
-    <PackageVersion Include="FlatSharp.Compiler" Version="7.6.0" />
-    <PackageVersion Include="FlatSharp.Runtime" Version="7.6.0" />
-=======
->>>>>>> f3b2e216
     <PackageVersion Include="LinqGen" Version="0.3.1" />
     <PackageVersion Include="Microsoft.Extensions.Http.Resilience" Version="8.9.1" />
     <PackageVersion Include="Microsoft.Extensions.Options" Version="8.0.2" />
