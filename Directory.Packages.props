<Project>
  <ItemGroup>
    <!-- Custom Packages -->
    <PackageVersion Include="FlatSharp.Compiler" Version="7.6.0" />
    <PackageVersion Include="FlatSharp.Runtime" Version="7.6.0" />
    <PackageVersion Include="LinqGen" Version="0.3.1" />
<<<<<<< HEAD
    <PackageVersion Include="NexusMods.MnemonicDB" Version="0.9.16" />
    <PackageVersion Include="NexusMods.MnemonicDB.Abstractions" Version="0.9.16" />
=======
    <PackageVersion Include="NexusMods.MnemonicDB" Version="0.9.17" />
    <PackageVersion Include="NexusMods.MnemonicDB.Abstractions" Version="0.9.17" />
>>>>>>> a9e736f8
    <PackageVersion Include="NexusMods.Paths" Version="0.9.3" />
    <PackageVersion Include="NexusMods.Hashing.xxHash64" Version="2.0.1" />
    <PackageVersion Include="NexusMods.Paths.TestingHelpers" Version="0.8.0" />
    <PackageVersion Include="NexusMods.Archives.Nx" Version="0.4.0" />
    <PackageVersion Include="NexusMods.ProxyConsole.Abstractions" Version="0.6.0" />
    <PackageVersion Include="NexusMods.SingleProcess" Version="0.6.0" />
    <PackageVersion Include="FomodInstaller.Interface" Version="1.2.0" />
    <PackageVersion Include="FomodInstaller.Scripting.XmlScript" Version="1.0.0" />
    <!-- Bannerlord -->
    <PackageVersion Include="Bannerlord.LauncherManager" Version="1.0.76" />
    <PackageVersion Include="FetchBannerlordVersion" Version="1.0.6.45" />
    <PackageVersion Include="OpenTelemetry" Version="1.8.1" />
    <PackageVersion Include="OpenTelemetry.Exporter.OpenTelemetryProtocol" Version="1.8.1" />
    <PackageVersion Include="OpenTelemetry.Extensions.Hosting" Version="1.8.1" />
    <PackageVersion Include="System.Linq" Version="4.3.0" />
    <PackageVersion Include="System.Text.Json" Version="8.0.3" />
  </ItemGroup>
  <ItemGroup>
    <PackageVersion Include="JetBrains.Annotations" Version="2023.3.0" PrivateAssets="all" />
    <PackageVersion Include="Microsoft.SourceLink.GitHub" Version="8.0.0">
      <PrivateAssets>all</PrivateAssets>
      <IncludeAssets>runtime; build; native; contentfiles; analyzers; buildtransitive</IncludeAssets>
    </PackageVersion>
    <PackageVersion Include="NetEscapades.EnumGenerators" Version="1.0.0-beta07" PrivateAssets="all" ExcludeAssets="compile;runtime" />
  </ItemGroup>
  <ItemGroup>
    <!-- Avalonia -->
    <PackageVersion Include="Avalonia" Version="11.1.0-beta2" />
    <PackageVersion Include="Avalonia.Controls.DataGrid" Version="11.1.0-beta2" />
    <PackageVersion Include="Avalonia.Controls.TreeDataGrid" Version="11.0.2" />
    <PackageVersion Include="Avalonia.Desktop" Version="11.1.0-beta2" />
    <PackageVersion Include="Avalonia.Diagnostics" Version="11.1.0-beta2" />
    <PackageVersion Include="Avalonia.Headless" Version="11.1.0-beta2" />
    <PackageVersion Include="Avalonia.ReactiveUI" Version="11.1.0-beta2" />
    <PackageVersion Include="Avalonia.Themes.Fluent" Version="11.1.0-beta2" />
    <PackageVersion Include="Projektanker.Icons.Avalonia.MaterialDesign" Version="9.1.2" />
    <PackageVersion Include="Avalonia.Svg.Skia" Version="11.1.0-beta1" />
    <!-- keep this version in sync with Avalonia (https://github.com/whistyun/Markdown.Avalonia?tab=readme-ov-file#nuget) -->
    <PackageVersion Include="Markdown.Avalonia.Tight" Version="11.0.3-a1" />
  </ItemGroup>
  <ItemGroup>
    <!-- System -->
    <PackageVersion Include="System.CommandLine" Version="2.0.0-beta4.22272.1" />
    <PackageVersion Include="System.CommandLine.NamingConventionBinder" Version="2.0.0-beta4.22272.1" />
    <PackageVersion Include="System.IdentityModel.Tokens.Jwt" Version="7.2.0" />
    <PackageVersion Include="System.IO.Hashing" Version="8.0.0" />
    <PackageVersion Include="System.Linq.Async" Version="6.0.1" />
    <PackageVersion Include="System.Reactive" Version="6.0.0" />
  </ItemGroup>
  <ItemGroup>
    <!-- Microsoft -->
    <PackageVersion Include="Microsoft.AspNetCore.WebUtilities" Version="8.0.3" />
    <PackageVersion Include="Microsoft.Data.Sqlite" Version="8.0.3" />
    <PackageVersion Include="Microsoft.Extensions.DependencyInjection.Abstractions" Version="8.0.1" />
    <PackageVersion Include="Microsoft.Extensions.Hosting" Version="8.0.0" />
    <PackageVersion Include="Microsoft.Extensions.Hosting.Abstractions" Version="8.0.0" />
    <PackageVersion Include="Microsoft.Extensions.Logging" Version="8.0.0" />
    <PackageVersion Include="Microsoft.Extensions.Logging.Abstractions" Version="8.0.1" />
    <PackageVersion Include="Microsoft.Extensions.ObjectPool" Version="8.0.3" />
    <PackageVersion Include="Microsoft.IO.RecyclableMemoryStream" Version="3.0.0" />
    <PackageVersion Include="Microsoft.CodeAnalysis.Analyzers" Version="3.3.4" />
    <PackageVersion Include="Microsoft.CodeAnalysis.CSharp" Version="4.8.0" />
    <PackageVersion Include="Microsoft.CodeAnalysis.CSharp.Workspaces" Version="4.8.0" />
    <PackageVersion Include="Microsoft.CodeAnalysis.CSharp.SourceGenerators.Testing.XUnit" Version="1.1.1" />
  </ItemGroup>
  <ItemGroup>
    <!-- Testing -->
    <PackageVersion Include="AutoFixture" Version="4.18.1" />
    <PackageVersion Include="AutoFixture.Xunit2" Version="4.18.1" />
    <PackageVersion Include="coverlet.collector" Version="6.0.0">
      <PrivateAssets>all</PrivateAssets>
      <IncludeAssets>runtime; build; native; contentfiles; analyzers; buildtransitive</IncludeAssets>
    </PackageVersion>
    <PackageVersion Include="FluentAssertions" Version="6.12.0" />
    <PackageVersion Include="FluentAssertions.OneOf" Version="0.0.5" />
    <PackageVersion Include="FluentAssertions.Analyzers" Version="0.31.0">
      <PrivateAssets>all</PrivateAssets>
      <IncludeAssets>runtime; build; native; contentfiles; analyzers; buildtransitive</IncludeAssets>
    </PackageVersion>
    <PackageVersion Include="GitHubActionsTestLogger" Version="2.3.3">
      <PrivateAssets>all</PrivateAssets>
      <IncludeAssets>runtime; build; native; contentfiles; analyzers; buildtransitive</IncludeAssets>
    </PackageVersion>
    <PackageVersion Include="Microsoft.NET.Test.Sdk" Version="17.9.0" />
    <PackageVersion Include="NSubstitute" Version="5.1.0" />
    <PackageVersion Include="NSubstitute.Analyzers.CSharp" Version="1.0.17">
      <PrivateAssets>all</PrivateAssets>
      <IncludeAssets>runtime; build; native; contentfiles; analyzers; buildtransitive</IncludeAssets>
    </PackageVersion>
    <PackageVersion Include="Verify.Xunit" Version="23.5.0" />
    <PackageVersion Include="Verify.ImageMagick" Version="3.3.0" />
    <PackageVersion Include="Verify.SourceGenerators" Version="2.2.0" />
    <PackageVersion Include="xunit" Version="2.7.0" />
    <PackageVersion Include="Xunit.DependencyInjection" Version="8.9.1" />
    <PackageVersion Include="Xunit.DependencyInjection.Logging" Version="8.1.0" />
    <PackageVersion Include="Xunit.DependencyInjection.SkippableFact" Version="8.1.0" />
    <PackageVersion Include="xunit.extensibility.core" Version="2.6.3" />
    <PackageVersion Include="xunit.runner.visualstudio" Version="2.5.7">
      <PrivateAssets>all</PrivateAssets>
      <IncludeAssets>runtime; build; native; contentfiles; analyzers; buildtransitive</IncludeAssets>
    </PackageVersion>
    <PackageVersion Include="Xunit.SkippableFact" Version="1.4.13" />
  </ItemGroup>
  <ItemGroup>
    <!-- Other -->
    <PackageVersion Include="BenchmarkDotNet" Version="0.13.12" />
    <PackageVersion Include="BitFaster.Caching" Version="2.4.1" />
    <PackageVersion Include="CliWrap" Version="3.6.6" />
    <PackageVersion Include="DynamicData" Version="8.4.1" />
    <PackageVersion Include="GameFinder" Version="4.2.0" />
    <PackageVersion Include="Humanizer" Version="2.14.1" />
    <PackageVersion Include="ini-parser-netstandard" Version="2.5.2" />
    <PackageVersion Include="Mutagen.Bethesda.Skyrim" Version="0.42.0" />
    <PackageVersion Include="NLog.Extensions.Logging" Version="5.3.8" />
    <PackageVersion Include="OneOf" Version="3.0.263" />
    <PackageVersion Include="ReactiveUI.Fody" Version="19.5.41" />
    <PackageVersion Include="Sewer56.BitStream" Version="1.3.0" />
    <PackageVersion Include="Spectre.Console" Version="0.48.0" />
    <PackageVersion Include="Splat.Microsoft.Extensions.Logging" Version="14.8.12" />
    <PackageVersion Include="TransparentValueObjects" Version="1.0.1" />
  </ItemGroup>
</Project><|MERGE_RESOLUTION|>--- conflicted
+++ resolved
@@ -4,13 +4,8 @@
     <PackageVersion Include="FlatSharp.Compiler" Version="7.6.0" />
     <PackageVersion Include="FlatSharp.Runtime" Version="7.6.0" />
     <PackageVersion Include="LinqGen" Version="0.3.1" />
-<<<<<<< HEAD
-    <PackageVersion Include="NexusMods.MnemonicDB" Version="0.9.16" />
-    <PackageVersion Include="NexusMods.MnemonicDB.Abstractions" Version="0.9.16" />
-=======
     <PackageVersion Include="NexusMods.MnemonicDB" Version="0.9.17" />
     <PackageVersion Include="NexusMods.MnemonicDB.Abstractions" Version="0.9.17" />
->>>>>>> a9e736f8
     <PackageVersion Include="NexusMods.Paths" Version="0.9.3" />
     <PackageVersion Include="NexusMods.Hashing.xxHash64" Version="2.0.1" />
     <PackageVersion Include="NexusMods.Paths.TestingHelpers" Version="0.8.0" />
