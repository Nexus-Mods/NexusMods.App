--- conflicted
+++ resolved
@@ -8,11 +8,8 @@
     <PackageVersion Include="Bannerlord.ModuleManager" Version="6.0.246" />
     <PackageVersion Include="BsDiff" Version="1.1.0" />
     <PackageVersion Include="LinqGen" Version="0.3.1" />
-<<<<<<< HEAD
     <PackageVersion Include="Microsoft.Extensions.FileSystemGlobbing" Version="9.0.0" />
-=======
     <PackageVersion Include="LinuxDesktopUtils.XDGDesktopPortal" Version="1.0.0" />
->>>>>>> e39ee0d0
     <PackageVersion Include="Microsoft.Extensions.Http.Resilience" Version="9.0.0" />
     <PackageVersion Include="Microsoft.Extensions.Options" Version="9.0.0" />
     <PackageVersion Include="Microsoft.Extensions.TimeProvider.Testing" Version="9.0.0" />
