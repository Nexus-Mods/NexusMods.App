using System.Collections.Concurrent;
using System.Diagnostics;
using System.Runtime.CompilerServices;
using System.Runtime.InteropServices;
using Microsoft.Extensions.DependencyInjection;
using Microsoft.Extensions.Logging;
using NexusMods.Abstractions.DataModel.Entities.Sorting;
using NexusMods.Abstractions.DiskState;
using NexusMods.Abstractions.GameLocators;
using NexusMods.Abstractions.Games.DTO;
using NexusMods.Abstractions.Games.Loadouts;
using NexusMods.Abstractions.Games.Loadouts.Sorting;
using NexusMods.Abstractions.Games.Trees;
using NexusMods.Abstractions.IO;
using NexusMods.Abstractions.IO.StreamFactories;
using NexusMods.Abstractions.Loadouts.Files;
using NexusMods.Abstractions.Loadouts.Mods;
using NexusMods.Abstractions.MnemonicDB.Attributes;
using NexusMods.Extensions.BCL;
using NexusMods.Hashing.xxHash64;
using NexusMods.MnemonicDB.Abstractions;
using NexusMods.MnemonicDB.Abstractions.Models;
using NexusMods.MnemonicDB.Abstractions.TxFunctions;
using NexusMods.Paths;
using File = NexusMods.Abstractions.Loadouts.Files.File;

namespace NexusMods.Abstractions.Loadouts.Synchronizers;

/// <summary>
/// Base class for loadout synchronizers, provides some common functionality. Does not have to be user,
/// but reduces a lot of boilerplate, and is highly recommended.
/// </summary>
public class ALoadoutSynchronizer : IStandardizedLoadoutSynchronizer
{
    private readonly ILogger _logger;
    private readonly IFileHashCache _hashCache;
    private readonly IDiskStateRegistry _diskStateRegistry;
    private readonly ISorter _sorter;
    protected readonly IConnection Connection;
    private readonly IOSInformation _os;
    private IFileStore _fileStore;

    /// <summary>
    /// Loadout synchronizer base constructor.
    /// </summary>
    /// <param name="logger"></param>
    /// <param name="hashCache"></param>
    /// <param name="store"></param>
    /// <param name="diskStateRegistry"></param>
    /// <param name="fileStore"></param>
    /// <param name="sorter"></param>
    /// <param name="os"></param>
    protected ALoadoutSynchronizer(ILogger logger,
        IFileHashCache hashCache,
        IDiskStateRegistry diskStateRegistry,
        IFileStore fileStore,
        ISorter sorter,
        IConnection conn,
        IOSInformation os)
    {
        _logger = logger;
        _hashCache = hashCache;
        _diskStateRegistry = diskStateRegistry;
        _fileStore = fileStore;
        _sorter = sorter;
        Connection = conn;
        _os = os;
    }

    /// <summary>
    /// Helper constructor that takes only a service provider, and resolves the dependencies from it.
    /// </summary>
    /// <param name="provider"></param>
    protected ALoadoutSynchronizer(IServiceProvider provider) : this(
        provider.GetRequiredService<ILogger<ALoadoutSynchronizer>>(),
        provider.GetRequiredService<IFileHashCache>(),
        provider.GetRequiredService<IDiskStateRegistry>(),
        provider.GetRequiredService<IFileStore>(),
        provider.GetRequiredService<ISorter>(),
        provider.GetRequiredService<IConnection>(),
        provider.GetRequiredService<IOSInformation>())

    {

    }

    #region IStandardizedLoadoutSynchronizer Implementation

    /// <inheritdoc />
    public async ValueTask<FlattenedLoadout> LoadoutToFlattenedLoadout(Loadout.ReadOnly loadout)
    {
        var sorted = await SortMods(loadout);
        return ModsToFlattenedLoadout(sorted);
    }

    private static FlattenedLoadout ModsToFlattenedLoadout(IEnumerable<Mod.ReadOnly> sorted)
    {
        var modArray = sorted.ToArray();
        var numItems = modArray.Sum(mod => mod.Files.Count);
        var dict = new Dictionary<GamePath, File.ReadOnly>(numItems);
        foreach (var mod in modArray)
        {
            if (!mod.Enabled)
                continue;

            foreach (var file in mod.Files)
            {
                if (!File.To.TryGet(file, out var path))
                    continue;

                dict[path] = file;
            }
        }

        return FlattenedLoadout.Create(dict);
    }

    /// <inheritdoc />
    public ValueTask<FileTree> FlattenedLoadoutToFileTree(FlattenedLoadout flattenedLoadout, Loadout.ReadOnly loadout)
    {
        return ValueTask.FromResult(FileTree.Create(flattenedLoadout.GetAllDescendentFiles()
            .Select(f => KeyValuePair.Create(f.GamePath(), f.Item.Value))));
    }


    /// <inheritdoc />
    public async Task<DiskStateTree> FileTreeToDisk(FileTree fileTree, Loadout.ReadOnly loadout, FlattenedLoadout flattenedLoadout, DiskStateTree prevState, GameInstallation installation, bool skipIngest = false)
    {
        // Return the new tree
        return await FileTreeToDiskImpl(fileTree, loadout, flattenedLoadout, prevState, installation, true);
    }
    
    [MethodImpl(MethodImplOptions.AggressiveInlining)]
    internal async Task<DiskStateTree> FileTreeToDiskImpl(FileTree fileTree, Loadout.ReadOnly loadout, FlattenedLoadout flattenedLoadout, DiskStateTree prevState, GameInstallation installation, bool fixFileMode, bool skipIngest = false)
    {
        List<KeyValuePair<GamePath, HashedEntryWithName>> toDelete = new();
        List<KeyValuePair<AbsolutePath, File.ReadOnly>> toWrite = new();
        List<KeyValuePair<AbsolutePath, StoredFile.ReadOnly>> toExtract = new();

        Dictionary<GamePath, DiskStateEntry> resultingItems = new();

        // We'll start by scanning the game folders and comparing it to the previous state. Technically this is a
        // three way compare between the disk state, the previous state, and the new state. However if the disk state
        // diverges from the previous state, we'll abort, this effectively reduces the process to a two way compare.
        foreach (var (_, location) in installation.LocationsRegister.GetTopLevelLocations())
        {
            await foreach (var entry in _hashCache.IndexFolderAsync(location))
            {
                var gamePath = installation.LocationsRegister.ToGamePath(entry.Path);

                if (!prevState.TryGetValue(gamePath, out var prevEntry))
                {
                    // File is new, and not in the previous state, so we need to abort and do an ingest
                    if (skipIngest)
                        continue;
                        
                    HandleNeedIngest(entry);
                    throw new UnreachableException("HandleNeedIngest should have thrown");
                }
                
                if (prevEntry.Item.Value.Hash != entry.Hash)
                {
                    // File has changed, so we need to abort and do an ingest
                    if (skipIngest)
                        continue;
                    
                    HandleNeedIngest(entry);
                    throw new UnreachableException("HandleNeedIngest should have thrown");
                }

                if (!fileTree.TryGetValue(gamePath, out var newEntry))
                {
                    // File is unchanged, but is not present in the new tree, so it needs to be deleted
                    // We don't remove it from the results yet, will do during batch delete
                    toDelete.Add(KeyValuePair.Create(gamePath, entry));
                    continue;
                }
                
                // File didn't change on disk and is present in new tree
                resultingItems.Add(newEntry.GamePath(), prevEntry.Item.Value);
                
                var file = newEntry.Item.Value!;
                if (file.TryGetAsDeletedFile(out _))
                {
                    // File is deleted in the new tree, so add it toDelete and we're done
                    toDelete.Add(KeyValuePair.Create(gamePath, entry));
                    continue;
                }
                else if (file.TryGetAsStoredFile(out var storedFile))
                {
                    // StoredFile files are special cased, so we can batch them up and extract them all at once.
                    // Don't add toExtract to the results yet as we'll need to get the modified file times
                    // after we extract them
                    if (storedFile.Hash == entry.Hash)
                        continue;

                    toExtract.Add(KeyValuePair.Create(entry.Path, storedFile));
                }
                else if (file.TryGetAsGeneratedFile(out _))
                {
                    toWrite.Add(KeyValuePair.Create(entry.Path, file));
                }
                else
                {
                    _logger.LogError("Unknown file type: {Entity}", file);
                }
            }
        }

        // Now we look for completely new files or files that were deleted on disk
        foreach (var item in fileTree.GetAllDescendentFiles())
        {
            var path = item.GamePath();

            // If the file has already been handled above, skip it
            if (resultingItems.ContainsKey(path))
                continue;

            var absolutePath = installation.LocationsRegister.GetResolvedPath(path);
            
            if (prevState.TryGetValue(path, out var prevEntry))
            {
                // File is in new tree, was in prev disk state, but wasn't found on disk
                if (skipIngest)
                    continue;
                
                HandleNeedIngest(prevEntry.Item.Value.ToHashedEntry(absolutePath));
                throw new UnreachableException("HandleNeedIngest should have thrown");
            }


            var file = item.Item.Value!;
            if (file.TryGetAsDeletedFile(out _))
            {
                // File is deleted in the new tree, so nothing to do
                continue;
            }
            else if (file.TryGetAsStoredFile(out var storedFile))
            {
                toExtract.Add(KeyValuePair.Create(absolutePath, storedFile));
            }
            else if (file.TryGetAsGeneratedFile(out _))
            {
                toWrite.Add(KeyValuePair.Create(absolutePath, file));
            }
            else
            {
                throw new UnreachableException("No way to handle this file");
            }
        }
        
        // Now delete all the files that need deleting in one batch.
        foreach (var entry in toDelete)
        {
            entry.Value.Path.Delete();
            resultingItems.Remove(entry.Key);
        }

        // Write the generated files (could be done in parallel)
        foreach (var entry in toWrite)
        {
            entry.Key.Parent.CreateDirectory();
            await using var outputStream = entry.Key.Create();
            var hash = await WriteGeneratedFile(entry.Value, outputStream, loadout!, flattenedLoadout!, fileTree);
            if (hash == null)
            {
                outputStream.Position = 0;
                hash = await outputStream.HashingCopyAsync(Stream.Null, CancellationToken.None);
            }

            var gamePath = loadout!.InstallationInstance.LocationsRegister.ToGamePath(entry.Key);
            resultingItems[gamePath] = new DiskStateEntry
            {
                Hash = hash!.Value,
                Size = Size.From((ulong)outputStream.Length),
                LastModified = entry.Key.FileInfo.LastWriteTimeUtc
            };
        }

        // Extract all the files that need extracting in one batch.
        _logger.LogInformation("Extracting {Count} files", toExtract.Count);
        await _fileStore.ExtractFiles(GetFilesToExtract(toExtract));

        // Update the resulting items with the new file times
        var isUnix = _os.IsUnix();
        foreach (var (path, entry) in toExtract)
        {
            resultingItems[entry.File.To] = new DiskStateEntry
            {
                Hash = entry.Hash,
                Size = entry.Size,
                LastModified = path.FileInfo.LastWriteTimeUtc
            };

            // And mark them as executable if necessary, on Unix
            if (!isUnix || !fixFileMode)
                continue;

            var ext = path.Extension.ToString().ToLower();
            if (ext is not ("" or ".sh" or ".bin" or ".run" or ".py" or ".pl" or ".php" or ".rb" or ".out"
                or ".elf")) continue;

            // Note (Sewer): I don't think we'd ever need anything other than just 'user' execute, but you can never
            // be sure. Just in case, I'll throw in group and other to match 'chmod +x' behaviour.
            var currentMode = path.GetUnixFileMode();
            path.SetUnixFileMode(currentMode | UnixFileMode.UserExecute | UnixFileMode.GroupExecute | UnixFileMode.OtherExecute);
        }
        
        var newTree = DiskStateTree.Create(resultingItems);
        
        // We need to delete any empty directory structures that were left behind
        var seenDirectories = new HashSet<GamePath>();
        var directoriesToDelete = new HashSet<GamePath>();
        foreach (var entry in toDelete)
        {
            var parentPath = entry.Key.Parent;
            GamePath? emptyStructureRoot = null;
            while (parentPath != entry.Key.GetRootComponent)
            {
                if (seenDirectories.Contains(parentPath))
                {
                    emptyStructureRoot = null;
                    break;
                }
                
                // newTree was build from files, so if the parent is in the new tree, it's not empty
                if (newTree.ContainsKey(parentPath))
                {
                    break;
                }
                
                seenDirectories.Add(parentPath);
                emptyStructureRoot = parentPath;
                parentPath = parentPath.Parent;
            }
            
            if (emptyStructureRoot != null)
                directoriesToDelete.Add(emptyStructureRoot.Value);
        }
        
        foreach (var dir in directoriesToDelete)
        {
            // Could have other empty directories as children, so we need to delete recursively
            installation.LocationsRegister.GetResolvedPath(dir).DeleteDirectory(recursive: true);
        }

        return newTree;

        // Return the new tree
        // Quick convert function such that to not be LINQ bottlenecked.
        // Needed as separate method because parent method is async.
        [MethodImpl(MethodImplOptions.AggressiveInlining)]
        static (Hash Hash, AbsolutePath Dest)[] GetFilesToExtract(List<KeyValuePair<AbsolutePath, StoredFile.ReadOnly>> toExtract) 
        {
            (Hash Hash, AbsolutePath Dest)[] entries = GC.AllocateUninitializedArray<(Hash Src, AbsolutePath Dest)>(toExtract.Count);
            var toExtractSpan = CollectionsMarshal.AsSpan(toExtract);
            for (var x = 0; x < toExtract.Count; x++)
            {
                ref var item = ref toExtractSpan[x];
                entries[x] = (item.Value.Hash, item.Key);
            }

            return entries;
        }
    }

    /// <inheritdoc />
    public virtual async Task<DiskStateTree> GetDiskState(GameInstallation installation)
    {
        return await _hashCache.IndexDiskState(installation);
    }

    /// <summary>
    /// Called when a file has changed during an apply operation, and a ingest is required.
    /// </summary>
    /// <param name="entry"></param>
    public virtual void HandleNeedIngest(HashedEntryWithName entry)
    {
        throw new NeedsIngestException();
    }

    /// <inheritdoc />
    public async ValueTask<FileTree> DiskToFileTree(DiskStateTree diskState, Loadout.ReadOnly prevLoadout, FileTree prevFileTree, DiskStateTree prevDiskState)
    {
        List<KeyValuePair<GamePath, File.ReadOnly>> results = new();
        var newFiles = new List<TempEntity>();
        foreach (var item in diskState.GetAllDescendentFiles())
        {
            var gamePath = item.GamePath();
            var absPath = prevLoadout.InstallationInstance.LocationsRegister.GetResolvedPath(item.GamePath());
            if (prevDiskState.TryGetValue(gamePath, out var prevEntry))
            {
                var prevFile = prevFileTree[gamePath].Item.Value!;
                if (prevEntry.Item.Value.Hash == item.Item.Value.Hash)
                {
                    // If the file hasn't changed, use it as-is
                    results.Add(KeyValuePair.Create(gamePath, prevFile));
                    continue;
                }

                // Else, the file has changed, so we need to update it.
                var newFile = await HandleChangedFile(prevFile, prevEntry.Item.Value, item.Item.Value, gamePath, absPath);
                newFiles.Add(newFile);
            }
            else
            {
                // Else, the file is new, so we need to add it.
                var newFile = await HandleNewFile(item.Item.Value, gamePath, absPath);
                newFiles.Add(newFile);
            }
        }

        if (newFiles.Count > 0)
        {
            _logger.LogInformation("Found {Count} new files during ingest", newFiles.Count);

            var overridesMod = prevLoadout.Mods.FirstOrDefault(m => m.Category == ModCategory.Overrides);
            ModId overridesModId;
            using var tx = Connection.BeginTransaction();
            
            if (!overridesMod.IsValid())
            {
                var newOverrideMod = new Mod.New(tx)
                {
                    LoadoutId = prevLoadout,
                    Category = ModCategory.Overrides,
                    Name = "Overrides",
                    Enabled = true,
                    Revision = 0,
                    Status = ModStatus.Installed,
                };
                overridesModId = newOverrideMod.Id;
            }
            else
            {
                overridesModId = overridesMod.Id;
            }
            
            List<EntityId> addedFiles = new();
            foreach (var newFile in newFiles)
            {
                // NOTE(erri120): allow implementations to put new files into custom mods
                // but default to the override mod if they don't
                if (!newFile.Contains(File.Loadout) && !newFile.Contains(File.Mod))
                {
                    newFile.Add(File.Loadout, prevLoadout.Id);
                    newFile.Add(File.Mod, overridesModId);
                }

                newFile.AddTo(tx);
                addedFiles.Add(newFile.Id!.Value);
            }
            
            var result = await tx.Commit();

            foreach (var addedFile in addedFiles)
            {
                var storedFile = StoredFile.Load(result.Db, result[addedFile]);
                results.Add(KeyValuePair.Create(storedFile.File.To, storedFile.File));
            }
        }

        return FileTree.Create(results);
    }

    /// <summary>
    /// When a file is new, this method will be called to convert the new data into a AModFile. The file contents
    /// are still accessible via <paramref name="absolutePath"/>
    /// </summary>
    /// <param name="newEntry"></param>
    /// <param name="gamePath"></param>
    /// <param name="absolutePath"></param>
    /// <returns></returns>
    /// <exception cref="NotImplementedException"></exception>
    /// <returns>An unpersisted new file. This file needs to be persisted.</returns>
    protected virtual ValueTask<TempEntity> HandleNewFile(DiskStateEntry newEntry, GamePath gamePath, AbsolutePath absolutePath)
    {
        var newFile = new TempEntity
        {
            {StoredFile.Hash, newEntry.Hash},
            {StoredFile.Size, newEntry.Size},
            {File.To, gamePath},
        };
        return ValueTask.FromResult(newFile);
    }


    /// <summary>
    /// When a file is changed, this method will be called to convert the new data into a AModFile. The
    /// file on disk is still accessible via <paramref name="absolutePath"/>
    /// </summary>
    protected virtual async ValueTask<TempEntity> HandleChangedFile(File.ReadOnly prevFile, DiskStateEntry prevEntry, DiskStateEntry newEntry, GamePath gamePath, AbsolutePath absolutePath)
    {
        var newFile = new TempEntity
        {
            {StoredFile.Hash, newEntry.Hash},
            {StoredFile.Size, newEntry.Size},
            {File.To, gamePath},
        };
        return newFile;
    }

    /// <inheritdoc />
    public async ValueTask<FlattenedLoadout> FileTreeToFlattenedLoadout(FileTree fileTree, Loadout.ReadOnly prevLoadout,
        FlattenedLoadout prevFlattenedLoadout)
    {
        var resultIds = new List<(GamePath Path, EntityId Id)>();
        var results = new List<KeyValuePair<GamePath, File.ReadOnly>>();
        var mods = prevLoadout.Mods
            .GroupBy(m => m.Category)
            .ToDictionary(g => g.Key, g => g.First().Id);
        
        using var tx = Connection.BeginTransaction();

        // Helper function to get a mod for a given category, or create a new one if it doesn't exist.
        EntityId ModForCategory(ModCategory category)
        {
            if (mods.TryGetValue(category, out var mod))
                return mod;
            var newMod = new Mod.New(tx)
            {
                Category = category,
                Name = category.ToString(),
                Enabled = true,
                Revision = 0,
                LoadoutId = prevLoadout.LoadoutId,
                Status = ModStatus.Installed,
            };
            mods.Add(category, newMod);
            return newMod;
        }

        
        // Find all the files, and try to find a match in the previous state
        foreach (var item in fileTree.GetAllDescendentFiles())
        {
            resultIds.Add((item.Item.GamePath, item.Item.Value.Id));
            // No mod, so we need to put it somewhere, for now we put it in the Override Mod
            if (!item.Item.Value.Contains(File.Mod))
            {
                var modId = ModForCategory(ModCategory.Overrides);
                tx.Add(item.Item.Value.Id, File.Mod, modId);
            }
        }
        var result = await tx.Commit();

        var tree = resultIds.Select(kv => 
            KeyValuePair.Create(kv.Path, File.ReadOnly.Create(result.Db, result[kv.Id])));
        return FlattenedLoadout.Create(tree);
    }

#endregion

    #region ILoadoutSynchronizer Implementation

    /// <summary>
    /// Applies a loadout to the game folder.
    /// </summary>
    /// <param name="loadout"></param>
    /// <param name="forceSkipIngest">
    ///     Skips checking if an ingest is needed.
    ///     Force overrides current locations to intended tree
    /// </param>
    /// <returns></returns>
    public virtual async Task<DiskStateTree> Apply(Loadout.ReadOnly loadout, bool forceSkipIngest = false)
    {
        // Note(Sewer) If the last loadout was a vanilla state loadout, we need to
        // skip ingest and ignore changes, since vanilla state loadouts should not be changed.
        // (Prevent 'Needs Ingest' exception)
        forceSkipIngest = forceSkipIngest || IsLastLoadoutAVanillaStateLoadout(loadout.InstallationInstance);

        var flattened = await LoadoutToFlattenedLoadout(loadout);
        var fileTree = await FlattenedLoadoutToFileTree(flattened, loadout);
        var prevState = _diskStateRegistry.GetState(loadout.InstallationInstance)!;
        var diskState = await FileTreeToDisk(fileTree, loadout, flattened, prevState, loadout.InstallationInstance, forceSkipIngest);
        diskState.LoadoutId = loadout.Id;
        diskState.TxId = loadout.MostRecentTx();
        await _diskStateRegistry.SaveState(loadout.InstallationInstance, diskState);

        return diskState;
    }

    /// <inheritdoc />
    public virtual async Task<Loadout.ReadOnly> Ingest(Loadout.ReadOnly loadout)
    {
        // Reconstruct the previous file tree
        var prevFlattenedLoadout = await LoadoutToFlattenedLoadout(loadout);
        var prevFileTree = await FlattenedLoadoutToFileTree(prevFlattenedLoadout, loadout);
        var prevDiskState = _diskStateRegistry.GetState(loadout.InstallationInstance)!;

        // Get the new disk state
        var diskState = await GetDiskState(loadout.InstallationInstance);
        var newFiles = FindChangedFiles(diskState, loadout, prevFileTree, prevDiskState);

        await BackupNewFiles(loadout.InstallationInstance, newFiles.Select(f => 
            (f.GetFirst(File.To), 
             f.GetFirst(StoredFile.Hash), 
             f.GetFirst(StoredFile.Size))));
        var newLoadout = await AddChangedFilesToLoadout(loadout, newFiles);
        
        diskState.LoadoutId = newLoadout.Id;
        diskState.TxId = newLoadout.MostRecentTx();
        await _diskStateRegistry.SaveState(loadout.InstallationInstance, diskState);
        return newLoadout;
    }

    protected ModId GetOrCreateOverridesMod(Loadout.ReadOnly loadout, ITransaction tx)
    {
        var overridesMod = loadout.Mods.FirstOrDefault(m => m.Category == ModCategory.Overrides).ModId;
        if (overridesMod == default(ModId))
        {
            overridesMod = new Mod.New(tx)
            {
                LoadoutId = loadout,
                Category = ModCategory.Overrides,
                Name = "Overrides",
                Enabled = true,
                Status = ModStatus.Installed,
                Revision = 0,
            };
        }
        return overridesMod;
    }

    protected virtual async Task<Loadout.ReadOnly> AddChangedFilesToLoadout(Loadout.ReadOnly loadout, TempEntity[] newFiles)
    {
        using var tx = Connection.BeginTransaction();
        var overridesMod = GetOrCreateOverridesMod(loadout, tx);

        foreach (var newFile in newFiles)
        {
            newFile.Add(File.Loadout, loadout.Id);
            newFile.Add(File.Mod, overridesMod);
            newFile.AddTo(tx);
        }
        
        // If we created the mod in this transaction, db will be null, and we can't call .Revise on it
        // ReSharper disable once ConditionIsAlwaysTrueOrFalseAccordingToNullableAPIContract
        if (overridesMod.Value.InPartition(PartitionId.Temp))
        {
            var mod = new Mod.ReadOnly(loadout.Db, overridesMod);
            mod.Revise(tx);
        }
        else
        {
            loadout.Revise(tx);
        }
        
        var result = await tx.Commit();
        return loadout.Rebase(result.Db);
    }

    private TempEntity[] FindChangedFiles(DiskStateTree diskState, Loadout.ReadOnly loadout, FileTree prevFileTree, DiskStateTree prevDiskState)
    {
        List<TempEntity> newFiles = new();
        // Find files on disk that have changed or are not in the loadout
        foreach (var file in diskState.GetAllDescendentFiles())
        {
            var gamePath = file.GamePath();
            TempEntity? newFile;
            if (prevDiskState.TryGetValue(gamePath, out var prevEntry))
            {
                var prevFile = prevFileTree[gamePath].Item.Value!;
                if (prevEntry.Item.Value.Hash == file.Item.Value.Hash)
                {
                    // If the file hasn't changed, do nothing
                    continue;
                }

                if (prevFile.Mod.Category == ModCategory.Overrides)
                {
                    // Previous file was in the overrides, so we need to update it
                    newFile = new TempEntity
                    {
                        { StoredFile.Hash, file.Item.Value.Hash },
                        { StoredFile.Size, file.Item.Value.Size },
                    };
                    newFile.Id = prevFile.Id;
                }
                else
                {
                    // Previous file was not in the overrides, so we need to add it
                    newFile = new TempEntity
                    {
                        { StoredFile.Hash, file.Item.Value.Hash },
                        { StoredFile.Size, file.Item.Value.Size },
                        { File.To, gamePath },
                    };
                }
            }
            else
            {
                // Else, the file is new, so we need to add it.
                newFile = new TempEntity
                {
                    { StoredFile.Hash, file.Item.Value.Hash },
                    { StoredFile.Size, file.Item.Value.Size },
                    { File.To, gamePath },
                };
            }

            newFiles.Add(newFile);
        }
        
        // Find files in the loadout that are not on disk
        foreach (var loadoutFile in prevDiskState.GetAllDescendentFiles())
        {
            var gamePath = loadoutFile.GamePath();
            if (diskState.ContainsKey(gamePath))
                continue;
            
            var prevDbFile = prevFileTree[gamePath].Item.Value!;
            if (prevDbFile.Mod.Category == ModCategory.Overrides)
            {
                if (prevDbFile.TryGetAsDeletedFile(out _))
                {
                    // already deleted, do nothing
                    continue;
                }
                else
                {
                    var newFile = new TempEntity
                    {
                        { StoredFile.Hash, loadoutFile.Item.Value.Hash },
                        { StoredFile.Size, loadoutFile.Item.Value.Size },
                        { DeletedFile.Size, loadoutFile.Item.Value.Size },
                        { File.To, gamePath },
                    };
                    newFile.Id = prevDbFile.Id;
                    newFiles.Add(newFile);
                }
            }
            else
            {
                // New Deleted file
                var newFile = new TempEntity
                {
                    { StoredFile.Hash, loadoutFile.Item.Value.Hash },
                    { StoredFile.Size, loadoutFile.Item.Value.Size },
                    { DeletedFile.Size, loadoutFile.Item.Value.Size },
                    { File.To, gamePath },
                };
                newFiles.Add(newFile);
            }
        }
        

        return newFiles.ToArray();
    }

    /// <inheritdoc />
    public async ValueTask<FileDiffTree> LoadoutToDiskDiff(Loadout.ReadOnly loadout, DiskStateTree diskState)
    {
        var flattenedLoadout = await LoadoutToFlattenedLoadout(loadout);
        return await FlattenedLoadoutToDiskDiff(flattenedLoadout, diskState);
    }

    private ValueTask<FileDiffTree> FlattenedLoadoutToDiskDiff(FlattenedLoadout flattenedLoadout, DiskStateTree diskState)
    {
        var loadoutFiles = flattenedLoadout.GetAllDescendentFiles().ToArray();
        var diskStateEntries = diskState.GetAllDescendentFiles().ToArray();

        // With both deletions and additions it might be more than Max, but it's a starting point
        Dictionary<GamePath, DiskDiffEntry> resultingItems = new(Math.Max(loadoutFiles.Length, diskStateEntries.Length));
        
        // Add all the disk state entries to the result, checking for changes
        foreach (var diskItem in diskStateEntries)
        {
            var gamePath = diskItem.GamePath();
            if (flattenedLoadout.TryGetValue(gamePath, out var loadoutFileEntry))
            {
                var file = loadoutFileEntry.Item.Value;
                if (file.TryGetAsStoredFile(out var sf))
                {
                    if (file.TryGetAsDeletedFile(out _))
                    {
                        resultingItems.Add(gamePath,
                            new DiskDiffEntry
                            {
                                GamePath = gamePath,
                                Hash = diskItem.Item.Value.Hash,
                                Size = diskItem.Item.Value.Size,
                                ChangeType = FileChangeType.Removed,
                            }
                        );
                        continue;
                    }
                    
                    if (sf.Hash != diskItem.Item.Value.Hash)
                    {
                        resultingItems.Add(gamePath,
                            new DiskDiffEntry
                            {
                                GamePath = gamePath,
                                Hash = sf.Hash,
                                Size = sf.Size,
                                ChangeType = FileChangeType.Modified,
                            }
                        );
                    }
                    else
                    {
                        resultingItems.Add(gamePath,
                            new DiskDiffEntry
                            {
                                GamePath = gamePath,
                                Hash = sf.Hash,
                                Size = sf.Size,
                                ChangeType = FileChangeType.None,
                            }
                        );
                    }
                }
                else if (file.TryGetAsGeneratedFile(out _))
                {
                    // TODO: Implement change detection for generated files
                    continue;
                }
                else
                {
                    throw new NotImplementedException("No way to handle this file");
                }
            }
            else
            {
                resultingItems.Add(gamePath,
                    new DiskDiffEntry
                    {
                        GamePath = gamePath,
                        Hash = diskItem.Item.Value.Hash,
                        Size = diskItem.Item.Value.Size,
                        ChangeType = FileChangeType.Removed,
                    }
                );
            }
        }

        // Add all the new files to the result
        foreach (var loadoutFile in loadoutFiles)
        {
            var gamePath = loadoutFile.GamePath();
            var file = loadoutFile.Item.Value;
            if (file.TryGetAsStoredFile(out var storedFile))
            {
                if (resultingItems.TryGetValue(gamePath, out _))
                {
                    continue;
                }

                if (file.TryGetAsDeletedFile(out _))
                {
                    continue;
                }

                resultingItems.Add(gamePath,
                    new DiskDiffEntry
                    {
                        GamePath = gamePath,
                        Hash = storedFile.Hash,
                        Size = storedFile.Size,
                        ChangeType = FileChangeType.Added,
                    }
                );
            }
            else if (file.TryGetAsGeneratedFile(out _))
            {
                // TODO: Implement change detection for generated files
                continue;
            }
            else
            {
                throw new NotImplementedException("No way to handle this file");
            }
        }

        return ValueTask.FromResult(FileDiffTree.Create(resultingItems));
    }

    /// <summary>
    /// Backs up any new files in the loadout.
    ///
    /// </summary>
    public virtual async Task BackupNewFiles(GameInstallation installation, IEnumerable<(GamePath To, Hash Hash, Size Size)> files)
    {
        // During ingest, new files that haven't been seen before are fed into the game's synchronizer to convert a
        // DiskStateEntry (hash, size, path) into some sort of AModFile. By default these are converted into a "StoredFile".
        // All StoredFile does, is say that this file is copied from the downloaded archives, that is, it's not generated
        // by any extension system.
        //
        // So the problem is, the ingest process has tagged all these new files as coming from the downloads, but likely
        // they've never actually been copied/compressed into the download folders. So if we need to restore them they won't exist.
        //
        // If a game wants other types of files to be backed up, they could do so with their own logic. But backing up a
        // IGeneratedFile is pointless, since when it comes time to restore that file we'll call file.Generate on it since
        // it's a generated file.
        
        // TODO: This may be slow for very large games when other games/mods already exist.
        // Backup the files that are new or changed
        var archivedFiles = new ConcurrentBag<ArchivedFileEntry>();
        await Parallel.ForEachAsync(files, async (file, _) =>
        {
            var path = installation.LocationsRegister.GetResolvedPath(file.To);
            if (await _fileStore.HaveFile(file.Hash))
                return;

            var archivedFile = new ArchivedFileEntry
            {
                Size = file.Size,
                Hash = file.Hash,
                StreamFactory = new NativeFileStreamFactory(path),
            };

            archivedFiles.Add(archivedFile);
        });

        await _fileStore.BackupFiles(archivedFiles);
    }
    
    /// <inheritdoc />
    public async Task<Hash?> WriteGeneratedFile(File.ReadOnly file, Stream outputStream, Loadout.ReadOnly loadout, FlattenedLoadout flattenedLoadout, FileTree fileTree)
    {
        if (!file.TryGetAsGeneratedFile(out var generatedFile))
            throw new InvalidOperationException("File is not a generated file");

        var generator = generatedFile.GeneratorInstance;
        if (generator == null)
            throw new InvalidOperationException("Generated file does not have a generator");
        
        return await generator.Write(generatedFile, outputStream, loadout, flattenedLoadout, fileTree);
    }

    /// <inheritdoc />
    public virtual async Task<Loadout.ReadOnly> CreateLoadout(GameInstallation installation, string? suggestedName = null)
    {
        // Get the initial state of the game folders
        var (isCached, initialState) = await GetOrCreateInitialDiskState(installation);
        
        using var tx = Connection.BeginTransaction();
        var db = Connection.Db;
        
        // We need to create a 'Vanilla State Loadout' for rolling back the game
        // to the original state before NMA touched it, if we don't already
        // have one.
        var installLocation = installation.LocationsRegister[LocationId.Game];
        if (!Loadout.All(db)
                .Any(x => 
                x.InstallationInstance.LocationsRegister[LocationId.Game] == installLocation 
                && x.IsVanillaStateLoadout()))
        {
            await CreateVanillaStateLoadout(installation);
        }

        var loadout = new Loadout.New(tx)
        {
<<<<<<< HEAD
            Name = suggestedName ?? $"Loadout {installation.Game.Name}",
            InstallationId = installation.GameMetadataId,
=======
            Db = db, // Has to be here to the installation resolves properly
            Name = suggestedName ?? installation.Game.Name,
            Installation = installation,
>>>>>>> fa999113
            Revision = 0,
            LoadoutKind = LoadoutKind.Default,
        };
        
        var gameFiles = CreateGameFilesMod(loadout, installation, tx);
        
        // Backup the files
        var filesToBackup = new List<(GamePath To, Hash Hash, Size Size)>();
        var allStoredFileModels = new List<StoredFile.New>();
        foreach (var file in initialState.GetAllDescendentFiles())
        {
            var path = file.GamePath();
            filesToBackup.Add((path, file.Item.Value.Hash, file.Item.Value.Size));
            allStoredFileModels.Add(new StoredFile.New(tx)
            {
                File = new File.New(tx)
                {
                    To = path,
                    LoadoutId = loadout,
                    ModId = gameFiles,
                },
                Hash = file.Item.Value.Hash,
                Size = file.Item.Value.Size,
            });
        }
        
        await BackupNewFiles(installation, filesToBackup);
        
        // Commit the transaction as of this point the loadout is live
        var result = await tx.Commit();
        
        // Remap the ids
        var remappedLoadout = loadout.Remap(result);
        
        initialState.TxId = result.NewTx;
        initialState.LoadoutId = remappedLoadout.Id;

        
        // Reset the game folder to initial state if making a new loadout.
        // We must do this before saving state, as Apply does a diff against
        // the last state. Which will be a state from previous loadout.
        // Note(sewer): We can't just apply the new loadout here because we haven't ran SaveState
        // and we can't guarantee we have a clean state without applying.
        if (isCached)
        {
            // This is a 'fast apply' operation, that avoids recomputing the file tree.
            // And avoids a double save-state.
            var flattened = await LoadoutToFlattenedLoadout(remappedLoadout);
            var prevState = _diskStateRegistry.GetState(remappedLoadout.InstallationInstance)!;
            
            var tree = FileTree.Create(allStoredFileModels.Select(file =>
                {
                    var remapped = file.Remap(result);
                    return KeyValuePair.Create(remapped.File.To, remapped.File);
                }
            ));
            await FileTreeToDisk(tree, remappedLoadout, flattened, prevState, remappedLoadout.InstallationInstance, true);
            
            // Note: DiskState returned from `FileTreeToDisk` and `initialState`
            // are the same in terms of content!!
        }

        await _diskStateRegistry.SaveState(remappedLoadout.InstallationInstance, initialState);
        return remappedLoadout;
    }

    private Mod.New CreateGameFilesMod(Loadout.New loadout, GameInstallation installation, ITransaction tx)
    {
        return new Mod.New(tx)
        {
            Name = "Game Files",
            Version = installation.Version.ToString(),
            Category = ModCategory.GameFiles,
            Enabled = true,
            LoadoutId = loadout,
            Status = ModStatus.Installed,
            Revision = 0,
        };
    }

    /// <inheritdoc />
    public async Task UnManage(GameInstallation installation)
    {
        // The 'Vanilla State Loadout' contains the original state.
        await ApplyVanillaStateLoadout(installation);

        // Cleanup all of the metadata left behind for this game.
        // All database information, including loadouts, initial game state and
        // TODO: Garbage Collect unused files.

        using var tx = Connection.BeginTransaction();
        foreach (var loadout in Loadout.All(Connection.Db))
            tx.Delete(loadout, true);
        await tx.Commit();
        
        await _diskStateRegistry.ClearInitialState(installation);
    }

    /// <inheritdoc />
    public async Task DeleteLoadout(GameInstallation installation, LoadoutId id)
    {
        // Clear Initial State if this is the only loadout for the game.
        // We use folder location for this.
        var installLocation = installation.LocationsRegister[LocationId.Game];
        var isLastLoadout = Loadout.All(Connection.Db)
            .Count(x => 
                x.InstallationInstance.LocationsRegister[LocationId.Game] == installLocation 
                && !x.IsVisible()) <= 1;

        if (isLastLoadout)
        {
            await UnManage(installation);
            return;
        }

        var hasLastApplied = _diskStateRegistry.TryGetLastAppliedLoadout(installation, out var loadoutWithTxId);
        
        // Note(Sewer) TxId, which affects loadout revision is irrelevant here
        // because we're deleting the loadout as a whole.
        if (hasLastApplied && id == loadoutWithTxId.Id)
        {
            /*
                Note(Sewer)

                The loadout being deleted is the currently active loadout.

                As a 'default' reasonable behaviour, we will reset the game folder
                to its initial state by using the 'vanilla state' loadout to accomodate this.

                This is a good default for many cases:
                
                - Game files are not likely to be overwritten, so this will 
                  just end up materialising into a bunch of deletes. (Very Fast)
                  
                - Ensures internal consistency. i.e. 'last applied loadout' is always
                  a valid loadout.
                  
                - Provides more backend flexibility (e.g. we can 'squash' the
                  revisions at the beginning of other loadouts without consequence.)
                  
                - Meets user UI/UX expectations. The next loadout they navigate to
                  won't be somehow magically applied.

                We may make a setting to change the behaviour in the future,
                via a setting to match user preferences, but for now this is the
                default.
            */

            await ApplyVanillaStateLoadout(installation);
        }

        using var tx = Connection.BeginTransaction();
        tx.Delete(id, true);
        await tx.Commit();
    }

    /// <summary>
    ///     Creates a 'Vanilla State Loadout', which is a loadout embued with the initial
    ///     state of the game folder.
    ///
    ///     This loadout is created when the last applied loadout for a game
    ///     is deleted. And is deleted when a non-vanillastate loadout is applied.
    ///     It should be a singleton.
    /// </summary>
    private async Task<Loadout.ReadOnly> CreateVanillaStateLoadout(GameInstallation installation)
    {
        var (_, initialState) = await GetOrCreateInitialDiskState(installation);

        using var tx = Connection.BeginTransaction();
        var loadout = new Loadout.New(tx)
        {
            Name = $"Vanilla State Loadout for {installation.Game.Name}",
            InstallationId = installation.GameMetadataId,
            Revision = 0,
            LoadoutKind = LoadoutKind.VanillaState,
        };
        
        var gameFiles = CreateGameFilesMod(loadout, installation, tx);

        // Backup the files
        // 1. Because we need to backup the files for every created loadout.
        // 2. Because in practice this is the first loadout created.
        var filesToBackup = new List<(GamePath To, Hash Hash, Size Size)>();
        foreach (var file in initialState.GetAllDescendentFiles())
        {
            var path = file.GamePath();
            filesToBackup.Add((path, file.Item.Value.Hash, file.Item.Value.Size));
            _ = new StoredFile.New(tx)
            {
                File = new File.New(tx)
                {
                    LoadoutId = loadout,
                    ModId = gameFiles,
                    To = path,
                },
                Hash = file.Item.Value.Hash,
                Size = file.Item.Value.Size,
            };
        }
        
        await BackupNewFiles(installation, filesToBackup);
        var result = await tx.Commit();

        return loadout.Remap(result);
    }
#endregion

    #region FlattenLoadoutToTree Methods

    /// <summary>
    /// Returns the sort rules for a given mod, the loadout is given for context.
    /// </summary>
    /// <param name="loadout"></param>
    /// <param name="mod"></param>
    /// <returns></returns>
    /// <exception cref="NotImplementedException"></exception>
    public virtual async ValueTask<ISortRule<Mod.ReadOnly, ModId>[]> ModSortRules(Loadout.ReadOnly loadout, Mod.ReadOnly mod)
    {
        if (mod.Category == ModCategory.GameFiles)
            return [new First<Mod.ReadOnly, ModId>()];
        if (mod.Category == ModCategory.Overrides)
            return [new Last<Mod.ReadOnly, ModId>()];
        if (Mod.SortAfter.TryGet(mod, out var other))
            if (other != EntityId.From(0)) 
                return [new After<Mod.ReadOnly, ModId> { Other = ModId.From(other) }];
        return [];
    }

    /// <summary>
    /// Sorts the mods in a loadout.
    /// </summary>
    /// <param name="loadout"></param>
    /// <returns></returns>
    protected virtual async Task<IEnumerable<Mod.ReadOnly>> SortMods(Loadout.ReadOnly loadout)
    {
        var mods = loadout.Mods.Where(mod => mod.Enabled).ToList();
        _logger.LogInformation("Sorting {ModCount} mods in loadout {LoadoutName}", mods.Count, loadout.Name);
        var modRules = await mods
            .SelectAsync(async mod => (mod.Id, await ModSortRules(loadout, mod)))
            .ToDictionaryAsync(r => r.Id, r => r.Item2);
        if (modRules.Count == 0)
            return Array.Empty<Mod.ReadOnly>();

        var sorted = _sorter.Sort(mods, m => ModId.From(m.Id), m => modRules[m.Id]);
        return sorted;
    }
    #endregion

    #region Misc Helper Functions
    /// <summary>
    /// Checks if the last applied loadout is a 'vanilla state' loadout.
    /// </summary>
    /// <param name="installation">The game installation to check.</param>
    /// <returns>True if the last applied loadout is a vanilla state.</returns>
    private bool IsLastLoadoutAVanillaStateLoadout(GameInstallation installation)
    {
        if (!_diskStateRegistry.TryGetLastAppliedLoadout(installation, out var lastApplied))
            return false;

        var db = Connection.AsOf(lastApplied.Tx);
        return Loadout.Load(db, lastApplied.Id).IsVanillaStateLoadout();
    }

    /// <summary>
    /// By default this method just returns the current state of the game folders. Most of the time
    /// this creates a sub-par user experience as users may have installed mods in the past and then
    /// these files will be marked as part of the game files when they are not. Properly implemented
    /// games should override this method and return only the files that are part of the game itself.
    ///
    /// Doing so, will cause the next "Ingest" to pull in the remaining files in a way consistent with
    /// the ingestion process of the game. Likely this will involve adding the files to a "Override" mod.
    /// </summary>
    /// <param name="installation"></param>
    /// <returns></returns>
    public virtual async ValueTask<(bool isCachedState, DiskStateTree tree)> GetOrCreateInitialDiskState(GameInstallation installation)
    {
        var initialState = _diskStateRegistry.GetInitialState(installation);
        if (initialState != null)
            return (true, initialState);

        var indexedState = await _hashCache.IndexDiskState(installation);
        await _diskStateRegistry.SaveInitialState(installation, indexedState);
        return (false, indexedState);
    }

    private async Task ApplyVanillaStateLoadout(GameInstallation installation)
    {
        var db = Connection.Db;
        var installLocation = installation.LocationsRegister[LocationId.Game];

        // Note(sewer) We should always have a vanilla state loadout, so FirstOrDefault
        // should never return null. But, if due to some issue or bug we don't,
        // this is a recoverable error. We can just create a new vanilla state loadout.
        // as that is based on the initial state of the game folder.
        var vanillaStateLoadout = Loadout.All(db)
            .FirstOrDefault(x => x.InstallationInstance.LocationsRegister[LocationId.Game] == installLocation && x.IsVanillaStateLoadout());
        
        if (!vanillaStateLoadout.IsValid())
            await CreateVanillaStateLoadout(installation);

        await Apply(vanillaStateLoadout, true);
    }
    #endregion

    #region Internal Helper Functions
    /// <summary>
    /// Overrides the <see cref="IFileStore"/> used.
    /// </summary>
    [Obsolete("Intended for Benchmark Use Only")] // produce warning in IDE
    internal void SetFileStore(IFileStore fs)
    {
        _fileStore = fs;
    }
    #endregion
}<|MERGE_RESOLUTION|>--- conflicted
+++ resolved
@@ -952,14 +952,8 @@
 
         var loadout = new Loadout.New(tx)
         {
-<<<<<<< HEAD
-            Name = suggestedName ?? $"Loadout {installation.Game.Name}",
+            Name = suggestedName ?? installation.Game.Name,
             InstallationId = installation.GameMetadataId,
-=======
-            Db = db, // Has to be here to the installation resolves properly
-            Name = suggestedName ?? installation.Game.Name,
-            Installation = installation,
->>>>>>> fa999113
             Revision = 0,
             LoadoutKind = LoadoutKind.Default,
         };
