--- conflicted
+++ resolved
@@ -1,10 +1,7 @@
 using System.Collections.Concurrent;
 using System.Diagnostics;
 using System.Runtime.CompilerServices;
-<<<<<<< HEAD
-=======
 using System.Runtime.InteropServices;
->>>>>>> bb6f12c3
 using System.Runtime.InteropServices;
 using Microsoft.Extensions.DependencyInjection;
 using Microsoft.Extensions.Logging;
@@ -328,10 +325,7 @@
 
         return newTree;
 
-<<<<<<< HEAD
-=======
         // Return the new tree
->>>>>>> bb6f12c3
         // Quick convert function such that to not be LINQ bottlenecked.
         // Needed as separate method because parent method is async.
         [MethodImpl(MethodImplOptions.AggressiveInlining)]
