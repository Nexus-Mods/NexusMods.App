﻿using NexusMods.Abstractions.Activities;
using NexusMods.Abstractions.FileStore.Downloads;
using NexusMods.Abstractions.Loadouts;
using NexusMods.Abstractions.Loadouts.Ids;
using NexusMods.Abstractions.Loadouts.Mods;

namespace NexusMods.Abstractions.Installers;

/// <summary>
/// A component that can index and install archives.
/// </summary>
public interface IArchiveInstaller
{
    /// <summary>
    /// The activity group for archive installer activities.
    /// </summary>
    public static readonly ActivityGroup Group = ActivityGroup.From("ArchiveInstaller");

    /// <summary>
    /// Adds the given archive to the loadout (adding the contents as a mod). This is the
    /// standard way to "install" a mod. If the installer is not provided, the installers on the loadout's game
    /// will be tried, in the order they are defined, otherwise the provided installer will be used.
    /// </summary>
    public Task<ModId[]> AddMods(
        LoadoutId loadoutId, 
        DownloadId downloadId, 
        string? name = null, 
        IModInstaller? installer = null, 
        CancellationToken token = default);

    /// <summary>
    /// Installs a <see cref="DownloadAnalysis.Model"/> to a loadout, potentially adding one or more mods.
    /// If the installer is not provided, the installers on the loadout's game will be tried, in the order they are defined.
    /// </summary>
<<<<<<< HEAD
    public Task<ModId[]> AddMods(LoadoutId loadoutId, DownloadAnalysis.ReadOnly downloadAnalysis, IModInstaller? installer = null, CancellationToken token = default);
=======
    public Task<ModId[]> AddMods(
        LoadoutId loadoutId, 
        DownloadAnalysis.Model downloadAnalysis,
        string? name = null, 
        IModInstaller? installer = null, 
        CancellationToken token = default);
>>>>>>> 6dfd9e83
}<|MERGE_RESOLUTION|>--- conflicted
+++ resolved
@@ -32,14 +32,10 @@
     /// Installs a <see cref="DownloadAnalysis.Model"/> to a loadout, potentially adding one or more mods.
     /// If the installer is not provided, the installers on the loadout's game will be tried, in the order they are defined.
     /// </summary>
-<<<<<<< HEAD
-    public Task<ModId[]> AddMods(LoadoutId loadoutId, DownloadAnalysis.ReadOnly downloadAnalysis, IModInstaller? installer = null, CancellationToken token = default);
-=======
     public Task<ModId[]> AddMods(
         LoadoutId loadoutId, 
         DownloadAnalysis.Model downloadAnalysis,
         string? name = null, 
         IModInstaller? installer = null, 
         CancellationToken token = default);
->>>>>>> 6dfd9e83
 }