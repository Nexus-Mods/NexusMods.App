--- conflicted
+++ resolved
@@ -17,9 +17,5 @@
     /// <summary>
     /// The collection revision this file belongs to.
     /// </summary>
-<<<<<<< HEAD
-    public static readonly ReferenceAttribute<Models.CollectionRevision> CollectionRevision = new(Namespace, nameof(CollectionRevision));
-=======
     public static readonly ReferenceAttribute<Models.CollectionRevisionMetadata> CollectionRevision = new(Namespace, nameof(CollectionRevision));
->>>>>>> 0df4f73d
 }