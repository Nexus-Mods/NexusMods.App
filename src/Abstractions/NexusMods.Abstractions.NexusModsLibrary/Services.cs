using JetBrains.Annotations;
using Microsoft.Extensions.DependencyInjection;
using NexusMods.Abstractions.NexusModsLibrary.Models;

namespace NexusMods.Abstractions.NexusModsLibrary;

/// <summary>
/// Extension methods.
/// </summary>
[PublicAPI]
public static class Services
{
    /// <summary>
    /// Extension method.
    /// </summary>
    public static IServiceCollection AddNexusModsLibraryModels(this IServiceCollection serviceCollection)
    {
        return serviceCollection
            .AddNexusModsFileMetadataModel()
            .AddNexusModsModPageMetadataModel()
            .AddNexusModsLibraryFileModel()
<<<<<<< HEAD
            .AddCollectionModel()
            .AddCollectionRevisionModel()
=======
            .AddCollectionMetadataModel()
            .AddCollectionRevisionMetadataModel()
>>>>>>> 0df4f73d
            .AddCollectionTagModel()
            .AddUserModel()
            .AddNexusModsCollectionLibraryFileModel();
    }
}<|MERGE_RESOLUTION|>--- conflicted
+++ resolved
@@ -19,13 +19,8 @@
             .AddNexusModsFileMetadataModel()
             .AddNexusModsModPageMetadataModel()
             .AddNexusModsLibraryFileModel()
-<<<<<<< HEAD
-            .AddCollectionModel()
-            .AddCollectionRevisionModel()
-=======
             .AddCollectionMetadataModel()
             .AddCollectionRevisionMetadataModel()
->>>>>>> 0df4f73d
             .AddCollectionTagModel()
             .AddUserModel()
             .AddNexusModsCollectionLibraryFileModel();
