﻿using System.Buffers;
<<<<<<< HEAD
using System.Buffers.Binary;
using System.Collections.Concurrent;
=======
>>>>>>> fc9ea492
using System.Runtime.CompilerServices;
using Microsoft.Extensions.Logging;
using NexusMods.Abstractions.IO;
using NexusMods.Abstractions.Settings;
using NexusMods.Archives.Nx.FileProviders;
using NexusMods.Archives.Nx.Headers;
using NexusMods.Archives.Nx.Headers.Managed;
using NexusMods.Archives.Nx.Interfaces;
using NexusMods.Archives.Nx.Packing;
using NexusMods.Archives.Nx.Structs;
using NexusMods.Archives.Nx.Utilities;
using NexusMods.DataModel.ArchiveContents;
using NexusMods.DataModel.ChunkedStreams;
using NexusMods.Hashing.xxHash64;
using NexusMods.MnemonicDB.Abstractions;
using NexusMods.Paths;
using NexusMods.Paths.Utilities;
<<<<<<< HEAD
#if DEBUG
using System.Diagnostics;
#endif
=======
>>>>>>> fc9ea492

namespace NexusMods.DataModel;

/// <summary>
/// A IFileStore implementation that uses the Nx format for storage.
/// </summary>
public class NxFileStore : IFileStore
{
    private readonly AbsolutePath[] _archiveLocations;
    private readonly IConnection _conn;
    private readonly ILogger<NxFileStore> _logger;

    /// <summary>
    /// Constructor
    /// </summary>
    public NxFileStore(
        ILogger<NxFileStore> logger,
        IConnection conn,
        ISettingsManager settingsManager,
        IFileSystem fileSystem)
    {
        var settings = settingsManager.Get<DataModelSettings>();

        _archiveLocations = settings.ArchiveLocations.Select(f => f.ToPath(fileSystem)).ToArray();
        foreach (var location in _archiveLocations)
        {
            if (!location.DirectoryExists())
                location.CreateDirectory();
        }

        _logger = logger;
        _conn = conn;
    }

    /// <inheritdoc />
    public ValueTask<bool> HaveFile(Hash hash)
    {
<<<<<<< HEAD
        return ValueTask.FromResult(TryGetLocation(hash, null, out _, out _));
=======
        var db = _conn.Db;
        return ValueTask.FromResult(TryGetLocation(db, hash, out _, out _));
>>>>>>> fc9ea492
    }

    /// <inheritdoc />
    public async Task BackupFiles(IEnumerable<ArchivedFileEntry> backups, CancellationToken token = default)
    {
        var builder = new NxPackerBuilder();
        var distinct = backups.DistinctBy(d => d.Hash).ToArray();
        var streams = new List<Stream>();
        _logger.LogDebug("Backing up {Count} files of {Size} in size", distinct.Length, distinct.Sum(s => s.Size));
        foreach (var backup in distinct)
        {
            var stream = await backup.StreamFactory.GetStreamAsync();
            streams.Add(stream);
            builder.AddFile(stream, new AddFileParams
            {
                RelativePath = backup.Hash.ToHex(),
            });
        }

        var guid = Guid.NewGuid();
        var id = guid.ToString();
        var outputPath = _archiveLocations.First().Combine(id).AppendExtension(KnownExtensions.Tmp);

        await using (var outputStream = outputPath.Create())
        {
            builder.WithOutput(outputStream);
            builder.Build();
        }

        foreach (var stream in streams)
            await stream.DisposeAsync();

        var finalPath = outputPath.ReplaceExtension(KnownExtensions.Nx);

        await outputPath.MoveToAsync(finalPath, token: token);
        await using var os = finalPath.Read();
        var unpacker = new NxUnpacker(new FromStreamProvider(os));
<<<<<<< HEAD
        UpdateIndexes(unpacker, finalPath);
    }

    private unsafe void UpdateIndexes(NxUnpacker unpacker, AbsolutePath finalPath)
=======
        await UpdateIndexes(unpacker, finalPath);
    }

    private async Task UpdateIndexes(NxUnpacker unpacker, AbsolutePath finalPath)
>>>>>>> fc9ea492
    {
        using var tx = _conn.BeginTransaction();

        var container = new ArchivedFileContainer.Model(tx)
        {
            Path = finalPath.Name,
        };
        
        var entries = unpacker.GetPathedFileEntries();
<<<<<<< HEAD
        var items = GC.AllocateUninitializedArray<(IId, ArchivedFile)>(entries.Length);
        Span<byte> buffer = stackalloc byte[sizeof(NativeFileEntryV1)];
=======
>>>>>>> fc9ea492

        foreach (var entry in entries)
        {
            _ = new ArchivedFile.Model(tx)
            {
<<<<<<< HEAD
                var writer = new LittleEndianWriter(ptr);
                entry.Entry.WriteAsV1(ref writer);

                var hash = Hash.From(entry.Entry.Hash);
                var dbId = IdFor(hash);
                var dbEntry = new ArchivedFile
                {
                    File = finalPath.FileName,
                    FileEntryData = buffer.ToArray(),
                };

                // TODO: Consider a bulk-put operation here
                items[x] = (dbId, dbEntry);
            }
        }

        _store.PutAll(items.AsSpan());
    }

    [SkipLocalsInit]
    private IId IdFor(Hash hash)
    {
        Span<byte> buffer = stackalloc byte[8];
        BinaryPrimitives.WriteUInt64BigEndian(buffer, hash.Value);
        return IId.FromSpan(EntityCategory.ArchivedFiles, buffer);
=======
                Hash = Hash.FromHex(entry.FileName),
                NxFileEntry = entry.Entry,
                Container = container,
            };
        }

        await tx.Commit();
>>>>>>> fc9ea492
    }
    
    /// <inheritdoc />
    public async Task ExtractFiles((Hash Hash, AbsolutePath Dest)[] files, CancellationToken token = default)
    {
<<<<<<< HEAD
        // Group the files by archive.
        // In almost all cases, everything will go in one archive, except for cases
        // of duplicate files between different mods.
        var groupedFiles = new ConcurrentDictionary<AbsolutePath, List<(Hash Hash, FileEntry FileEntry, AbsolutePath Dest)>>(Environment.ProcessorCount, 1);
        var createdDirectories = new ConcurrentDictionary<AbsolutePath, byte>();
    
#if DEBUG
        var destPaths = new ConcurrentDictionary<AbsolutePath, byte>(); // Sanity test. Test code had this issue.
#endif

        // Capacity is set to 'expected archive count' + 1.
        var fileExistsCache = new ConcurrentDictionary<AbsolutePath, bool>(Environment.ProcessorCount, 2);
        Parallel.ForEach(files, file =>
        {
            if (TryGetLocation(file.Hash, fileExistsCache, out var archivePath, out var fileEntry))
            {
                var group = groupedFiles.GetOrAdd(archivePath, _ => new List<(Hash, FileEntry, AbsolutePath)>());
                lock (group)
                {
                    group.Add((file.Hash, fileEntry, file.Dest));
                }
=======
        var db = _conn.Db;
        var grouped = files.Distinct()
            .Select(input => TryGetLocation(db, input.Src, out var archivePath, out var fileEntry)
                ? (true, Hash: input.Src, ArchivePath: archivePath, FileEntry: fileEntry, input.Dest)
                : default)
            .Where(x => x.Item1)
            .ToLookup(l => l.ArchivePath, l => (l.Hash, l.FileEntry, l.Dest));

        if (grouped[default].Any())
            throw new Exception($"Missing archive for {grouped[default].First().Hash.ToHex()}");
>>>>>>> fc9ea492

                // Create the directory, this will speed up extraction in Nx
                // down the road. Usually the difference is negligible, but in
                // extra special with 100s of directories scenarios, it can
                // save a second or two.
                var containingDir = file.Dest.Parent;
                if (createdDirectories.TryAdd(containingDir, 0))
                    containingDir.CreateDirectory();
#if DEBUG
                Debug.Assert(destPaths.TryAdd(file.Dest, 0), $"Duplicate destination path: {file.Dest}. Should not happen.");
#endif
            }
            else
            {
                throw new FileNotFoundException($"Missing archive for {file.Hash.ToHex()}");
            }
        });

        // Extract from all source archives.
        foreach (var group in groupedFiles)
        {
            await using var file = group.Key.Read();
            var provider = new FromStreamProvider(file);
            var unpacker = new NxUnpacker(provider);

            // Make all output providers.
            var toExtract = GC.AllocateUninitializedArray<IOutputDataProvider>(group.Value.Count);
            Parallel.For(0, group.Value.Count, x =>
            {
                var entry = group.Value[x];
                toExtract[x] = new OutputFileProvider(entry.Dest.Parent.GetFullPath(), entry.Dest.FileName, entry.FileEntry);
            });

            try
            {
                unpacker.ExtractFiles(toExtract, new UnpackerSettings());
            }
            catch (Exception e)
            {
                Console.WriteLine(e);
                throw;
            }

            foreach (var toDispose in toExtract)
            {
                toDispose.Dispose();
            }
        }
    }

    /// <inheritdoc />
    public Task<Dictionary<Hash, byte[]>> ExtractFiles(IEnumerable<Hash> files, CancellationToken token = default)
    {
<<<<<<< HEAD
        // Group the files by archive.
        // In almost all cases, everything will go in one archive, except for cases
        // of duplicate files between different mods.
        var filesArr = files.ToArray();
        var results = new ConcurrentDictionary<Hash, byte[]>(Environment.ProcessorCount, filesArr.Length);
        var groupedFiles = new ConcurrentDictionary<AbsolutePath, List<(Hash Hash, FileEntry FileEntry)>>(Environment.ProcessorCount, 1);
        var fileExistsCache = new ConcurrentDictionary<AbsolutePath, bool>(Environment.ProcessorCount, filesArr.Length);
        
#if DEBUG
        var processedHashes = new ConcurrentDictionary<Hash, byte>();
#endif

        Parallel.ForEach(filesArr, hash =>
        {
            #if DEBUG
            if (!processedHashes.TryAdd(hash, 0))
                throw new Exception($"Duplicate hash found: {hash.ToHex()}");
            #endif
=======
        var db = _conn.Db;
        var results = new Dictionary<Hash, byte[]>();

        var grouped = files.Distinct()
            .Select(hash => TryGetLocation(db, hash, out var archivePath, out var fileEntry)
                ? (true, Hash: hash, ArchivePath: archivePath, FileEntry: fileEntry)
                : default)
            .Where(x => x.Item1)
            .ToLookup(l => l.ArchivePath, l => (l.Hash, l.FileEntry));
>>>>>>> fc9ea492

            if (TryGetLocation(hash, fileExistsCache, out var archivePath, out var fileEntry))
            {
                var group = groupedFiles.GetOrAdd(archivePath, _ => new List<(Hash, FileEntry)>());
                lock (group)
                {
                    group.Add((hash, fileEntry));
                }
            }
            else
            {
                throw new Exception($"Missing archive for {hash.ToHex()}");
            }
        });

        // Extract from all source archives.
        Parallel.ForEach(groupedFiles, group =>
        {
            var file = group.Key.Read();
            var provider = new FromStreamProvider(file);
            var unpacker = new NxUnpacker(provider);

            var toExtract = new IOutputDataProvider[group.Value.Count];
            for (var i = 0; i < group.Value.Count; i++)
            {
                var entry = group.Value[i];
                toExtract[i] = new OutputArrayProvider("", entry.FileEntry);
            }

            unpacker.ExtractFiles(toExtract, new UnpackerSettings());
            for (var i = 0; i < group.Value.Count; i++)
            {
                var hash = group.Value[i].Hash;
                var output = (OutputArrayProvider)toExtract[i];
                results.TryAdd(hash, output.Data);
            }
        });

        return Task.FromResult(new Dictionary<Hash, byte[]>(results));
    }

    /// <inheritdoc />
    public Task<Stream> GetFileStream(Hash hash, CancellationToken token = default)
    {
        if (hash == Hash.Zero)
            throw new ArgumentNullException(nameof(hash));
<<<<<<< HEAD
        if (!TryGetLocation(hash, null, out var archivePath, out var entry))
=======
        if (!TryGetLocation(_conn.Db, hash, out var archivePath, out var entry))
>>>>>>> fc9ea492
            throw new Exception($"Missing archive for {hash.ToHex()}");

        var file = archivePath.Read();

        var provider = new FromStreamProvider(file);
        var header = HeaderParser.ParseHeader(provider);

        return Task.FromResult<Stream>(
            new ChunkedStream<ChunkedArchiveStream>(new ChunkedArchiveStream(entry, header, file)));
    }

    /// <inheritdoc />
    public HashSet<ulong> GetFileHashes()
    {
        // Build a Hash Table of all currently known files. We do this to deduplicate files between downloads.
        var fileHashes = new HashSet<ulong>();
<<<<<<< HEAD
        foreach (var arcFile in _store.GetAll<ArchivedFile>(EntityCategory.ArchivedFiles)!)
        {
            fixed (byte* ptr = arcFile.FileEntryData.AsSpan())
            {
                var reader = new LittleEndianReader(ptr);
                fileHashes.Add(reader.ReadUlongAtOffset(8)); // Hash. Offset 8 in V1 header, per spec.
            }
        }

=======
        
        // Replace this once we redo the IFileStore. Instead that can likely query MneumonicDB directly.
        fileHashes.AddRange(_conn.Db.Find(ArchivedFile.Hash).Select(f => f.Value));
        
>>>>>>> fc9ea492
        return fileHashes;
    }

    private class ChunkedArchiveStream : IChunkedStreamSource
    {
        private FileEntry _entry;
        private readonly ParsedHeader _header;
        private readonly List<ExtractableBlock> _blocks;
        private readonly Stream _stream;

        public ChunkedArchiveStream(FileEntry entry, ParsedHeader header, Stream stream)
        {
            _entry = entry;
            _header = header;
            _stream = stream;
            _blocks = new List<ExtractableBlock>();
            MakeBlocks(_header.Header.ChunkSizeBytes);
        }

        public Size Size => Size.From(_entry.DecompressedSize);
        public Size ChunkSize => Size.From((ulong)_header.Header.ChunkSizeBytes);
        public ulong ChunkCount => (ulong)_entry.GetChunkCount(_header.Header.ChunkSizeBytes);

        public async Task ReadChunkAsync(Memory<byte> buffer, ulong localIndex, CancellationToken token = default)
        {
            var extractable =
                PreProcessBlock(localIndex, out var blockIndex, out var compressedBlockSize, out var offset);
            _stream.Position = offset;
            using var compressedBlock = MemoryPool<byte>.Shared.Rent(compressedBlockSize);
            await _stream.ReadExactlyAsync(compressedBlock.Memory[..compressedBlockSize], token);
            ProcessBlock(buffer.Span, blockIndex, extractable, compressedBlock.Memory.Span, compressedBlockSize);
        }

        public void ReadChunk(Span<byte> buffer, ulong localIndex)
        {
            var extractable =
                PreProcessBlock(localIndex, out var blockIndex, out var compressedBlockSize, out var offset);
            _stream.Position = offset;
            using var compressedBlock = MemoryPool<byte>.Shared.Rent(compressedBlockSize);
            _stream.ReadExactly(compressedBlock.Memory.Span[..compressedBlockSize]);
            ProcessBlock(buffer, blockIndex, extractable, compressedBlock.Memory.Span, compressedBlockSize);
        }

        /// <summary>
        /// Performs all the pre-processing logic for a block, which means calculating offsets and the like
        /// </summary>
        /// <param name="localIndex"></param>
        /// <param name="blockIndex"></param>
        /// <param name="compressedBlockSize"></param>
        /// <param name="offset"></param>
        /// <returns></returns>
        [MethodImpl(MethodImplOptions.AggressiveInlining)]
        private ExtractableBlock PreProcessBlock(ulong localIndex, out int blockIndex, out int compressedBlockSize,
            out long offset)
        {
            var extractable = _blocks[(int)localIndex];
            blockIndex = extractable.BlockIndex;
            compressedBlockSize = _header.Blocks[blockIndex].CompressedSize;
            offset = _header.BlockOffsets[blockIndex];
            return extractable;
        }

        /// <summary>
        /// All the post-processing logic for a block, including decompression, this is put in a function so it
        /// can be called from both sync and async methods.
        /// </summary>
        /// <param name="buffer"></param>
        /// <param name="blockIndex"></param>
        /// <param name="extractable"></param>
        /// <param name="compressedBlock"></param>
        /// <param name="blockSize"></param>
        private unsafe void ProcessBlock(Span<byte> buffer, int blockIndex, ExtractableBlock extractable,
            Span<byte> compressedBlock,
            int blockSize)
        {
            var chunkSize = _header.Header.ChunkSizeBytes;
            var method = _header.BlockCompressions[blockIndex];


            var canFastDecompress = true;
        fallback:
            if (canFastDecompress)
            {
                // This is a hot path in case of 1 output which starts at offset 0.
                // This is common in the case of chunked files extracted to disk.

                if (_entry.DecompressedBlockOffset != 0)
                {
                    // This mode is only supported if start of decompressed data is at offset 0 of decompressed buffer.
                    // If this is unsupported (rarely in this hot path) we go back to 'slow' approach.
                    canFastDecompress = false;
                    goto fallback;
                }

                // Get block index.
                var blockIndexOffset = extractable.BlockIndex - _entry.FirstBlockIndex;
                var start = (long)chunkSize * blockIndexOffset;
                var decompSizeInChunk = _entry.DecompressedSize - (ulong)start;
                var length = Math.Min((long)decompSizeInChunk, chunkSize);

                fixed (byte* compressedPtr = compressedBlock)
                fixed (byte* ptr = buffer)
                {
                    Compression.Decompress(method, compressedPtr, blockSize, ptr, (int)length);
                }

                return;
            }

            // This is the logic in case of multiple outputs, e.g. if user specifies an Array + File output.
            // It incurs additional memory copies, which may bottleneck when extraction is done purely in RAM.
            // Decompress the needed bytes.
            using var extractedBlock = MemoryPool<byte>.Shared.Rent(extractable.DecompressSize);

            fixed (byte* compressedPtr = compressedBlock)
            fixed (byte* extractedPtr = extractedBlock.Memory.Span)
            {
                // Decompress all.
                Compression.Decompress(method, compressedPtr, blockSize, extractedPtr,
                    extractable.DecompressSize);


                // Get block index.
                var blockIndexOffset = extractable.BlockIndex - _entry.FirstBlockIndex;
                var start = (long)chunkSize * blockIndexOffset;
                var decompSizeInChunk = _entry.DecompressedSize - (ulong)start;
                var length = Math.Min((long)decompSizeInChunk, chunkSize);

                fixed (byte* ptr = buffer)
                {
                    Buffer.MemoryCopy(extractedPtr + _entry.DecompressedBlockOffset, ptr, length, length);
                }
            }
        }

        private void MakeBlocks(int chunkSize)
        {
            // Slow due to copy to stack, but not that big a deal here.
            var chunkCount = _entry.GetChunkCount(chunkSize);
            var remainingDecompSize = _entry.DecompressedSize;

            for (var chunkIndex = 0; chunkIndex < chunkCount; chunkIndex++)
            {
                var blockIndex = _entry.FirstBlockIndex + chunkIndex;
                var block = new ExtractableBlock
                {
                    BlockIndex = blockIndex,
                    DecompressSize = _entry.DecompressedBlockOffset +
                                     (int)Math.Min(remainingDecompSize, (ulong)chunkSize)
                };

                _blocks.Add(block);

                remainingDecompSize -= (ulong)chunkSize;
            }
        }
    }

    internal struct ExtractableBlock
    {
        /// <summary>
        ///     Index of block to decompress.
        /// </summary>
        public required int BlockIndex { get; init; }

        /// <summary>
        ///     Amount of data to decompress in this block.
        ///     This is equivalent to largest <see cref="FileEntry.DecompressedBlockOffset" /> +
        ///     <see cref="FileEntry.DecompressedSize" /> for a file within the block.
        /// </summary>
        public required int DecompressSize { get; set; }
    }

<<<<<<< HEAD
    private unsafe bool TryGetLocation(Hash hash, ConcurrentDictionary<AbsolutePath, bool>? existsCache, out AbsolutePath archivePath, out FileEntry fileEntry)
    {
        var key = new Id64(EntityCategory.ArchivedFiles, (ulong)hash);
        var item = _store.Get<ArchivedFile>(key);
        if (item != null)
        {
            foreach (var location in _archiveLocations)
            {
                var path = location.Combine(item.File);
                var exists = existsCache?.GetOrAdd(path, path.FileExists) ?? path.FileExists;
                if (!exists) 
                    continue;

                archivePath = path;

                fixed (byte* ptr = item.FileEntryData.AsSpan())
                {
                    var reader = new LittleEndianReader(ptr);
                    FileEntry tmpEntry = default;

                    tmpEntry.FromReaderV1(ref reader);
                    fileEntry = tmpEntry;
                    return true;
                }
            }
        }

        archivePath = default(AbsolutePath);
        fileEntry = default(FileEntry);
        return false;
=======
    private bool TryGetLocation(IDb db, Hash hash, out AbsolutePath archivePath, out FileEntry fileEntry)
    {
        var result = false;
        var entries = from id in db.FindIndexed(hash, ArchivedFile.Hash)
            let entry = db.Get<ArchivedFile.Model>(id)
            from location in _archiveLocations
            let combined = location.Combine(entry.Container.Path)
            where combined.FileExists        
            select (combined, entry.NxFileEntry, true);
        
        (archivePath, fileEntry, result) = entries.FirstOrDefault();
        return result;
>>>>>>> fc9ea492
    }
}<|MERGE_RESOLUTION|>--- conflicted
+++ resolved
@@ -1,9 +1,6 @@
-﻿using System.Buffers;
-<<<<<<< HEAD
+using System.Buffers;
 using System.Buffers.Binary;
 using System.Collections.Concurrent;
-=======
->>>>>>> fc9ea492
 using System.Runtime.CompilerServices;
 using Microsoft.Extensions.Logging;
 using NexusMods.Abstractions.IO;
@@ -21,12 +18,9 @@
 using NexusMods.MnemonicDB.Abstractions;
 using NexusMods.Paths;
 using NexusMods.Paths.Utilities;
-<<<<<<< HEAD
 #if DEBUG
 using System.Diagnostics;
 #endif
-=======
->>>>>>> fc9ea492
 
 namespace NexusMods.DataModel;
 
@@ -64,12 +58,8 @@
     /// <inheritdoc />
     public ValueTask<bool> HaveFile(Hash hash)
     {
-<<<<<<< HEAD
-        return ValueTask.FromResult(TryGetLocation(hash, null, out _, out _));
-=======
         var db = _conn.Db;
-        return ValueTask.FromResult(TryGetLocation(db, hash, out _, out _));
->>>>>>> fc9ea492
+        return ValueTask.FromResult(TryGetLocation(db, hash, null, out _, out _));
     }
 
     /// <inheritdoc />
@@ -107,17 +97,10 @@
         await outputPath.MoveToAsync(finalPath, token: token);
         await using var os = finalPath.Read();
         var unpacker = new NxUnpacker(new FromStreamProvider(os));
-<<<<<<< HEAD
-        UpdateIndexes(unpacker, finalPath);
-    }
-
-    private unsafe void UpdateIndexes(NxUnpacker unpacker, AbsolutePath finalPath)
-=======
         await UpdateIndexes(unpacker, finalPath);
     }
 
     private async Task UpdateIndexes(NxUnpacker unpacker, AbsolutePath finalPath)
->>>>>>> fc9ea492
     {
         using var tx = _conn.BeginTransaction();
 
@@ -127,43 +110,11 @@
         };
         
         var entries = unpacker.GetPathedFileEntries();
-<<<<<<< HEAD
-        var items = GC.AllocateUninitializedArray<(IId, ArchivedFile)>(entries.Length);
-        Span<byte> buffer = stackalloc byte[sizeof(NativeFileEntryV1)];
-=======
->>>>>>> fc9ea492
 
         foreach (var entry in entries)
         {
             _ = new ArchivedFile.Model(tx)
             {
-<<<<<<< HEAD
-                var writer = new LittleEndianWriter(ptr);
-                entry.Entry.WriteAsV1(ref writer);
-
-                var hash = Hash.From(entry.Entry.Hash);
-                var dbId = IdFor(hash);
-                var dbEntry = new ArchivedFile
-                {
-                    File = finalPath.FileName,
-                    FileEntryData = buffer.ToArray(),
-                };
-
-                // TODO: Consider a bulk-put operation here
-                items[x] = (dbId, dbEntry);
-            }
-        }
-
-        _store.PutAll(items.AsSpan());
-    }
-
-    [SkipLocalsInit]
-    private IId IdFor(Hash hash)
-    {
-        Span<byte> buffer = stackalloc byte[8];
-        BinaryPrimitives.WriteUInt64BigEndian(buffer, hash.Value);
-        return IId.FromSpan(EntityCategory.ArchivedFiles, buffer);
-=======
                 Hash = Hash.FromHex(entry.FileName),
                 NxFileEntry = entry.Entry,
                 Container = container,
@@ -171,13 +122,11 @@
         }
 
         await tx.Commit();
->>>>>>> fc9ea492
     }
     
     /// <inheritdoc />
     public async Task ExtractFiles((Hash Hash, AbsolutePath Dest)[] files, CancellationToken token = default)
     {
-<<<<<<< HEAD
         // Group the files by archive.
         // In almost all cases, everything will go in one archive, except for cases
         // of duplicate files between different mods.
@@ -192,25 +141,13 @@
         var fileExistsCache = new ConcurrentDictionary<AbsolutePath, bool>(Environment.ProcessorCount, 2);
         Parallel.ForEach(files, file =>
         {
-            if (TryGetLocation(file.Hash, fileExistsCache, out var archivePath, out var fileEntry))
+            if (TryGetLocation(_conn.Db, file.Hash, fileExistsCache, out var archivePath, out var fileEntry))
             {
                 var group = groupedFiles.GetOrAdd(archivePath, _ => new List<(Hash, FileEntry, AbsolutePath)>());
                 lock (group)
                 {
                     group.Add((file.Hash, fileEntry, file.Dest));
                 }
-=======
-        var db = _conn.Db;
-        var grouped = files.Distinct()
-            .Select(input => TryGetLocation(db, input.Src, out var archivePath, out var fileEntry)
-                ? (true, Hash: input.Src, ArchivePath: archivePath, FileEntry: fileEntry, input.Dest)
-                : default)
-            .Where(x => x.Item1)
-            .ToLookup(l => l.ArchivePath, l => (l.Hash, l.FileEntry, l.Dest));
-
-        if (grouped[default].Any())
-            throw new Exception($"Missing archive for {grouped[default].First().Hash.ToHex()}");
->>>>>>> fc9ea492
 
                 // Create the directory, this will speed up extraction in Nx
                 // down the road. Usually the difference is negligible, but in
@@ -264,7 +201,6 @@
     /// <inheritdoc />
     public Task<Dictionary<Hash, byte[]>> ExtractFiles(IEnumerable<Hash> files, CancellationToken token = default)
     {
-<<<<<<< HEAD
         // Group the files by archive.
         // In almost all cases, everything will go in one archive, except for cases
         // of duplicate files between different mods.
@@ -283,19 +219,8 @@
             if (!processedHashes.TryAdd(hash, 0))
                 throw new Exception($"Duplicate hash found: {hash.ToHex()}");
             #endif
-=======
-        var db = _conn.Db;
-        var results = new Dictionary<Hash, byte[]>();
-
-        var grouped = files.Distinct()
-            .Select(hash => TryGetLocation(db, hash, out var archivePath, out var fileEntry)
-                ? (true, Hash: hash, ArchivePath: archivePath, FileEntry: fileEntry)
-                : default)
-            .Where(x => x.Item1)
-            .ToLookup(l => l.ArchivePath, l => (l.Hash, l.FileEntry));
->>>>>>> fc9ea492
-
-            if (TryGetLocation(hash, fileExistsCache, out var archivePath, out var fileEntry))
+
+            if (TryGetLocation(_conn.Db, hash, fileExistsCache, out var archivePath, out var fileEntry))
             {
                 var group = groupedFiles.GetOrAdd(archivePath, _ => new List<(Hash, FileEntry)>());
                 lock (group)
@@ -340,11 +265,7 @@
     {
         if (hash == Hash.Zero)
             throw new ArgumentNullException(nameof(hash));
-<<<<<<< HEAD
-        if (!TryGetLocation(hash, null, out var archivePath, out var entry))
-=======
-        if (!TryGetLocation(_conn.Db, hash, out var archivePath, out var entry))
->>>>>>> fc9ea492
+        if (!TryGetLocation(_conn.Db, hash, null, out var archivePath, out var entry))
             throw new Exception($"Missing archive for {hash.ToHex()}");
 
         var file = archivePath.Read();
@@ -361,22 +282,10 @@
     {
         // Build a Hash Table of all currently known files. We do this to deduplicate files between downloads.
         var fileHashes = new HashSet<ulong>();
-<<<<<<< HEAD
-        foreach (var arcFile in _store.GetAll<ArchivedFile>(EntityCategory.ArchivedFiles)!)
-        {
-            fixed (byte* ptr = arcFile.FileEntryData.AsSpan())
-            {
-                var reader = new LittleEndianReader(ptr);
-                fileHashes.Add(reader.ReadUlongAtOffset(8)); // Hash. Offset 8 in V1 header, per spec.
-            }
-        }
-
-=======
         
         // Replace this once we redo the IFileStore. Instead that can likely query MneumonicDB directly.
         fileHashes.AddRange(_conn.Db.Find(ArchivedFile.Hash).Select(f => f.Value));
         
->>>>>>> fc9ea492
         return fileHashes;
     }
 
@@ -549,51 +458,18 @@
         /// </summary>
         public required int DecompressSize { get; set; }
     }
-
-<<<<<<< HEAD
-    private unsafe bool TryGetLocation(Hash hash, ConcurrentDictionary<AbsolutePath, bool>? existsCache, out AbsolutePath archivePath, out FileEntry fileEntry)
-    {
-        var key = new Id64(EntityCategory.ArchivedFiles, (ulong)hash);
-        var item = _store.Get<ArchivedFile>(key);
-        if (item != null)
-        {
-            foreach (var location in _archiveLocations)
-            {
-                var path = location.Combine(item.File);
-                var exists = existsCache?.GetOrAdd(path, path.FileExists) ?? path.FileExists;
-                if (!exists) 
-                    continue;
-
-                archivePath = path;
-
-                fixed (byte* ptr = item.FileEntryData.AsSpan())
-                {
-                    var reader = new LittleEndianReader(ptr);
-                    FileEntry tmpEntry = default;
-
-                    tmpEntry.FromReaderV1(ref reader);
-                    fileEntry = tmpEntry;
-                    return true;
-                }
-            }
-        }
-
-        archivePath = default(AbsolutePath);
-        fileEntry = default(FileEntry);
-        return false;
-=======
-    private bool TryGetLocation(IDb db, Hash hash, out AbsolutePath archivePath, out FileEntry fileEntry)
+    
+    private bool TryGetLocation(IDb db, Hash hash, ConcurrentDictionary<AbsolutePath, bool>? existsCache, out AbsolutePath archivePath, out FileEntry fileEntry)
     {
         var result = false;
         var entries = from id in db.FindIndexed(hash, ArchivedFile.Hash)
             let entry = db.Get<ArchivedFile.Model>(id)
             from location in _archiveLocations
             let combined = location.Combine(entry.Container.Path)
-            where combined.FileExists        
+            where existsCache?.GetOrAdd(combined, combined.FileExists) ?? combined.FileExists
             select (combined, entry.NxFileEntry, true);
-        
+
         (archivePath, fileEntry, result) = entries.FirstOrDefault();
         return result;
->>>>>>> fc9ea492
     }
 }