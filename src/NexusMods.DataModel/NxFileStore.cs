--- conflicted
+++ resolved
@@ -58,12 +58,8 @@
     /// <inheritdoc />
     public ValueTask<bool> HaveFile(Hash hash)
     {
-<<<<<<< HEAD
-        return ValueTask.FromResult(TryGetLocation(hash, null, out _, out _));
-=======
         var db = _conn.Db;
         return ValueTask.FromResult(TryGetLocation(db, hash, null, out _, out _));
->>>>>>> bb6f12c3
     }
 
     /// <inheritdoc />
@@ -101,17 +97,10 @@
         await outputPath.MoveToAsync(finalPath, token: token);
         await using var os = finalPath.Read();
         var unpacker = new NxUnpacker(new FromStreamProvider(os));
-<<<<<<< HEAD
-        UpdateIndexes(unpacker, finalPath);
-    }
-
-    private unsafe void UpdateIndexes(NxUnpacker unpacker, AbsolutePath finalPath)
-=======
         await UpdateIndexes(unpacker, finalPath);
     }
 
     private async Task UpdateIndexes(NxUnpacker unpacker, AbsolutePath finalPath)
->>>>>>> bb6f12c3
     {
         using var tx = _conn.BeginTransaction();
 
@@ -121,43 +110,11 @@
         };
         
         var entries = unpacker.GetPathedFileEntries();
-<<<<<<< HEAD
-        var items = GC.AllocateUninitializedArray<(IId, ArchivedFile)>(entries.Length);
-        Span<byte> buffer = stackalloc byte[sizeof(NativeFileEntryV1)];
-=======
->>>>>>> bb6f12c3
 
         foreach (var entry in entries)
         {
             _ = new ArchivedFile.Model(tx)
             {
-<<<<<<< HEAD
-                var writer = new LittleEndianWriter(ptr);
-                entry.Entry.WriteAsV1(ref writer);
-
-                var hash = Hash.From(entry.Entry.Hash);
-                var dbId = IdFor(hash);
-                var dbEntry = new ArchivedFile
-                {
-                    File = finalPath.FileName,
-                    FileEntryData = buffer.ToArray(),
-                };
-
-                // TODO: Consider a bulk-put operation here
-                items[x] = (dbId, dbEntry);
-            }
-        }
-
-        _store.PutAll(items.AsSpan());
-    }
-
-    [SkipLocalsInit]
-    private IId IdFor(Hash hash)
-    {
-        Span<byte> buffer = stackalloc byte[8];
-        BinaryPrimitives.WriteUInt64BigEndian(buffer, hash.Value);
-        return IId.FromSpan(EntityCategory.ArchivedFiles, buffer);
-=======
                 Hash = Hash.FromHex(entry.FileName),
                 NxFileEntry = entry.Entry,
                 Container = container,
@@ -165,7 +122,6 @@
         }
 
         await tx.Commit();
->>>>>>> bb6f12c3
     }
     
     /// <inheritdoc />
@@ -185,11 +141,7 @@
         var fileExistsCache = new ConcurrentDictionary<AbsolutePath, bool>(Environment.ProcessorCount, 2);
         Parallel.ForEach(files, file =>
         {
-<<<<<<< HEAD
-            if (TryGetLocation(file.Hash, fileExistsCache, out var archivePath, out var fileEntry))
-=======
             if (TryGetLocation(_conn.Db, file.Hash, fileExistsCache, out var archivePath, out var fileEntry))
->>>>>>> bb6f12c3
             {
                 var group = groupedFiles.GetOrAdd(archivePath, _ => new List<(Hash, FileEntry, AbsolutePath)>());
                 lock (group)
@@ -205,11 +157,7 @@
                 if (createdDirectories.TryAdd(containingDir, 0))
                     containingDir.CreateDirectory();
 #if DEBUG
-<<<<<<< HEAD
-                Debug.Assert(!destPaths.TryAdd(file.Dest, 0), $"Duplicate destination path: {file.Dest}. Should not happen.");
-=======
                 Debug.Assert(destPaths.TryAdd(file.Dest, 0), $"Duplicate destination path: {file.Dest}. Should not happen.");
->>>>>>> bb6f12c3
 #endif
             }
             else
@@ -272,11 +220,7 @@
                 throw new Exception($"Duplicate hash found: {hash.ToHex()}");
             #endif
 
-<<<<<<< HEAD
-            if (TryGetLocation(hash, fileExistsCache, out var archivePath, out var fileEntry))
-=======
             if (TryGetLocation(_conn.Db, hash, fileExistsCache, out var archivePath, out var fileEntry))
->>>>>>> bb6f12c3
             {
                 var group = groupedFiles.GetOrAdd(archivePath, _ => new List<(Hash, FileEntry)>());
                 lock (group)
@@ -321,11 +265,7 @@
     {
         if (hash == Hash.Zero)
             throw new ArgumentNullException(nameof(hash));
-<<<<<<< HEAD
-        if (!TryGetLocation(hash, null, out var archivePath, out var entry))
-=======
         if (!TryGetLocation(_conn.Db, hash, null, out var archivePath, out var entry))
->>>>>>> bb6f12c3
             throw new Exception($"Missing archive for {hash.ToHex()}");
 
         var file = archivePath.Read();
@@ -342,22 +282,10 @@
     {
         // Build a Hash Table of all currently known files. We do this to deduplicate files between downloads.
         var fileHashes = new HashSet<ulong>();
-<<<<<<< HEAD
-        foreach (var arcFile in _store.GetAll<ArchivedFile>(EntityCategory.ArchivedFiles)!)
-        {
-            fixed (byte* ptr = arcFile.FileEntryData.AsSpan())
-            {
-                var reader = new LittleEndianReader(ptr);
-                fileHashes.Add(reader.ReadUlongAtOffset(8)); // Hash. Offset 8 in V1 header, per spec.
-            }
-        }
-
-=======
         
         // Replace this once we redo the IFileStore. Instead that can likely query MneumonicDB directly.
         fileHashes.AddRange(_conn.Db.Find(ArchivedFile.Hash).Select(f => f.Value));
         
->>>>>>> bb6f12c3
         return fileHashes;
     }
 
@@ -530,39 +458,6 @@
         /// </summary>
         public required int DecompressSize { get; set; }
     }
-<<<<<<< HEAD
-
-    private unsafe bool TryGetLocation(Hash hash, ConcurrentDictionary<AbsolutePath, bool>? existsCache, out AbsolutePath archivePath, out FileEntry fileEntry)
-    {
-        var key = new Id64(EntityCategory.ArchivedFiles, (ulong)hash);
-        var item = _store.Get<ArchivedFile>(key);
-        if (item != null)
-        {
-            foreach (var location in _archiveLocations)
-            {
-                var path = location.Combine(item.File);
-                var exists = existsCache?.GetOrAdd(path, path.FileExists) ?? path.FileExists;
-                if (!exists) 
-                    continue;
-
-                archivePath = path;
-
-                fixed (byte* ptr = item.FileEntryData.AsSpan())
-                {
-                    var reader = new LittleEndianReader(ptr);
-                    FileEntry tmpEntry = default;
-
-                    tmpEntry.FromReaderV1(ref reader);
-                    fileEntry = tmpEntry;
-                    return true;
-                }
-            }
-        }
-
-        archivePath = default(AbsolutePath);
-        fileEntry = default(FileEntry);
-        return false;
-=======
     
     private bool TryGetLocation(IDb db, Hash hash, ConcurrentDictionary<AbsolutePath, bool>? existsCache, out AbsolutePath archivePath, out FileEntry fileEntry)
     {
@@ -576,6 +471,5 @@
 
         (archivePath, fileEntry, result) = entries.FirstOrDefault();
         return result;
->>>>>>> bb6f12c3
     }
 }