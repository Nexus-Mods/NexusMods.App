using System.Buffers;
using System.Buffers.Binary;
using System.Collections.Concurrent;
using System.Runtime.CompilerServices;
using Microsoft.Extensions.Logging;
using NexusMods.Abstractions.IO;
using NexusMods.Abstractions.MnemonicDB.Attributes;
using NexusMods.Abstractions.Settings;
using NexusMods.Archives.Nx.FileProviders;
using NexusMods.Archives.Nx.Headers;
using NexusMods.Archives.Nx.Headers.Managed;
using NexusMods.Archives.Nx.Interfaces;
using NexusMods.Archives.Nx.Packing;
using NexusMods.Archives.Nx.Packing.Unpack;
using NexusMods.Archives.Nx.Structs;
using NexusMods.Archives.Nx.Utilities;
using NexusMods.DataModel.ArchiveContents;
using NexusMods.DataModel.ChunkedStreams;
using NexusMods.Hashing.xxHash64;
using NexusMods.MnemonicDB.Abstractions;
using NexusMods.Paths;
using NexusMods.Paths.Utilities;
#if DEBUG
using System.Diagnostics;
#endif

namespace NexusMods.DataModel;

/// <summary>
/// A IFileStore implementation that uses the Nx format for storage.
/// </summary>
public class NxFileStore : IFileStore
{
    private readonly AbsolutePath[] _archiveLocations;
    private readonly IConnection _conn;
    private readonly ILogger<NxFileStore> _logger;

    /// <summary>
    /// Constructor
    /// </summary>
    public NxFileStore(
        ILogger<NxFileStore> logger,
        IConnection conn,
        ISettingsManager settingsManager,
        IFileSystem fileSystem)
    {
        var settings = settingsManager.Get<DataModelSettings>();
        
        _archiveLocations = settings.ArchiveLocations.Select(f => f.ToPath(fileSystem)).ToArray();
        foreach (var location in _archiveLocations)
        {
            if (!location.DirectoryExists())
                location.CreateDirectory();
        }

        _logger = logger;
        _conn = conn;
    }

    /// <inheritdoc />
    public ValueTask<bool> HaveFile(Hash hash)
    {
        var db = _conn.Db;
<<<<<<< HEAD
        return ValueTask.FromResult(TryGetLocation(db, hash, null,
            out _, out _));
=======
        
        return ValueTask.FromResult(ArchivedFile.FindByHash(db, hash).Any());
>>>>>>> cbe29782
    }

    /// <inheritdoc />
    public async Task BackupFiles(IEnumerable<ArchivedFileEntry> backups, CancellationToken token = default)
    {
        var builder = new NxPackerBuilder();
        var distinct = backups.DistinctBy(d => d.Hash).ToArray();
        var streams = new List<Stream>();
        _logger.LogDebug("Backing up {Count} files of {Size} in size", distinct.Length, distinct.Sum(s => s.Size));
        foreach (var backup in distinct)
        {
            var stream = await backup.StreamFactory.GetStreamAsync();
            streams.Add(stream);
            builder.AddFile(stream, new AddFileParams
            {
                RelativePath = backup.Hash.ToHex(),
            });
        }

        var guid = Guid.NewGuid();
        var id = guid.ToString();
        var outputPath = _archiveLocations.First().Combine(id).AppendExtension(KnownExtensions.Tmp);

        await using (var outputStream = outputPath.Create())
        {
            builder.WithOutput(outputStream);
            builder.Build();
        }

        foreach (var stream in streams)
            await stream.DisposeAsync();

        var finalPath = outputPath.ReplaceExtension(KnownExtensions.Nx);

        await outputPath.MoveToAsync(finalPath, token: token);
        await using var os = finalPath.Read();
        var unpacker = new NxUnpacker(new FromStreamProvider(os));
        await UpdateIndexes(unpacker, finalPath);
    }

    private async Task UpdateIndexes(NxUnpacker unpacker, AbsolutePath finalPath)
    {
        using var tx = _conn.BeginTransaction();

        var container = new ArchivedFileContainer.New(tx)
        {
            Path = finalPath.Name,
        };

        var entries = unpacker.GetPathedFileEntries();

        foreach (var entry in entries)
        {
            _ = new ArchivedFile.New(tx)
            {
                Hash = Hash.FromHex(entry.FilePath),
                NxFileEntry = entry.Entry,
                ContainerId = container,
            };
        }

        await tx.Commit();
    }

    /// <inheritdoc />
    public async Task ExtractFiles(IEnumerable<(Hash Hash, AbsolutePath Dest)> files, CancellationToken token = default)
    {
        // Group the files by archive.
        // In almost all cases, everything will go in one archive, except for cases
        // of duplicate files between different mods.
        var groupedFiles = new ConcurrentDictionary<AbsolutePath, List<(Hash Hash, FileEntry FileEntry, AbsolutePath Dest)>>(Environment.ProcessorCount, 1);
        var createdDirectories = new ConcurrentDictionary<AbsolutePath, byte>();

#if DEBUG
        var destPaths = new ConcurrentDictionary<AbsolutePath, byte>(); // Sanity test. Test code had this issue.
#endif

        // Capacity is set to 'expected archive count' + 1.
        var fileExistsCache = new ConcurrentDictionary<AbsolutePath, bool>(Environment.ProcessorCount, 2);
        Parallel.ForEach(files, file =>
        {
            if (TryGetLocation(_conn.Db, file.Hash, fileExistsCache,
                    out var archivePath, out var fileEntry))
            {
                var group = groupedFiles.GetOrAdd(archivePath, _ => new List<(Hash, FileEntry, AbsolutePath)>());
                lock (group)
                {
                    group.Add((file.Hash, fileEntry, file.Dest));
                }

                // Create the directory, this will speed up extraction in Nx
                // down the road. Usually the difference is negligible, but in
                // extra special with 100s of directories scenarios, it can
                // save a second or two.
                var containingDir = file.Dest.Parent;
                if (createdDirectories.TryAdd(containingDir, 0))
                    containingDir.CreateDirectory();
#if DEBUG
                Debug.Assert(destPaths.TryAdd(file.Dest, 0), $"Duplicate destination path: {file.Dest}. Should not happen.");
#endif
            }
            else
            {
                throw new FileNotFoundException($"Missing archive for {file.Hash.ToHex()}");
            }
        });

        // Extract from all source archives.
        foreach (var group in groupedFiles)
        {
            await using var file = group.Key.Read();
            var provider = new FromStreamProvider(file);
            var unpacker = new NxUnpacker(provider);

            // Make all output providers.
            var toExtract = GC.AllocateUninitializedArray<IOutputDataProvider>(group.Value.Count);
            Parallel.For(0, group.Value.Count, x =>
            {
                var entry = group.Value[x];
                toExtract[x] = new OutputFileProvider(entry.Dest.Parent.GetFullPath(), entry.Dest.FileName, entry.FileEntry);
            });

            try
            {
                unpacker.ExtractFiles(toExtract, new UnpackerSettings());
            }
            catch (Exception e)
            {
                Console.WriteLine(e);
                throw;
            }

            foreach (var toDispose in toExtract)
            {
                toDispose.Dispose();
            }
        }
    }

    /// <inheritdoc />
    public Task<Dictionary<Hash, byte[]>> ExtractFiles(IEnumerable<Hash> files, CancellationToken token = default)
    {
        // Group the files by archive.
        // In almost all cases, everything will go in one archive, except for cases
        // of duplicate files between different mods.
        var filesArr = files.ToArray();
        var results = new ConcurrentDictionary<Hash, byte[]>(Environment.ProcessorCount, filesArr.Length);
        var groupedFiles = new ConcurrentDictionary<AbsolutePath, List<(Hash Hash, FileEntry FileEntry)>>(Environment.ProcessorCount, 1);
        var fileExistsCache = new ConcurrentDictionary<AbsolutePath, bool>(Environment.ProcessorCount, filesArr.Length);

#if DEBUG
        var processedHashes = new ConcurrentDictionary<Hash, byte>();
#endif

        Parallel.ForEach(filesArr, hash =>
        {
            #if DEBUG
            if (!processedHashes.TryAdd(hash, 0))
                throw new Exception($"Duplicate hash found: {hash.ToHex()}");
            #endif

            if (TryGetLocation(_conn.Db, hash, fileExistsCache,
                    out var archivePath, out var fileEntry))
            {
                var group = groupedFiles.GetOrAdd(archivePath, _ => new List<(Hash, FileEntry)>());
                lock (group)
                {
                    group.Add((hash, fileEntry));
                }
            }
            else
            {
                throw new Exception($"Missing archive for {hash.ToHex()}");
            }
        });

        // Extract from all source archives.
        Parallel.ForEach(groupedFiles, group =>
        {
            var file = group.Key.Read();
            var provider = new FromStreamProvider(file);
            var unpacker = new NxUnpacker(provider);

            var toExtract = new IOutputDataProvider[group.Value.Count];
            for (var i = 0; i < group.Value.Count; i++)
            {
                var entry = group.Value[i];
                toExtract[i] = new OutputArrayProvider("", entry.FileEntry);
            }

            unpacker.ExtractFiles(toExtract, new UnpackerSettings());
            for (var i = 0; i < group.Value.Count; i++)
            {
                var hash = group.Value[i].Hash;
                var output = (OutputArrayProvider)toExtract[i];
                results.TryAdd(hash, output.Data);
            }
        });

        return Task.FromResult(new Dictionary<Hash, byte[]>(results));
    }

    /// <inheritdoc />
    public Task<Stream> GetFileStream(Hash hash, CancellationToken token = default)
    {
        if (hash == Hash.Zero)
            throw new ArgumentNullException(nameof(hash));
        if (!TryGetLocation(_conn.Db, hash, null,
                out var archivePath, out var entry))
            throw new Exception($"Missing archive for {hash.ToHex()}");

        var file = archivePath.Read();

        var provider = new FromStreamProvider(file);
        var header = HeaderParser.ParseHeader(provider);

        return Task.FromResult<Stream>(
            new ChunkedStream<ChunkedArchiveStream>(new ChunkedArchiveStream(entry, header, file)));
    }

    /// <inheritdoc />
    public HashSet<ulong> GetFileHashes()
    {
        // Build a Hash Table of all currently known files. We do this to deduplicate files between downloads.
        var fileHashes = new HashSet<ulong>();

        // Replace this once we redo the IFileStore. Instead that can likely query MneumonicDB directly.
        fileHashes.AddRange(_conn.Db.Datoms(ArchivedFile.Hash).Resolved().OfType<HashAttribute.ReadDatom>().Select(d => d.V.Value));

        return fileHashes;
    }

    private class ChunkedArchiveStream : IChunkedStreamSource
    {
        private FileEntry _entry;
        private readonly ParsedHeader _header;
        private readonly List<ExtractableBlock> _blocks;
        private readonly Stream _stream;

        public ChunkedArchiveStream(FileEntry entry, ParsedHeader header, Stream stream)
        {
            _entry = entry;
            _header = header;
            _stream = stream;
            _blocks = new List<ExtractableBlock>();
            MakeBlocks(_header.Header.ChunkSizeBytes);
        }

        public Size Size => Size.From(_entry.DecompressedSize);
        public Size ChunkSize => Size.From((ulong)_header.Header.ChunkSizeBytes);
        public ulong ChunkCount => (ulong)_entry.GetChunkCount(_header.Header.ChunkSizeBytes);

        public async Task ReadChunkAsync(Memory<byte> buffer, ulong localIndex, CancellationToken token = default)
        {
            var extractable =
                PreProcessBlock(localIndex, out var blockIndex, out var compressedBlockSize,
                    out var offset);
            _stream.Position = (long)offset;
            using var compressedBlock = MemoryPool<byte>.Shared.Rent(compressedBlockSize);
            await _stream.ReadExactlyAsync(compressedBlock.Memory[..compressedBlockSize], token);
            ProcessBlock(buffer.Span, blockIndex, extractable,
                compressedBlock.Memory.Span, compressedBlockSize);
        }

        public void ReadChunk(Span<byte> buffer, ulong localIndex)
        {
            var extractable =
                PreProcessBlock(localIndex, out var blockIndex, out var compressedBlockSize,
                    out var offset);
            _stream.Position = (long)offset;
            using var compressedBlock = MemoryPool<byte>.Shared.Rent(compressedBlockSize);
            _stream.ReadExactly(compressedBlock.Memory.Span[..compressedBlockSize]);
            ProcessBlock(buffer, blockIndex, extractable,
                compressedBlock.Memory.Span, compressedBlockSize);
        }

        /// <summary>
        /// Performs all the pre-processing logic for a block, which means calculating offsets and the like
        /// </summary>
        /// <param name="localIndex"></param>
        /// <param name="blockIndex"></param>
        /// <param name="compressedBlockSize"></param>
        /// <param name="offset"></param>
        /// <returns></returns>
        [MethodImpl(MethodImplOptions.AggressiveInlining)]
        private ExtractableBlock PreProcessBlock(ulong localIndex, out int blockIndex, out int compressedBlockSize,
            out ulong offset)
        {
            var extractable = _blocks[(int)localIndex];
            blockIndex = extractable.BlockIndex;
            compressedBlockSize = _header.Blocks[blockIndex].CompressedSize;
            offset = _header.BlockOffsets[blockIndex];
            return extractable;
        }

        /// <summary>
        /// All the post-processing logic for a block, including decompression, this is put in a function so it
        /// can be called from both sync and async methods.
        /// </summary>
        /// <param name="buffer"></param>
        /// <param name="blockIndex"></param>
        /// <param name="extractable"></param>
        /// <param name="compressedBlock"></param>
        /// <param name="blockSize"></param>
        private unsafe void ProcessBlock(Span<byte> buffer, int blockIndex, ExtractableBlock extractable,
            Span<byte> compressedBlock,
            int blockSize)
        {
            var chunkSize = _header.Header.ChunkSizeBytes;
            var method = _header.BlockCompressions[blockIndex];


            var canFastDecompress = true;
        fallback:
            if (canFastDecompress)
            {
                // This is a hot path in case of 1 output which starts at offset 0.
                // This is common in the case of chunked files extracted to disk.

                if (_entry.DecompressedBlockOffset != 0)
                {
                    // This mode is only supported if start of decompressed data is at offset 0 of decompressed buffer.
                    // If this is unsupported (rarely in this hot path) we go back to 'slow' approach.
                    canFastDecompress = false;
                    goto fallback;
                }

                // Get block index.
                var blockIndexOffset = extractable.BlockIndex - _entry.FirstBlockIndex;
                var start = (long)chunkSize * blockIndexOffset;
                var decompSizeInChunk = _entry.DecompressedSize - (ulong)start;
                var length = Math.Min((long)decompSizeInChunk, chunkSize);

                fixed (byte* compressedPtr = compressedBlock)
                fixed (byte* ptr = buffer)
                {
                    Compression.Decompress(method, compressedPtr, blockSize,
                        ptr, (int)length);
                }

                return;
            }

            // This is the logic in case of multiple outputs, e.g. if user specifies an Array + File output.
            // It incurs additional memory copies, which may bottleneck when extraction is done purely in RAM.
            // Decompress the needed bytes.
            using var extractedBlock = MemoryPool<byte>.Shared.Rent(extractable.DecompressSize);

            fixed (byte* compressedPtr = compressedBlock)
            fixed (byte* extractedPtr = extractedBlock.Memory.Span)
            {
                // Decompress all.
                Compression.Decompress(method, compressedPtr, blockSize,
                    extractedPtr,
                    extractable.DecompressSize);


                // Get block index.
                var blockIndexOffset = extractable.BlockIndex - _entry.FirstBlockIndex;
                var start = (long)chunkSize * blockIndexOffset;
                var decompSizeInChunk = _entry.DecompressedSize - (ulong)start;
                var length = Math.Min((long)decompSizeInChunk, chunkSize);

                fixed (byte* ptr = buffer)
                {
                    Buffer.MemoryCopy(extractedPtr + _entry.DecompressedBlockOffset, ptr, length,
                        length);
                }
            }
        }

        private void MakeBlocks(int chunkSize)
        {
            // Slow due to copy to stack, but not that big a deal here.
            var chunkCount = _entry.GetChunkCount(chunkSize);
            var remainingDecompSize = _entry.DecompressedSize;

            for (var chunkIndex = 0; chunkIndex < chunkCount; chunkIndex++)
            {
                var blockIndex = _entry.FirstBlockIndex + chunkIndex;
                var block = new ExtractableBlock
                {
                    BlockIndex = blockIndex,
                    DecompressSize = _entry.DecompressedBlockOffset +
                                     (int)Math.Min(remainingDecompSize, (ulong)chunkSize),
                };

                _blocks.Add(block);

                remainingDecompSize -= (ulong)chunkSize;
            }
        }
    }

    internal struct ExtractableBlock
    {
        /// <summary>
        ///     Index of block to decompress.
        /// </summary>
        public required int BlockIndex { get; init; }

        /// <summary>
        ///     Amount of data to decompress in this block.
        ///     This is equivalent to largest <see cref="FileEntry.DecompressedBlockOffset" /> +
        ///     <see cref="FileEntry.DecompressedSize" /> for a file within the block.
        /// </summary>
        public required int DecompressSize { get; set; }
    }

    private bool TryGetLocation(IDb db, Hash hash, ConcurrentDictionary<AbsolutePath, bool>? existsCache, out AbsolutePath archivePath, out FileEntry fileEntry)
    {
        var result = false;
        var entries = from entry in ArchivedFile.FindByHash(db, hash)
            from location in _archiveLocations
            let combined = location.Combine(entry.Container.Path)
            where existsCache?.GetOrAdd(combined, combined.FileExists) ?? combined.FileExists
            select (combined, entry.NxFileEntry, true);

        (archivePath, fileEntry, result) = entries.FirstOrDefault();
        return result;
    }
}<|MERGE_RESOLUTION|>--- conflicted
+++ resolved
@@ -61,13 +61,8 @@
     public ValueTask<bool> HaveFile(Hash hash)
     {
         var db = _conn.Db;
-<<<<<<< HEAD
-        return ValueTask.FromResult(TryGetLocation(db, hash, null,
-            out _, out _));
-=======
         
         return ValueTask.FromResult(ArchivedFile.FindByHash(db, hash).Any());
->>>>>>> cbe29782
     }
 
     /// <inheritdoc />
