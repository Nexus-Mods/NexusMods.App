--- conflicted
+++ resolved
@@ -116,10 +116,6 @@
         List<ArchivedFileEntry> files = [];
         List<RelativePath> paths = [];
 
-<<<<<<< HEAD
-        _logger.LogInformation("Analyzing archive: {Name}", originalPath);
-        foreach (var file in originalPath.EnumerateFiles())
-=======
         _logger.LogInformation("Analyzing archive: {Name}", path);
         
         // Note: We exploit Async I/O here. Modern storage can munch files in parallel,
@@ -127,7 +123,6 @@
 
         var allFiles = path.EnumerateFiles().ToArray(); // enables better work stealing.
         Parallel.ForEach(allFiles, file =>
->>>>>>> 0856f621
         {
             // TODO: report this as progress
             var hash = file.XxHash64MemoryMapped();
@@ -139,12 +134,6 @@
             };
 
             // If the hash isn't known, we should back it up.
-<<<<<<< HEAD
-            paths.Add(file.RelativeTo(originalPath));
-            files.Add(archivedEntry);
-            if (!knownHashes.Contains(hash.Value))
-                filesToBackup.Add(archivedEntry);
-=======
             var relativePath = file.RelativeTo(path);
             lock (paths)
             {
@@ -153,7 +142,6 @@
                 if (!knownHashes.Contains(hash.Value))
                     filesToBackup.Add(archivedEntry);
             }
->>>>>>> 0856f621
         }
         );
 
