using Microsoft.Extensions.Logging;

namespace NexusMods.DataModel.Interprocess;

/// <summary>
/// Implementation of <see cref="IMessageProducer{T}"/> that uses an interprocess queue.
/// </summary>
<<<<<<< HEAD
public sealed class InterprocessProducer<T> : IMessageProducer<T>, IDisposable where T : IMessage
{
    private readonly ILogger<InterprocessProducer<T>> _logger;
    private readonly IPublisher _queue;
=======
/// <typeparam name="T"></typeparam>
public class InterprocessProducer<T> : IMessageProducer<T> where T : IMessage
{
>>>>>>> 71756f46
    private readonly string _queueName;
    private readonly SqliteIPC _sqliteIpc;

    /// <summary>
    /// Creates a producer capable of sending messages across process boundaries.
    /// </summary>
<<<<<<< HEAD
    /// <param name="logger">Logs received interprocess messages.</param>
    /// <param name="queueFactory">Factory used to create queues for receiving inter-process messages.</param>
    /// <remarks>
    ///    This method is usually called from DI container, not by user directly.
    /// </remarks>
    public InterprocessProducer(ILogger<InterprocessProducer<T>> logger, IQueueFactory queueFactory)
    {
        _logger = logger;
        _queueName = "NexusMods.DataModel.Interprocess." + typeof(T).Name;

        _queue = queueFactory.CreatePublisher(new QueueOptions(
            _queueName,
            T.MaxSize * 16));
=======
    /// <param name="logger">Logger</param>
    /// <param name="queueFactory">Queue Factory</param>
    public InterprocessProducer(ILogger<InterprocessProducer<T>> logger, SqliteIPC sqliteIpc)
    {
        _queueName = typeof(T).Name;
        _sqliteIpc = sqliteIpc;
>>>>>>> 71756f46
    }

    /// <inheritdoc />
    public void Dispose() => _queue.Dispose();

    /// <summary>
    /// Writes a message to the queue.
    /// </summary>
    /// <param name="message"></param>
    /// <param name="token"></param>
    /// <exception cref="TaskCanceledException"></exception>
    public ValueTask Write(T message, CancellationToken token)
    {
<<<<<<< HEAD
        _logger.LogTrace("Writing message {Message} to queue {Queue}", message, _queueName);

        while (!token.IsCancellationRequested)
        {
            if (WriteInner(message))
                return;

            _logger.LogDebug("Failed to write {Message} to queue {Queue}, retrying", message, _queueName);
            await Task.Delay(100, token);
        }

        throw new TaskCanceledException();
=======
        WriteInner(message);
        return ValueTask.CompletedTask;
>>>>>>> 71756f46
    }

    /// <summary>
    /// Split out so we can use stack allocation in an otherwise async method.
    /// </summary>
    /// <param name="message"></param>
    /// <returns></returns>
    private void WriteInner(T message)
    {
        // This means we re-encode the message on every attempt, but it is assumed that failed messages
        // are rare and the cost of re-encoding is negligible.
        Span<byte> buffer = stackalloc byte[T.MaxSize];
        var used = message.Write(buffer);
<<<<<<< HEAD
        return _queue.TryEnqueue(buffer[..used]);
=======
        _sqliteIpc.Send(_queueName, buffer[..used]);
>>>>>>> 71756f46
    }
}<|MERGE_RESOLUTION|>--- conflicted
+++ resolved
@@ -1,52 +1,28 @@
-using Microsoft.Extensions.Logging;
-
 namespace NexusMods.DataModel.Interprocess;
 
 /// <summary>
 /// Implementation of <see cref="IMessageProducer{T}"/> that uses an interprocess queue.
 /// </summary>
-<<<<<<< HEAD
 public sealed class InterprocessProducer<T> : IMessageProducer<T>, IDisposable where T : IMessage
 {
-    private readonly ILogger<InterprocessProducer<T>> _logger;
-    private readonly IPublisher _queue;
-=======
-/// <typeparam name="T"></typeparam>
-public class InterprocessProducer<T> : IMessageProducer<T> where T : IMessage
-{
->>>>>>> 71756f46
     private readonly string _queueName;
     private readonly SqliteIPC _sqliteIpc;
 
     /// <summary>
     /// Creates a producer capable of sending messages across process boundaries.
     /// </summary>
-<<<<<<< HEAD
-    /// <param name="logger">Logs received interprocess messages.</param>
-    /// <param name="queueFactory">Factory used to create queues for receiving inter-process messages.</param>
+    /// <param name="sqliteIpc">Provides access to SQLite based IPC implementation.</param>
     /// <remarks>
     ///    This method is usually called from DI container, not by user directly.
     /// </remarks>
-    public InterprocessProducer(ILogger<InterprocessProducer<T>> logger, IQueueFactory queueFactory)
-    {
-        _logger = logger;
-        _queueName = "NexusMods.DataModel.Interprocess." + typeof(T).Name;
-
-        _queue = queueFactory.CreatePublisher(new QueueOptions(
-            _queueName,
-            T.MaxSize * 16));
-=======
-    /// <param name="logger">Logger</param>
-    /// <param name="queueFactory">Queue Factory</param>
-    public InterprocessProducer(ILogger<InterprocessProducer<T>> logger, SqliteIPC sqliteIpc)
+    public InterprocessProducer(SqliteIPC sqliteIpc)
     {
         _queueName = typeof(T).Name;
         _sqliteIpc = sqliteIpc;
->>>>>>> 71756f46
     }
 
     /// <inheritdoc />
-    public void Dispose() => _queue.Dispose();
+    public void Dispose() => _sqliteIpc.Dispose();
 
     /// <summary>
     /// Writes a message to the queue.
@@ -56,40 +32,20 @@
     /// <exception cref="TaskCanceledException"></exception>
     public ValueTask Write(T message, CancellationToken token)
     {
-<<<<<<< HEAD
-        _logger.LogTrace("Writing message {Message} to queue {Queue}", message, _queueName);
-
-        while (!token.IsCancellationRequested)
-        {
-            if (WriteInner(message))
-                return;
-
-            _logger.LogDebug("Failed to write {Message} to queue {Queue}, retrying", message, _queueName);
-            await Task.Delay(100, token);
-        }
-
-        throw new TaskCanceledException();
-=======
         WriteInner(message);
         return ValueTask.CompletedTask;
->>>>>>> 71756f46
     }
 
     /// <summary>
     /// Split out so we can use stack allocation in an otherwise async method.
     /// </summary>
-    /// <param name="message"></param>
+    /// <param name="message">The message to write.</param>
     /// <returns></returns>
     private void WriteInner(T message)
     {
-        // This means we re-encode the message on every attempt, but it is assumed that failed messages
-        // are rare and the cost of re-encoding is negligible.
+        // TODO: SliceFast here.
         Span<byte> buffer = stackalloc byte[T.MaxSize];
         var used = message.Write(buffer);
-<<<<<<< HEAD
-        return _queue.TryEnqueue(buffer[..used]);
-=======
         _sqliteIpc.Send(_queueName, buffer[..used]);
->>>>>>> 71756f46
     }
 }