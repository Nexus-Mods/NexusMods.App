--- conflicted
+++ resolved
@@ -1,4 +1,4 @@
-﻿using System.Collections.Immutable;
+using System.Collections.Immutable;
 using System.Diagnostics;
 using Microsoft.Extensions.Logging;
 using NexusMods.Abstractions.Activities;
@@ -14,16 +14,6 @@
 using NexusMods.BCL.Extensions;
 using NexusMods.DataModel.Extensions;
 using NexusMods.DataModel.Loadouts;
-<<<<<<< HEAD
-=======
-using NexusMods.DataModel.Loadouts.Cursors;
-using NexusMods.DataModel.Loadouts.Mods;
-using NexusMods.DataModel.ModInstallers;
-using NexusMods.DataModel.Sorting.Rules;
-using NexusMods.DataModel.Trees;
-using NexusMods.Paths;
-using NexusMods.Paths.FileTree;
->>>>>>> b811cd13
 
 namespace NexusMods.DataModel;
 
@@ -88,11 +78,7 @@
             using var job = _activityFactory.Create(IArchiveInstaller.Group, "Adding mod files to {Name}", baseMod.Name);
 
             // Create a tree so installers can find the file easily.
-<<<<<<< HEAD
             var tree = TreeCreator.Create(download.Contents, _fileStore);
-=======
-            var tree = ModFileTree.Create(download.Contents, _fileStore);
->>>>>>> b811cd13
 
             // Step 3: Run the archive through the installers.
             var installers = loadout.Value.Installation.Game.Installers;
