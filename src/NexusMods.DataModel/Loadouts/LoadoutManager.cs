using System.Collections.Immutable;
using System.IO.Compression;
using System.Reactive.Linq;
using System.Text;
using Microsoft.Extensions.Logging;
using NexusMods.Common;
using NexusMods.DataModel.Abstractions;
using NexusMods.DataModel.Abstractions.Ids;
using NexusMods.DataModel.ArchiveContents;
using NexusMods.DataModel.Extensions;
using NexusMods.DataModel.Games;
using NexusMods.DataModel.ModInstallers;
using NexusMods.DataModel.Loadouts.Markers;
using NexusMods.DataModel.Loadouts.ModFiles;
using NexusMods.DataModel.RateLimiting;
using NexusMods.DataModel.Sorting.Rules;
using NexusMods.Hashing.xxHash64;
using NexusMods.Paths;
using NexusMods.Paths.Extensions;

namespace NexusMods.DataModel.Loadouts;

/// <summary>
/// Provides utility methods responsible for creating and modifying loadouts.
/// </summary>
public class LoadoutManager
{
    /// <summary>
    /// Provides access to a cache of file hashes for quick and easy access.
    /// This is used to speed up deployment [apply and ingest].
    /// </summary>
    public readonly FileHashCache FileHashCache;

    /// <summary>
    /// Provides lookup within the 'Archives' folder, for existing installed mods
    /// etc.
    /// </summary>
    public readonly ArchiveManager ArchiveManager;

    private readonly ILogger<LoadoutManager> _logger;
    public IDataStore Store { get; }
    private readonly Root<LoadoutRegistry> _root;
    private readonly IModInstaller[] _installers;
    private readonly FileContentsCache _analyzer;
    private readonly IEnumerable<IFileMetadataSource> _metadataSources;
    private readonly ILookup<GameDomain, ITool> _tools;

    /// <summary/>
    /// <remarks>
    ///    This item is usually constructed using dependency injection (DI).
    /// </remarks>
    public LoadoutManager(ILogger<LoadoutManager> logger,
        IResource<LoadoutManager, Size> limiter,
        ArchiveManager archiveManager,
        IEnumerable<IFileMetadataSource> metadataSources,
        IDataStore store,
        FileHashCache fileHashCache,
        IEnumerable<IModInstaller> installers,
        FileContentsCache analyzer,
        IEnumerable<ITool> tools)
    {
        FileHashCache = fileHashCache;
        ArchiveManager = archiveManager;
        _logger = logger;
        Limiter = limiter;
<<<<<<< HEAD
        _store = store;
=======
        ArchiveManager = archiveManager;
        Store = store;
>>>>>>> 71756f46
        _root = new Root<LoadoutRegistry>(RootType.Loadouts, store);
        _metadataSources = metadataSources;
        _installers = installers.ToArray();
        _analyzer = analyzer;
        _tools = tools.SelectMany(t => t.Domains.Select(d => (Tool: t, Domain: d)))
            .ToLookup(t => t.Domain, t => t.Tool);
    }

    /// <summary>
    /// Limits the number of concurrent jobs/threads [to not completely hog CPU]
    /// when needed.
    /// </summary>
    public IResource<LoadoutManager, Size> Limiter { get; set; }

    /// <summary>
    /// A list of all changes to the loadouts.
    ///
    /// Values here are published outside of the locking
    /// semantics and may thus be received out-of-order of a large number of
    /// updates are happening and once from multiple threads.
    ///
    /// See <see cref="Root{TRoot}.Changes"/> for more info.
    /// </summary>
    public IObservable<LoadoutRegistry> Changes => _root.Changes.Select(r => r.New);

    /// <summary>
    /// Returns a list of all currently user registered loadouts.
    /// </summary>
    public IEnumerable<LoadoutMarker> AllLoadouts => _root.Value.Lists.Values.Select(m => new LoadoutMarker(this, m.LoadoutId));

    /// <summary>
    /// Clones this loadout manager, used for operations analogous to `git rebase`.
    /// </summary>
    /// <param name="store">Data store to which we write to.</param>
    /// <remarks>
    ///    For now this just clones the current object; the actual rebase
    ///    functionality might not yet quite be here.
    /// </remarks>
    public LoadoutManager Rebase(SqliteDataStore store)
    {
        return new LoadoutManager(_logger, Limiter, ArchiveManager, _metadataSources, store, FileHashCache, _installers,
            _analyzer, _tools.SelectMany(f => f));
    }

<<<<<<< HEAD
    /// <summary>
    /// Brings a game instance/installation under management of the Nexus app
    /// such that it is tracked file-wise under a loadout.
    /// </summary>
    /// <param name="installation">Instance of the game on disk to newly manage.</param>
    /// <param name="name">Name of the newly created loadout.</param>
    /// <param name="token">Allows for cancelling the operation.</param>
    /// <returns></returns>
    /// <remarks>
    /// In the context of the Nexus app 'Manage Game' effectively means 'Add Game to App'; we call it
    /// 'Manage Game' because it effectively means putting the game files under our control.
    /// </remarks>
    public async Task<LoadoutMarker> ManageGameAsync(GameInstallation installation, string name = "", CancellationToken token = default)
=======
    public IResource<LoadoutManager, Size> Limiter { get; set; }

    public IObservable<LoadoutRegistry> Changes => _root.Changes;
    public IEnumerable<LoadoutMarker> AllLoadouts => _root.Value.Lists.Values.Select(m => new LoadoutMarker(this, m.LoadoutId));

    public async Task<LoadoutMarker> ManageGame(GameInstallation installation, string name = "", CancellationToken token = default)
>>>>>>> 71756f46
    {
        _logger.LogInformation("Indexing game files");
        var gameFiles = new HashSet<AModFile>();

        var mod = new Mod
        {
            Id = ModId.New(),
            Name = "Game Files",
            Files = new EntityDictionary<ModFileId, AModFile>(Store, gameFiles.Select(g => new KeyValuePair<ModFileId, IId>(g.Id, g.DataStoreId))),
            SortRules = ImmutableList<ISortRule<Mod, ModId>>.Empty.Add(new First<Mod, ModId>())
        }.WithPersist(Store);

        var n = Loadout.Empty(Store) with
        {
            Installation = installation,
            Name = name,
            Mods = new EntityDictionary<ModId, Mod>(Store, new[] { new KeyValuePair<ModId, IId>(mod.Id, mod.DataStoreId) })
        };

        n.WithPersist(Store);

        _root.Alter(r => r with { Lists = r.Lists.With(n.LoadoutId, n) });
        _logger.LogInformation("Loadout {Name} {Id} created", name, n.LoadoutId);
        _logger.LogInformation("Adding game files");

        foreach (var (type, path) in installation.Locations)
        {
            await foreach (var result in FileHashCache.IndexFolderAsync(path, token).WithCancellation(token))
            {
                var analysis = await _analyzer.AnalyzeFile(result.Path, token);
                var file = new GameFile
                {
                    Id = ModFileId.New(),
                    To = new GamePath(type, result.Path.RelativeTo(path)),
                    Installation = installation,
                    Hash = result.Hash,
                    Size = result.Size
                }.WithPersist(Store);

                var metaData = await GetMetadata(n, mod, file, analysis).ToHashSetAsync();
                gameFiles.Add(file with { Metadata = metaData.ToImmutableHashSet() });
            }
        }
        gameFiles.AddRange(installation.Game.GetGameFiles(installation, Store));
        var marker = new LoadoutMarker(this, n.LoadoutId);
        marker.Alter(mod.Id, m => m with { Files = m.Files.With(gameFiles, f => f.Id) });

        return marker;
    }

    /// <summary>
    /// Installs a mod to a loadout with a given ID.
    /// </summary>
    /// <param name="loadoutId">Index of the loadout to install a mod to.</param>
    /// <param name="path">Path of the archive to install.</param>
    /// <param name="name">Name of the mod being installed.</param>
    /// <param name="token">Allows you to cancel the operation.</param>
    /// <returns></returns>
    /// <remarks>
    ///    In the context of NMA, 'install' currently means, analyze archives and
    ///    run archive through installers.
    ///    For more details, consider reading <a href="https://github.com/Nexus-Mods/NexusMods.App/blob/main/docs/AddingAGame.md#mod-installation">Adding a Game</a>.
    /// </remarks>
    /// <exception cref="Exception">No supported installer.</exception>
    public async Task<(LoadoutMarker Loadout, ModId ModId)> InstallModAsync(LoadoutId loadoutId, AbsolutePath path, string name, CancellationToken token = default)
    {
        var loadout = GetLoadout(loadoutId);

        var analyzed = await _analyzer.AnalyzeFile(path, token);
        if (analyzed is not AnalyzedArchive archive)
        {
            var types = string.Join(", ", analyzed.FileTypes);
            throw new Exception($"Only archives are supported at the moment. {path} is not an archive. Types: {types}");
        }

        var installer = _installers
            .Select(i => (Installer: i, Priority: i.Priority(loadout.Value.Installation, archive.Contents)))
            .Where(p => p.Priority != Priority.None)
            .OrderBy(p => p.Priority)
            .FirstOrDefault();

        if (installer == default)
            throw new Exception($"No Installer found for {path}");

        var contents = installer.Installer.Install(loadout.Value.Installation, analyzed.Hash, archive.Contents)
            .WithPersist(Store);

        name = string.IsNullOrWhiteSpace(name) ? path.FileName : name;

        var newMod = new Mod
        {
            Id = ModId.New(),
            Name = name,
            Files = new EntityDictionary<ModFileId, AModFile>(Store, contents.Select(c => new KeyValuePair<ModFileId, IId>(c.Id, c.DataStoreId)))
        };
        loadout.Add(newMod);
        return (loadout, newMod.Id);
    }

    /// <summary>
    /// Makes changes to the loadout with a given ID.
    /// </summary>
    /// <param name="id">The ID of the loadout to change.</param>
    /// <param name="func">Function which performs the changes on the loadout.</param>
    /// <param name="changeMessage">Commit message tied to the change.</param>
    public void Alter(LoadoutId id, Func<Loadout, Loadout> func, string changeMessage = "")
    {
        _root.Alter(r =>
        {
            var previousList = r.Lists[id];
            var newList = func(previousList)
                with
            {
                LastModified = DateTime.UtcNow,
                ChangeMessage = changeMessage,
                PreviousVersion = new EntityLink<Loadout>(previousList.DataStoreId, Store)
            };
            return r with { Lists = r.Lists.With(newList.LoadoutId, newList) };
        });
    }

    /// <summary>
    /// Retrieves a loadout with a given ID.
    /// </summary>
    /// <param name="id">ID of the loadout to retrieve.</param>
    /// <returns>The loadout to get.</returns>
    public Loadout Get(LoadoutId id)
    {
        return _root.Value.Lists[id];
    }

    /// <summary>
    /// Returns the available tools for a game.
    /// </summary>
    /// <param name="game">The game to get the tools for.</param>
    public IEnumerable<ITool> Tools(GameDomain game)
    {
        return _tools[game];
    }

    // TODO: Should probably provide this API for already grouped elements.

    /// <summary>
    /// Replaces existing files for a given mod within the loadout/data store.
    /// Files to be replaced are matched using their <see cref="GamePath"/>(s).
    /// </summary>
    /// <param name="id">ID of the loadout to replace files in.</param>
    /// <param name="items">
    ///     List of files and their corresponding mods to perform the file replacement in.
    /// </param>
    /// <param name="message">The change message to attach to the new version of the loadout.</param>
    /// <remarks>
    ///    This is mostly used with 'generated' files, i.e. those output by a
    ///    game specific extension of NMA like RedEngine.
    ///
    ///    Does not add new files, only performs replacements.
    /// </remarks>
    public void ReplaceFiles(LoadoutId id, List<(AModFile File, Mod Mod)> items, string message)
    {
        var byMod = items.GroupBy(x => x.Mod, x => x.File)
            .ToDictionary(x => x.Key);

        Alter(id, l =>
        {
            return l with
            {
                Mods = l.Mods.Keep(m =>
                {
                    if (!byMod.TryGetValue(m, out var files))
                        return m; // not one of our mods

                    // This mod matches with one of our own provided ones for replacement.

                    // If the path of a given file matches one of our own, replace it with
                    // our own [the path therefore gets a new ID/Metadata/etc., and replacement is complete].
                    var indexed = files.ToDictionary(f => f.To);
                    return m with
                    {
                        Files = m.Files.Keep(f => indexed.GetValueOrDefault(f.To, f))
                    };
                })
            };
        }, message);
    }

    // TODO: These methods have hardcoded paths [below]; those should be replaced with shared constants.
    // TODO: A path below in zip has explicit backslash; this goes against standard, might break with Linux archiving utils; check at some point.

    /// <summary>
    /// Exports the contents of this loadout to a given directory.
    /// Exported loadout is zipped up.
    /// </summary>
    /// <param name="id">ID of the loadout to export.</param>
    /// <param name="output">The file path to export the loadout to.</param>
    /// <param name="token">Cancel operation with this.</param>
    /// <remarks></remarks>
    public async Task ExportToAsync(LoadoutId id, AbsolutePath output, CancellationToken token)
    {
        var loadout = Get(id);

        if (output.FileExists)
            output.Delete();

        using var zip = ZipFile.Open(output.ToString(), ZipArchiveMode.Create);
        var ids = loadout.Walk((state, itm) =>
        {
            state.Add(itm.DataStoreId);

            void AddFile(Hash hash, ISet<IId> hashes)
            {
                hashes.Add(new Id64(EntityCategory.FileAnalysis, (ulong)hash));
                foreach (var foundIn in Store.GetByPrefix<FileContainedIn>(new Id64(EntityCategory.FileContainedIn,
                             (ulong)hash)))
                {
                    hashes.Add(foundIn.DataStoreId);
                }
            }

            if (itm is AStaticModFile file)
            {
                AddFile(file.Hash, state);
            }
            if (itm is FromArchive archive)
            {
                AddFile(archive.From.Hash, state);
            }

            return state;
        }, new HashSet<IId>());
        _logger.LogDebug("Found {Count} entities to export", ids.Count);

        foreach (var entityId in ids)
        {
            var data = Store.GetRaw(entityId);
            if (data == null) continue;

            await using var entry = zip.CreateEntry("entities\\" + entityId.TaggedSpanHex, CompressionLevel.Optimal).Open();
            await entry.WriteAsync(data, token);
        }

        await using var rootEntry = zip.CreateEntry("root", CompressionLevel.Optimal).Open();
        await rootEntry.WriteAsync(Encoding.UTF8.GetBytes(loadout.DataStoreId.TaggedSpanHex), token);
    }

    /// <summary>
    /// Imports the contents of this loadout from a given directory [zip archive].
    /// </summary>
    /// <param name="path">Location of the file to import from.</param>
    /// <param name="token">Cancel operation with this.</param>
    /// <remarks></remarks>
    public async Task<LoadoutMarker> ImportFromAsync(AbsolutePath path, CancellationToken token = default)
    {
        async ValueTask<(IId, byte[])> ProcessEntry(ZipArchiveEntry entry)
        {
            await using var es = entry.Open();
            using var ms = new MemoryStream();
            await es.CopyToAsync(ms, token);
            var id = IId.FromTaggedSpan(Convert.FromHexString(entry.Name.ToRelativePath().FileName));
            return (id, ms.ToArray());
        }

        using var zip = ZipFile.Open(path.ToString(), ZipArchiveMode.Read);
        var entityFolder = "entities".ToRelativePath();

        var entries = zip.Entries.Where(p => p.FullName.ToRelativePath().InFolder(entityFolder))
            .SelectAsync(ProcessEntry);

        var loaded = await Store.PutRaw(entries, token);
        _logger.LogDebug("Loaded {Count} entities", loaded);

        await using var root = zip.GetEntry("root")!.Open();
        var rootId = IId.FromTaggedSpan(Convert.FromHexString(await root.ReadAllTextAsync(token)));

        var loadout = Store.Get<Loadout>(rootId);
        if (loadout == null)
            throw new Exception("Loadout not found after loading data store, the loadout may be corrupt");
        _root.Alter(r => r with { Lists = r.Lists.With(loadout.LoadoutId, loadout) });
        return new LoadoutMarker(this, loadout.LoadoutId);
    }

<<<<<<< HEAD
    private async IAsyncEnumerable<IModFileMetadata> GetMetadata(Loadout loadout, Mod mod, GameFile file,
        AnalyzedFile analyzed)
    {
        foreach (var source in _metadataSources)
        {
            if (!source.Games.Contains(loadout.Installation.Game.Domain))
                continue;
            if (!source.Extensions.Contains(file.To.Extension))
                continue;

            await foreach (var metadata in source.GetMetadata(loadout, mod, file, analyzed))
            {
                yield return metadata;
            }
        }
    }

    private LoadoutMarker GetLoadout(LoadoutId loadoutId) => new(this, loadoutId);
=======
    /// <summary>
    /// Finds a free name for a new loadout. Will return a name like "My Loadout 1" or "My Loadout 2" etc.
    /// Will return a name like "My Loadout 1234-1234-1234-1234" if it can't find a free name.
    /// </summary>
    /// <param name="installation"></param>
    /// <returns></returns>
    public string FindName(GameInstallation installation)
    {
        for (var i = 1; i < 1000; i++)
        {
            var name = $"My Loadout {i}";
            if (_root.Value.Lists.All(l => l.Value.Name != name))
                return name;
        }

        return $"My Loadout {Guid.NewGuid()}";
    }
>>>>>>> 71756f46
}<|MERGE_RESOLUTION|>--- conflicted
+++ resolved
@@ -1,6 +1,5 @@
 using System.Collections.Immutable;
 using System.IO.Compression;
-using System.Reactive.Linq;
 using System.Text;
 using Microsoft.Extensions.Logging;
 using NexusMods.Common;
@@ -38,7 +37,7 @@
     public readonly ArchiveManager ArchiveManager;
 
     private readonly ILogger<LoadoutManager> _logger;
-    public IDataStore Store { get; }
+
     private readonly Root<LoadoutRegistry> _root;
     private readonly IModInstaller[] _installers;
     private readonly FileContentsCache _analyzer;
@@ -63,12 +62,7 @@
         ArchiveManager = archiveManager;
         _logger = logger;
         Limiter = limiter;
-<<<<<<< HEAD
-        _store = store;
-=======
-        ArchiveManager = archiveManager;
         Store = store;
->>>>>>> 71756f46
         _root = new Root<LoadoutRegistry>(RootType.Loadouts, store);
         _metadataSources = metadataSources;
         _installers = installers.ToArray();
@@ -92,12 +86,17 @@
     ///
     /// See <see cref="Root{TRoot}.Changes"/> for more info.
     /// </summary>
-    public IObservable<LoadoutRegistry> Changes => _root.Changes.Select(r => r.New);
+    public IObservable<LoadoutRegistry> Changes => _root.Changes;
 
     /// <summary>
     /// Returns a list of all currently user registered loadouts.
     /// </summary>
     public IEnumerable<LoadoutMarker> AllLoadouts => _root.Value.Lists.Values.Select(m => new LoadoutMarker(this, m.LoadoutId));
+
+    /// <summary>
+    /// Returns the data store.
+    /// </summary>
+    public IDataStore Store { get; }
 
     /// <summary>
     /// Clones this loadout manager, used for operations analogous to `git rebase`.
@@ -113,7 +112,6 @@
             _analyzer, _tools.SelectMany(f => f));
     }
 
-<<<<<<< HEAD
     /// <summary>
     /// Brings a game instance/installation under management of the Nexus app
     /// such that it is tracked file-wise under a loadout.
@@ -127,14 +125,6 @@
     /// 'Manage Game' because it effectively means putting the game files under our control.
     /// </remarks>
     public async Task<LoadoutMarker> ManageGameAsync(GameInstallation installation, string name = "", CancellationToken token = default)
-=======
-    public IResource<LoadoutManager, Size> Limiter { get; set; }
-
-    public IObservable<LoadoutRegistry> Changes => _root.Changes;
-    public IEnumerable<LoadoutMarker> AllLoadouts => _root.Value.Lists.Values.Select(m => new LoadoutMarker(this, m.LoadoutId));
-
-    public async Task<LoadoutMarker> ManageGame(GameInstallation installation, string name = "", CancellationToken token = default)
->>>>>>> 71756f46
     {
         _logger.LogInformation("Indexing game files");
         var gameFiles = new HashSet<AModFile>();
@@ -415,7 +405,24 @@
         return new LoadoutMarker(this, loadout.LoadoutId);
     }
 
-<<<<<<< HEAD
+    /// <summary>
+    /// Finds a free name for a new loadout. Will return a name like "My Loadout 1" or "My Loadout 2" etc.
+    /// Will return a name like "My Loadout 1234-1234-1234-1234" if it can't find a free name.
+    /// </summary>
+    /// <param name="installation"></param>
+    /// <returns></returns>
+    public string FindName(GameInstallation installation)
+    {
+        for (var i = 1; i < 1000; i++)
+        {
+            var name = $"My Loadout {i}";
+            if (_root.Value.Lists.All(l => l.Value.Name != name))
+                return name;
+        }
+
+        return $"My Loadout {Guid.NewGuid()}";
+    }
+
     private async IAsyncEnumerable<IModFileMetadata> GetMetadata(Loadout loadout, Mod mod, GameFile file,
         AnalyzedFile analyzed)
     {
@@ -434,23 +441,4 @@
     }
 
     private LoadoutMarker GetLoadout(LoadoutId loadoutId) => new(this, loadoutId);
-=======
-    /// <summary>
-    /// Finds a free name for a new loadout. Will return a name like "My Loadout 1" or "My Loadout 2" etc.
-    /// Will return a name like "My Loadout 1234-1234-1234-1234" if it can't find a free name.
-    /// </summary>
-    /// <param name="installation"></param>
-    /// <returns></returns>
-    public string FindName(GameInstallation installation)
-    {
-        for (var i = 1; i < 1000; i++)
-        {
-            var name = $"My Loadout {i}";
-            if (_root.Value.Lists.All(l => l.Value.Name != name))
-                return name;
-        }
-
-        return $"My Loadout {Guid.NewGuid()}";
-    }
->>>>>>> 71756f46
 }