--- conflicted
+++ resolved
@@ -179,10 +179,6 @@
                     case IGeneratedFile generatedFile:
                     {
                         var fingerprint = generatedFile.TriggerFilter.GetFingerprint(planned, tmpPlan);
-<<<<<<< HEAD
-                        _logger.LogInformation("Fingerprint is {Fingerprint}", fingerprint);
-=======
->>>>>>> e985aaed
                         if (_generatedFileFingerprintCache.TryGet(fingerprint, out var cached) && cached.Hash == existing.Hash && cached.Size == existing.Size)
                         {
                             continue;
