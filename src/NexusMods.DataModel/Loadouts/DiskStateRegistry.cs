--- conflicted
+++ resolved
@@ -89,7 +89,7 @@
         {
             Game = domain,
             Root = installation.LocationsRegister[LocationId.Game].ToString(),
-            DiskState = diskState
+            DiskState = diskState,
         };
 
         await tx.Commit();
@@ -105,15 +105,7 @@
             .FirstOrDefault();
     }
 
-    public Task ClearInitialState(GameInstallation installation)
-    {
-        throw new NotImplementedException();
-    }
-
     /// <inheritdoc />
-<<<<<<< HEAD
-    public bool TryGetLastAppliedLoadout(GameInstallation gameInstallation, out LoadoutWithTxId id)
-=======
     public async Task ClearInitialState(GameInstallation installation)
     {
         var db = _connection.Db;
@@ -131,8 +123,7 @@
     }
 
     /// <inheritdoc />
-    public IId? GetLastAppliedLoadout(GameInstallation gameInstallation)
->>>>>>> c5ba6827
+    public bool TryGetLastAppliedLoadout(GameInstallation gameInstallation, out LoadoutWithTxId id)
     {
         if (_lastAppliedRevisionDictionary.TryGetValue(gameInstallation, out var lastAppliedLoadout))
         {
