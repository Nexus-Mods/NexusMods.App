using NexusMods.Common;
using NexusMods.DataModel.Abstractions;
using NexusMods.DataModel.Games.GameCapabilities.FolderMatchInstallerCapability;
using NexusMods.DataModel.Loadouts;
using NexusMods.DataModel.ModInstallers;
using NexusMods.Paths;

namespace NexusMods.DataModel.Games;

/// <summary>
/// Base class for all games supported by the Nexus app.
/// </summary>
public abstract class AGame : IGame
{
    private IReadOnlyCollection<GameInstallation>? _installations;
    private readonly IEnumerable<IGameLocator> _gamelocators;

    /// <summary/>
    /// <param name="gameLocators">Services used for locating games.</param>
    public AGame(IEnumerable<IGameLocator> gameLocators)
    {
        _gamelocators = gameLocators;
    }

    /// <inheritdoc />
    public abstract string Name { get; }

    /// <inheritdoc />
    public abstract GameDomain Domain { get; }

    /// <summary>
    /// The path to the main executable file for the game.
    /// </summary>
    public abstract GamePath GetPrimaryFile(GameStore store);

    /// <summary>
    /// Returns a list of installations for this game.
    /// Each game can have multiple installations, e.g. different game versions.
    /// </summary>
    public virtual IEnumerable<GameInstallation> Installations => _installations ??= GetInstallations();

    /// <inheritdoc />
    public virtual IEnumerable<AModFile> GetGameFiles(GameInstallation installation, IDataStore store)
    {
        return Array.Empty<AModFile>();
    }

    /// <inheritdoc />
    public virtual IStreamFactory Icon => throw new NotImplementedException("No icon provided for this game.");

    /// <inheritdoc />
    public virtual IStreamFactory GameImage =>
        throw new NotImplementedException("No game image provided for this game.");

    /// <inheritdoc />
    public virtual IEnumerable<IModInstaller> Installers { get; } = Array.Empty<IModInstaller>();

<<<<<<< HEAD
    public virtual Version GetVersion(GameLocatorResult installation)
=======
    /// <summary>
    /// Returns the game version if GameLocatorResult failed to get the game version.
    /// </summary>
    protected virtual Version GetVersion(GameLocatorResult installation)
>>>>>>> 43a65de4
    {
        try
        {
            var fvi = GetPrimaryFile(installation.Store)
                .Combine(installation.Path).FileInfo
                .GetFileVersionInfo();
            return fvi.ProductVersion;
        }
        catch (Exception)
        {
            return new Version(0, 0, 0, 0);
        }
    }

    /// <summary>
    /// Clears the internal cache of game installations, so that the next access will re-query the system.
    /// </summary>
    public void ResetInstallations()
    {
        _installations = null;
    }

    private List<GameInstallation> GetInstallations()
    {
        return (_gamelocators.SelectMany(locator => locator.Find(this),
                (locator, installation) =>
                {
                    var locations = GetLocations(installation.Path.FileSystem, installation);
                    return new GameInstallation
                    {
                        Game = this,
                        LocationsRegister = new GameLocationsRegister(new Dictionary<LocationId, AbsolutePath>(locations)),
                        InstallDestinations = GetInstallDestinations(locations),
                        Version = installation.Version ?? GetVersion(installation),
                        Store = installation.Store,
                        LocatorResultMetadata = installation.Metadata
                    };
                }))
            .DistinctBy(g => g.LocationsRegister[LocationId.Game])
            .ToList();
    }

    /// <summary>
    /// Returns the locations of known game elements, such as save folder, etc.
    /// </summary>
    /// <remarks>
    /// TODO: (Al12rs) Games can return Locations that point to the same AbsolutePath, a way is needed to decide which to use.
    /// Current code will use the first declared one but relies on undefined ordering of Dictionary.
    /// </remarks>
    /// <param name="fileSystem">The file system where the game was found in. This comes from <paramref name="installation"/>.</param>
    /// <param name="installation">An installation of the game found by the <paramref name="locator"/>.</param>
    /// <returns></returns>
    protected abstract IReadOnlyDictionary<LocationId, AbsolutePath> GetLocations(IFileSystem fileSystem,
        GameLocatorResult installation);

    /// <summary>
    /// Returns the locations of installation destinations used by the Advanced Installer.
    /// </summary>
    /// <param name="locations">Result of <see cref="GetLocations"/>.</param>
    public abstract List<IModInstallDestination> GetInstallDestinations(IReadOnlyDictionary<LocationId, AbsolutePath> locations);

    /// <inheritdoc />
    public override string ToString() => Name;
}<|MERGE_RESOLUTION|>--- conflicted
+++ resolved
@@ -55,14 +55,10 @@
     /// <inheritdoc />
     public virtual IEnumerable<IModInstaller> Installers { get; } = Array.Empty<IModInstaller>();
 
-<<<<<<< HEAD
-    public virtual Version GetVersion(GameLocatorResult installation)
-=======
     /// <summary>
     /// Returns the game version if GameLocatorResult failed to get the game version.
     /// </summary>
     protected virtual Version GetVersion(GameLocatorResult installation)
->>>>>>> 43a65de4
     {
         try
         {
