using NexusMods.Common;
using NexusMods.DataModel.Abstractions;
using NexusMods.DataModel.Games.GameCapabilities.FolderMatchInstallerCapability;
using NexusMods.DataModel.Loadouts;
using NexusMods.DataModel.LoadoutSynchronizer;
using NexusMods.DataModel.ModInstallers;
using NexusMods.Paths;

namespace NexusMods.DataModel.Games;

/// <summary>
/// Base class for all games supported by the Nexus app.
/// </summary>
public abstract class AGame : IGame
{
    private IReadOnlyCollection<GameInstallation>? _installations;
    private readonly IEnumerable<IGameLocator> _gamelocators;

    /// <summary/>
    /// <param name="gameLocators">Services used for locating games.</param>
    public AGame(IEnumerable<IGameLocator> gameLocators)
    {
        _gamelocators = gameLocators;
    }

    /// <inheritdoc />
    public abstract string Name { get; }

    /// <inheritdoc />
    public abstract GameDomain Domain { get; }

    /// <summary>
    /// The path to the main executable file for the game.
    /// </summary>
    public abstract GamePath GetPrimaryFile(GameStore store);

    /// <summary>
    /// Returns a list of installations for this game.
    /// Each game can have multiple installations, e.g. different game versions.
    /// </summary>
    public virtual IEnumerable<GameInstallation> Installations => _installations ??= GetInstallations();

    /// <inheritdoc />
    public virtual IEnumerable<AModFile> GetGameFiles(GameInstallation installation, IDataStore store)
    {
        return Array.Empty<AModFile>();
    }

    /// <inheritdoc />
    public virtual IStreamFactory Icon => throw new NotImplementedException("No icon provided for this game.");

    /// <inheritdoc />
    public virtual IStreamFactory GameImage =>
        throw new NotImplementedException("No game image provided for this game.");

    /// <inheritdoc />
    public virtual IEnumerable<IModInstaller> Installers { get; } = Array.Empty<IModInstaller>();

<<<<<<< HEAD
    /// <inheritdoc />
    public virtual ValueTask<DiskState> GetInitialDiskState(GameInstallation installation)
    {
        throw new NotImplementedException("TODO: implement this");
    }

    /// <inheritdoc />
    public virtual ILoadoutSynchronizer Synchronizer => throw new NotImplementedException();

    private Version GetVersion(GameLocatorResult installation)
=======
    /// <summary>
    /// Returns the game version if GameLocatorResult failed to get the game version.
    /// </summary>
    protected virtual Version GetVersion(GameLocatorResult installation)
>>>>>>> 37c4ab07
    {
        try
        {
            var fvi = GetPrimaryFile(installation.Store)
                .Combine(installation.Path).FileInfo
                .GetFileVersionInfo();
            return fvi.ProductVersion;
        }
        catch (Exception)
        {
            return new Version(0, 0, 0, 0);
        }
    }

    /// <summary>
    /// Clears the internal cache of game installations, so that the next access will re-query the system.
    /// </summary>
    public void ResetInstallations()
    {
        _installations = null;
    }

    private List<GameInstallation> GetInstallations()
    {
        return (_gamelocators.SelectMany(locator => locator.Find(this),
                (locator, installation) =>
                {
                    var locations = GetLocations(installation.Path.FileSystem, installation);
                    return new GameInstallation
                    {
                        Game = this,
                        LocationsRegister = new GameLocationsRegister(new Dictionary<LocationId, AbsolutePath>(locations)),
                        InstallDestinations = GetInstallDestinations(locations),
                        Version = installation.Version ?? GetVersion(installation),
                        Store = installation.Store,
                        LocatorResultMetadata = installation.Metadata
                    };
                }))
            .DistinctBy(g => g.LocationsRegister[LocationId.Game])
            .ToList();
    }

    /// <summary>
    /// Returns the locations of known game elements, such as save folder, etc.
    /// </summary>
    /// <remarks>
    /// TODO: (Al12rs) Games can return Locations that point to the same AbsolutePath, a way is needed to decide which to use.
    /// Current code will use the first declared one but relies on undefined ordering of Dictionary.
    /// </remarks>
    /// <param name="fileSystem">The file system where the game was found in. This comes from <paramref name="installation"/>.</param>
    /// <param name="installation">An installation of the game found by the <paramref name="locator"/>.</param>
    /// <returns></returns>
    protected abstract IReadOnlyDictionary<LocationId, AbsolutePath> GetLocations(IFileSystem fileSystem,
        GameLocatorResult installation);

    /// <summary>
    /// Returns the locations of installation destinations used by the Advanced Installer.
    /// </summary>
    /// <param name="locations">Result of <see cref="GetLocations"/>.</param>
    public abstract List<IModInstallDestination> GetInstallDestinations(IReadOnlyDictionary<LocationId, AbsolutePath> locations);

    /// <inheritdoc />
    public override string ToString() => Name;
}<|MERGE_RESOLUTION|>--- conflicted
+++ resolved
@@ -56,7 +56,6 @@
     /// <inheritdoc />
     public virtual IEnumerable<IModInstaller> Installers { get; } = Array.Empty<IModInstaller>();
 
-<<<<<<< HEAD
     /// <inheritdoc />
     public virtual ValueTask<DiskState> GetInitialDiskState(GameInstallation installation)
     {
@@ -66,13 +65,10 @@
     /// <inheritdoc />
     public virtual ILoadoutSynchronizer Synchronizer => throw new NotImplementedException();
 
-    private Version GetVersion(GameLocatorResult installation)
-=======
     /// <summary>
     /// Returns the game version if GameLocatorResult failed to get the game version.
     /// </summary>
     protected virtual Version GetVersion(GameLocatorResult installation)
->>>>>>> 37c4ab07
     {
         try
         {
