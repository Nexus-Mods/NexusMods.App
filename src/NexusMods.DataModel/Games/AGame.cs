--- conflicted
+++ resolved
@@ -47,13 +47,9 @@
     /// <inheritdoc />
     public virtual IStreamFactory Icon => throw new NotImplementedException("No icon provided for this game.");
 
-<<<<<<< HEAD
-    private Version GetVersion(GameLocatorResult installation)
-=======
     public virtual IStreamFactory GameImage => throw new NotImplementedException("No game image provided for this game.");
 
-    private Version GetVersion(IGameLocator locator, GameLocatorResult installation)
->>>>>>> 71756f46
+    private Version GetVersion(GameLocatorResult installation)
     {
         var fvi = PrimaryFile.CombineChecked(installation.Path).VersionInfo;
         return fvi.ProductVersion == null ? new Version("1.0.0.0") : Version.Parse(fvi.ProductVersion!);
