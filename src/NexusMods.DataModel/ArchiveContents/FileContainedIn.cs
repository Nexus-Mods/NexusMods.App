using NexusMods.DataModel.Abstractions;
using NexusMods.DataModel.Abstractions.Ids;
using NexusMods.DataModel.JsonConverters;
using NexusMods.Hashing.xxHash64;
using NexusMods.Paths;

namespace NexusMods.DataModel.ArchiveContents;

/// <summary>
///
/// </summary>
[JsonName("FileContainedIn")]
public record FileContainedIn : Entity
{
    /// <summary>
    /// Hash of the individual file, corresponding to an <see cref="AnalyzedFile"/>.
    /// </summary>
    public required Hash File { get; init; }

    /// <summary>
    /// Hash of the parent element [usually an <see cref="AnalyzedArchive"/>].
    /// </summary>
    public required Hash Parent { get; init; }

    /// <summary>
    /// Relative path of the file inside the parent archive.
    /// </summary>
    public required RelativePath Path { get; init; }

<<<<<<< HEAD
    /// <inheritdoc />
    protected override IId Persist()
=======
    /// <summary>
    /// Stores the entity in the data store, using a <see cref="TwoId64"/> as the ID.
    /// Calculated based on the <see cref="Category"/>, <see cref="File"/> and <see cref="Parent"/> fields.
    /// </summary>
    /// <param name="store"></param>
    /// <returns></returns>
    protected override IId Persist(IDataStore store)
>>>>>>> 71756f46
    {
        var id = new TwoId64(Category, (ulong)File, (ulong)Parent);
        store.Put(id, this);
        return id;
    }

    /// <inheritdoc />
    public override EntityCategory Category => EntityCategory.FileContainedIn;
}<|MERGE_RESOLUTION|>--- conflicted
+++ resolved
@@ -27,10 +27,6 @@
     /// </summary>
     public required RelativePath Path { get; init; }
 
-<<<<<<< HEAD
-    /// <inheritdoc />
-    protected override IId Persist()
-=======
     /// <summary>
     /// Stores the entity in the data store, using a <see cref="TwoId64"/> as the ID.
     /// Calculated based on the <see cref="Category"/>, <see cref="File"/> and <see cref="Parent"/> fields.
@@ -38,7 +34,6 @@
     /// <param name="store"></param>
     /// <returns></returns>
     protected override IId Persist(IDataStore store)
->>>>>>> 71756f46
     {
         var id = new TwoId64(Category, (ulong)File, (ulong)Parent);
         store.Put(id, this);
