using System.Collections.Immutable;
using NexusMods.DataModel.Abstractions;
using NexusMods.DataModel.Abstractions.Ids;
using NexusMods.DataModel.JsonConverters;
using NexusMods.FileExtractor.FileSignatures;
using NexusMods.Hashing.xxHash64;
using NexusMods.Paths;

namespace NexusMods.DataModel.ArchiveContents;

/// <summary>
/// Represents an individual file which has been scanned by an implementation
/// of <see cref="IFileAnalyzer"/>.<br/><br/>
///
/// This file doesn't have to represent a file on disk, it can also represent
/// a file stored inside an archive.
/// </summary>
[JsonName("AnalyzedFile")]
public record AnalyzedFile : Entity
{
    /// <summary>
    /// Size of the file in bytes.
    /// </summary>
    public required Size Size { get; init; }

    /// <summary>
    /// Individual hash of the file.
    /// </summary>
    public required Hash Hash { get; init; }

    /// <summary>
    /// Stores the types of file this file is classified by.
    /// </summary>
    /// <remarks>
    /// This field is based on signatures/magic values stored in file headers.
    /// Usually there will only be one result here, but it is not impossible
    /// for there to be multiple matches.
    /// </remarks>
    public required FileType[] FileTypes { get; init; }

    /// <summary>
    /// Stores any data returned from a <see cref="IFileAnalyzer"/> that might be
    /// useful later.
    /// </summary>
    /// <remarks>
    ///    This information is <see cref="IFileAnalyzer"/> specific and must be
    ///    casted using e.g. `IFileAnalysisData as PluginData data` before use.
    /// </remarks>
    public ImmutableList<IFileAnalysisData> AnalysisData { get; init; } = ImmutableList<IFileAnalysisData>.Empty;

    /// <inheritdoc />
    public override EntityCategory Category => EntityCategory.FileAnalysis;

<<<<<<< HEAD
    /// <inheritdoc />
    protected override IId Persist()
=======
    /// <summary>
    /// Persist the entity in the data store. Calculates the ID based on the Hash field.
    /// </summary>
    /// <param name="store"></param>
    /// <returns></returns>
    protected override IId Persist(IDataStore store)
>>>>>>> 71756f46
    {
        var newId = new Id64(Category, (ulong)Hash);
        store.Put<Entity>(newId, this);
        return newId;
    }
}<|MERGE_RESOLUTION|>--- conflicted
+++ resolved
@@ -51,17 +51,12 @@
     /// <inheritdoc />
     public override EntityCategory Category => EntityCategory.FileAnalysis;
 
-<<<<<<< HEAD
-    /// <inheritdoc />
-    protected override IId Persist()
-=======
     /// <summary>
     /// Persist the entity in the data store. Calculates the ID based on the Hash field.
     /// </summary>
     /// <param name="store"></param>
     /// <returns></returns>
     protected override IId Persist(IDataStore store)
->>>>>>> 71756f46
     {
         var newId = new Id64(Category, (ulong)Hash);
         store.Put<Entity>(newId, this);
