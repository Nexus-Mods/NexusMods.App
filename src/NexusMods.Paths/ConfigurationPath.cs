﻿using System.Text.Json;
using System.Text.Json.Serialization;
using JetBrains.Annotations;
using NexusMods.Paths.Extensions;
using NexusMods.Paths.Utilities;

namespace NexusMods.Paths;

/// <summary>
/// Path used for configuration files.<br/>
/// This path has the following properties:<br/>
/// - Can be relative or absolute.<br/>
/// - Is automatically expanded.<br/>
/// - Implicit cast back to string for convenience.<br/>
/// </summary>
/// <remarks>
/// If we were ever to provide a UI for editing settings;
/// converting it to full path during the serialize/deserialize
/// step would be lossy as we would lose the expansion monikers.<br/>
///
/// Using this struct we can keep the original string around for the ride too.
/// </remarks>
[PublicAPI]
[JsonConverter(typeof(ConfigurationPathJsonConverter))]
public struct ConfigurationPath : IEquatable<ConfigurationPath>
{
    /// <summary>
    /// Raw, unmodified path.
    /// </summary>
    public string RawPath { get; set; }
<<<<<<< HEAD

=======
    
    /// <summary>
    /// The filesystem used by this path when it constructs absolute paths.
    /// </summary>
>>>>>>> 464cf702
    public IFileSystem FileSystem { get;}

    /// <summary>
    /// Creates a new configuration path.
    /// </summary>
<<<<<<< HEAD
=======
    /// <param name="rawPath">Raw path which can include expansion monikers.</param>
    /// <param name="fileSystem">The filesystem to use when converting to AbsolutePaths</param>
>>>>>>> 464cf702
    public ConfigurationPath(string rawPath, IFileSystem fileSystem)
    {
        RawPath = rawPath;
        FileSystem = fileSystem;
    }

    /// <summary>
    /// Creates a new configuration path, with the default global filesystem
    /// </summary>
<<<<<<< HEAD
=======
    /// <param name="path"></param>
>>>>>>> 464cf702
    public ConfigurationPath(AbsolutePath path)
    {
        RawPath = path.GetFullPath();
        FileSystem = path.FileSystem;
    }

    /// <summary>
    /// Retrieves the full path behind this configuration parameter.
    /// </summary>
    public string GetFullPath() => FileSystem.ExpandKnownFoldersPath(RawPath);

    /// <inheritdoc />
    public override string ToString() => GetFullPath();

    /// <summary>
    /// Converts the current string to an absolute path.
    /// </summary>
    public AbsolutePath ToAbsolutePath() => AbsolutePath.FromUnsanitizedFullPath(GetFullPath(), FileSystem);

    /// <inheritdoc />
    public bool Equals(ConfigurationPath other) => RawPath == other.RawPath;

    /// <inheritdoc />
    public override bool Equals(object? obj) => obj is ConfigurationPath other && Equals(other);

    /// <inheritdoc />
    public override int GetHashCode() => RawPath.GetHashCode();
}

/// <summary>
/// Converter for the <see cref="ConfigurationPath"/> type which serializes directly as string.
/// </summary>
public class ConfigurationPathJsonConverter : JsonConverter<ConfigurationPath>
{
    private readonly IFileSystem _fileSystem;

    /// <summary>
    /// Default constructor.
    /// </summary>
    public ConfigurationPathJsonConverter()
    {
        _fileSystem = FileSystem.Shared;
    }

    /// <summary>
    /// DI constructor.
    /// </summary>
    /// <param name="fileSystem"></param>
    public ConfigurationPathJsonConverter(IFileSystem fileSystem)
    {
        _fileSystem = fileSystem;
    }

    /// <inheritdoc />
    public override ConfigurationPath Read(ref Utf8JsonReader reader, Type typeToConvert, JsonSerializerOptions options)
    {
        if (reader.TokenType != JsonTokenType.String)
            ThrowHelpers.JsonException("Expected a string value for ConfigurationPath.");

        var rawPath = reader.GetString();
        return new ConfigurationPath(rawPath!, _fileSystem);
    }

    /// <inheritdoc />
    public override void Write(Utf8JsonWriter writer, ConfigurationPath value, JsonSerializerOptions options)
    {
        writer.WriteStringValue(value.RawPath);
    }
}<|MERGE_RESOLUTION|>--- conflicted
+++ resolved
@@ -28,24 +28,17 @@
     /// Raw, unmodified path.
     /// </summary>
     public string RawPath { get; set; }
-<<<<<<< HEAD
 
-=======
-    
     /// <summary>
     /// The filesystem used by this path when it constructs absolute paths.
     /// </summary>
->>>>>>> 464cf702
-    public IFileSystem FileSystem { get;}
+    public IFileSystem FileSystem { get; }
 
     /// <summary>
     /// Creates a new configuration path.
     /// </summary>
-<<<<<<< HEAD
-=======
     /// <param name="rawPath">Raw path which can include expansion monikers.</param>
     /// <param name="fileSystem">The filesystem to use when converting to AbsolutePaths</param>
->>>>>>> 464cf702
     public ConfigurationPath(string rawPath, IFileSystem fileSystem)
     {
         RawPath = rawPath;
@@ -55,10 +48,7 @@
     /// <summary>
     /// Creates a new configuration path, with the default global filesystem
     /// </summary>
-<<<<<<< HEAD
-=======
     /// <param name="path"></param>
->>>>>>> 464cf702
     public ConfigurationPath(AbsolutePath path)
     {
         RawPath = path.GetFullPath();
