using System.Runtime.CompilerServices;
using JetBrains.Annotations;
using NexusMods.Paths.Extensions;
using NexusMods.Paths.Utilities;

namespace NexusMods.Paths;

/// <summary>
/// A path that represents a partial path to a file or directory.
/// </summary>
public struct RelativePath : IEquatable<RelativePath>, IPath, IComparable<RelativePath>
{
    /// <summary>
    /// Gets the comparer used for sorting.
    /// </summary>
    public static readonly RelativePathComparer Comparer = new();

    /// <summary>
    /// Represents an empty path.
    /// </summary>
    public static RelativePath Empty => new(string.Empty);

    /// <summary>
    /// Contains the relative path stored in this instance.
    /// </summary>
    public string Path { get; private set; } = string.Empty;

    /// <inheritdoc />
    public Extension Extension => Extension.FromPath(Path);

    /// <inheritdoc />
    public RelativePath FileName => PathHelpers.GetFileName(Path);

    /// <summary>
    /// Amount of directories contained within this relative path.
    /// </summary>
    public int Depth => Path.AsSpan().Count('/') + Path.AsSpan().Count('\\');
    // Note: Relative paths can be declared using either separator.

    /// <summary>
    /// Traverses one directory up.
    /// </summary>
    public RelativePath Parent => new(PathHelpers.GetDirectoryName(Path) ?? "");

    /// <summary>
    /// Returns the topmost parent of the relative path.
    /// </summary>
    public RelativePath TopParent
    {
        get
        {
            var span = Path.AsSpan();
            var index = Math.Max(span.IndexOf('/'), span.IndexOf('\\'));
            return index == -1 ? this : new RelativePath(span.SliceFast(0, index).ToString());
        } 
        
    }

    /// <summary>
    /// Creates a relative path given a string.
    /// </summary>
    /// <param name="path">The relative path to use.</param>
    public RelativePath(string path)
    {
        Path = path;
    }

    /// <summary>
    /// Returns a new path that is this path with the extension changed.
    /// </summary>
    /// <param name="newExtension">The extension to replace the old extension.</param>
    public RelativePath ReplaceExtension(Extension newExtension) => new(Path.ReplaceExtension(newExtension));

    /// <summary>
    /// Adds an extension to the relative path.
    /// </summary>
    /// <param name="ext">The extension to add.</param>
    public RelativePath WithExtension(Extension ext) => new RelativePath(Path + ext);

    /// <summary>
    /// Appends another path to an existing path.
    /// </summary>
    /// <param name="other">The path to append.</param>
    /// <returns>Combinations of both paths.</returns>
    [Pure]
    public RelativePath Join(RelativePath other)
    {
        return new RelativePath(string.Concat(Path, DetermineDirectorySeparatorString(), other.Path));
    }

    /// <summary>
    /// Returns true if the relative path starts with a given string.
    /// </summary>
    public bool StartsWith(ReadOnlySpan<char> other)
    {
        // Note: We assume equality to be separator and case insensitive
        //       therefore this property should transfer over to contains checks.
        var thisCopy = Path.Length <= 512 ? stackalloc char[Path.Length] : GC.AllocateUninitializedArray<char>(Path.Length);
        Path.CopyTo(thisCopy);
        thisCopy.NormalizeStringCaseAndPathSeparator();

        var otherCopy = other.Length <= 512 ? stackalloc char[other.Length] : GC.AllocateUninitializedArray<char>(other.Length);
        other.CopyTo(otherCopy);
        otherCopy.NormalizeStringCaseAndPathSeparator();

        return thisCopy.StartsWith(otherCopy);
    }

    /// <summary>
    /// Returns true if this path is a child of this path.
    /// </summary>
    /// <param name="other">The path to verify.</param>
    /// <returns>True if this is a child path of the parent path; else false.</returns>
    public bool InFolder(RelativePath other)
    {
        // Note: We assume equality to be separator and case insensitive
        //       therefore this property should transfer over to contains checks.
        var thisCopy = Path.Length <= 512 ? stackalloc char[Path.Length] : GC.AllocateUninitializedArray<char>(Path.Length);
        Path.CopyTo(thisCopy);
        thisCopy.NormalizeStringCaseAndPathSeparator();

        var otherCopy = other.Path.Length <= 512 ? stackalloc char[other.Path.Length] : GC.AllocateUninitializedArray<char>(other.Path.Length);
        other.Path.CopyTo(otherCopy);
        otherCopy.NormalizeStringCaseAndPathSeparator();

        if (!thisCopy.StartsWith(otherCopy)) return false;

        // If thisCopy is bigger make sure the next character is a path separator
        // So we don't assume that /foo/barbaz is in /foo/bar
        if (thisCopy.Length > otherCopy.Length)
        {
            var next = thisCopy[otherCopy.Length];
            return next is '\\' or '/';
        }
        return true;
    }

    /// <summary>
    /// Drops first X directories of a path.
    /// </summary>
    /// <param name="numDirectories">Number of directories to drop.</param>
    public RelativePath DropFirst(int numDirectories = 1)
    {
        if (numDirectories == 0) return this;
<<<<<<< HEAD
        
=======

>>>>>>> 3e68ee53
        // Normalize first
        var thisCopy = Path.Length <= 512 ? stackalloc char[Path.Length] : GC.AllocateUninitializedArray<char>(Path.Length);
        Path.CopyTo(thisCopy);

        // Now count in loop.
        var separatorChar = DetermineDirectorySeparatorChar();
        var currentIndex = 0;
        for (var x = 0; x < numDirectories; x++)
        {
            var foundIndex = thisCopy.SliceFast(currentIndex).IndexOf(separatorChar);
            currentIndex += foundIndex;

            if (foundIndex == -1)
            {
                ThrowHelpers.PathException($"Cannot drop first {numDirectories} directories in {Path}.");
                return default;
            }

            if (x == numDirectories - 1)
                break;

            currentIndex += 1;
        }

        return new RelativePath(Path[(currentIndex + 1)..]);
    }

    /// <summary>
    /// Determines the directory separator character used in this relative path between '\' and '/'.
    /// </summary>
    /// <returns>
    ///    Returns forward slash if found before a backslash, else backslash.
    /// </returns>
    public string DetermineDirectorySeparatorString() => IsDirectorySeparatorFrontSlash() ? "/" : "\\";

    /// <summary>
    /// Determines the directory separator character used in this relative path between '\' and '/'.
    /// </summary>
    /// <returns>
    ///    Returns forward slash if found before a backslash, else backslash.
    /// </returns>
    public char DetermineDirectorySeparatorChar() => IsDirectorySeparatorFrontSlash() ? '/' : '\\';

    /// <summary>
    /// Determines the directory separator character used in this relative path between '\' and '/'.
    /// </summary>
    /// <returns>
    ///    Returns true if separator is forward slash, else backslash.
    /// </returns>
    public bool IsDirectorySeparatorFrontSlash()
    {
        var frontIdx = Path.IndexOf('/');
        var backIdx = Path.IndexOf('\\');

        if (frontIdx > backIdx && frontIdx >= 0)
            return true;

        return false;
    }

    /// <summary>
    /// Returns a path relative to the sub-path specified.
    /// </summary>
    /// <param name="basePath">The sub-path specified.</param>
    public RelativePath RelativeTo(RelativePath basePath)
    {
        var other = basePath.Path;
        if (other.Length == 0)
            return this;

        // Note: We assume equality to be separator and case insensitive
        //       therefore this property should transfer over to contains checks.
        var thisCopy = Path.Length <= 512 ? stackalloc char[Path.Length] : GC.AllocateUninitializedArray<char>(Path.Length);
        Path.CopyTo(thisCopy);
        thisCopy.NormalizeStringCaseAndPathSeparator();

        var otherCopy = other.Length <= 512 ? stackalloc char[other.Length] : GC.AllocateUninitializedArray<char>(other.Length);
        other.CopyTo(otherCopy);
        otherCopy.NormalizeStringCaseAndPathSeparator();

        if (!thisCopy.StartsWith(otherCopy))
        {
            ThrowHelpers.PathException("Can't create path relative to paths that aren't in the same folder");
            return default;
        }

        return new RelativePath(Path[(otherCopy.Length + 1)..]);
    }

    /// <inheritdoc />
    public override string ToString() => Path;

    #region Equals & GetHashCode
    /// <inheritdoc />
    public bool Equals(RelativePath other)
    {
        return StringExtensions.CompareStringsCaseAndSeparatorInsensitive(Path, other.Path);
    }

    /// <inheritdoc />
    public override bool Equals(object? obj)
    {
        return obj is RelativePath other && Equals(other);
    }

    /// <inheritdoc />
    [SkipLocalsInit]
    public override int GetHashCode()
    {
        var thisCopy = Path.Length <= 512 ? stackalloc char[Path.Length] : GC.AllocateUninitializedArray<char>(Path.Length);
        Path.CopyTo(thisCopy);
        thisCopy.NormalizeStringCaseAndPathSeparator();
        return ((ReadOnlySpan<char>)thisCopy).GetNonRandomizedHashCode32();
    }
    #endregion

    /// <summary/>
    public static implicit operator string(RelativePath d) => d.Path;

    /// <summary/>
    public static implicit operator ReadOnlySpan<char>(RelativePath d) => d.Path;

    /// <summary/>
    public static implicit operator RelativePath(string b) => new(b);

    /// <summary/>
    public static bool operator ==(RelativePath lhs, RelativePath rhs) => lhs.Equals(rhs);

    /// <summary/>
    public static bool operator !=(RelativePath lhs, RelativePath rhs) => !(lhs == rhs);

    /// <inheritdoc />
    public int CompareTo(RelativePath other)
    {
        var aCopy = Path.Length <= 512 ? stackalloc char[Path.Length] : GC.AllocateUninitializedArray<char>(Path.Length);
        Path.CopyTo(aCopy);
        aCopy.NormalizeStringCaseAndPathSeparator();

        var bCopy = other.Path.Length <= 512 ? stackalloc char[other.Path.Length] : GC.AllocateUninitializedArray<char>(other.Path.Length);
        other.Path.CopyTo(bCopy);
        bCopy.NormalizeStringCaseAndPathSeparator();

        return MemoryExtensions.CompareTo(aCopy, bCopy, StringComparison.Ordinal);
    }
}

/// <summary>
/// Compares two relative paths for sorting purposes.
/// </summary>
public struct RelativePathComparer : IComparer<RelativePath>
{
    /// <inheritdoc />
    public int Compare(RelativePath x, RelativePath y) => x.CompareTo(y);
}<|MERGE_RESOLUTION|>--- conflicted
+++ resolved
@@ -142,11 +142,7 @@
     public RelativePath DropFirst(int numDirectories = 1)
     {
         if (numDirectories == 0) return this;
-<<<<<<< HEAD
-        
-=======
-
->>>>>>> 3e68ee53
+
         // Normalize first
         var thisCopy = Path.Length <= 512 ? stackalloc char[Path.Length] : GC.AllocateUninitializedArray<char>(Path.Length);
         Path.CopyTo(thisCopy);
