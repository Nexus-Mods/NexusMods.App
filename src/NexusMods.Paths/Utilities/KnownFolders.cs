--- conflicted
+++ resolved
@@ -8,15 +8,6 @@
 [Obsolete($"This class is obsolete, use IFileSystem.{nameof(IFileSystem.GetKnownPath)}")]
 public static class KnownFolders
 {
-<<<<<<< HEAD
-    // TODO: We need to detect Proton/Wine for Linux and adjust these paths based on the target game(s). Relevant Epic: https://github.com/Nexus-Mods/NexusMods.App/issues/148
-
-    /// <summary>
-    /// Gets the directory this program's DLL resolver uses to probe for DLLs.
-    /// This is usually the same as <see cref="CurrentDirectory"/>.
-    /// </summary>
-    public static AbsolutePath EntryFolder => AppContext.BaseDirectory.ToAbsolutePath();
-=======
     /// <inheritdoc cref="KnownPath.EntryDirectory"/>
     [Obsolete($"This property is obsolete, use IFileSystem.{nameof(IFileSystem.GetKnownPath)} directly.")]
     public static AbsolutePath EntryFolder => FileSystem.Shared.GetKnownPath(KnownPath.EntryDirectory);
@@ -24,31 +15,12 @@
     /// <inheritdoc cref="KnownPath.CurrentDirectory"/>
     [Obsolete($"This property is obsolete, use IFileSystem.{nameof(IFileSystem.GetKnownPath)} directly.")]
     public static AbsolutePath CurrentDirectory => FileSystem.Shared.GetKnownPath(KnownPath.CurrentDirectory);
->>>>>>> 51ac974a
 
     /// <inheritdoc cref="KnownPath.MyGamesDirectory"/>
     [Obsolete($"This property is obsolete, use IFileSystem.{nameof(IFileSystem.GetKnownPath)} directly.")]
     public static AbsolutePath MyGames => FileSystem.Shared.GetKnownPath(KnownPath.MyGamesDirectory);
 
-<<<<<<< HEAD
-    /// <summary>
-    /// Path to the `Documents` folder
-    /// </summary>
-    public static AbsolutePath Documents => Environment.GetFolderPath(Environment.SpecialFolder.MyDocuments).ToAbsolutePath();
-
-    /// <summary>
-    /// Path to the 'My Games' folder; present only on Windows.
-    /// </summary>
-    public static AbsolutePath MyGames => Documents.CombineUnchecked("My Games");
-
-    /// <summary>
-    /// Path to the user's profile.
-    /// On *nix this will usually be home/userNameHere and Windows C:\Users\userNameHere.
-    /// </summary>
-    public static AbsolutePath HomeFolder => Environment.GetFolderPath(Environment.SpecialFolder.UserProfile).ToAbsolutePath();
-=======
     /// <inheritdoc cref="KnownPath.HomeDirectory"/>
     [Obsolete($"This property is obsolete, use IFileSystem.{nameof(IFileSystem.GetKnownPath)} directly.")]
     public static AbsolutePath HomeFolder => FileSystem.Shared.GetKnownPath(KnownPath.HomeDirectory);
->>>>>>> 51ac974a
 }