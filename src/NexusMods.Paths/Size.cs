--- conflicted
+++ resolved
@@ -1,4 +1,4 @@
-﻿using System.Numerics;
+using System.Numerics;
 using NexusMods.Paths.Extensions;
 using Vogen;
 // ReSharper disable InconsistentNaming
@@ -79,7 +79,6 @@
     {
         return Bandwidth.From((ulong)(left._value / right.TotalSeconds));
     }
-<<<<<<< HEAD
     
     /// <inheritdoc />
     public static Size operator +(Size left, Size right) => From(left._value + right._value);
@@ -101,7 +100,6 @@
 
     /// <inheritdoc />
     public static bool operator <=(Size left, Size right) => left._value <= right._value;
-=======
 }
 
 public static class SizeExtensions
@@ -111,5 +109,4 @@
         return coll.Aggregate(Size.Zero, (s, itm) => selector(itm) + s);
     }
 
->>>>>>> d3a044b4
 }