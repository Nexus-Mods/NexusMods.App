--- conflicted
+++ resolved
@@ -4,14 +4,4 @@
 
 namespace NexusMods.Games.CreationEngine.SkyrimSE;
 
-<<<<<<< HEAD
-public class SkyrimSESynchronizer : ACreationEngineSynchronizer
-{
-    public SkyrimSESynchronizer(IServiceProvider provider, ICreationEngineGame game) : base(provider, game)
-    {
-    }
-    
-}
-=======
-public class SkyrimSESynchronizer(IServiceProvider provider) : ACreationEngineSynchronizer(provider);
->>>>>>> a11e32dd
+public class SkyrimSESynchronizer(IServiceProvider provider, ICreationEngineGame game) : ACreationEngineSynchronizer(provider, game);