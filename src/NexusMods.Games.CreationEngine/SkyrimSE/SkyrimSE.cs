using Microsoft.Extensions.DependencyInjection;
using Mutagen.Bethesda;
using Mutagen.Bethesda.Plugins;
using Mutagen.Bethesda.Plugins.Binary.Parameters;
using Mutagen.Bethesda.Plugins.Binary.Streams;
using Mutagen.Bethesda.Plugins.Records;
using Mutagen.Bethesda.Skyrim;
using NexusMods.Abstractions.Diagnostics.Emitters;
using NexusMods.Abstractions.GameLocators;
using NexusMods.Abstractions.GameLocators.GameCapabilities;
using NexusMods.Abstractions.GameLocators.Stores.GOG;
using NexusMods.Abstractions.GameLocators.Stores.Steam;
using NexusMods.Abstractions.Games;
using NexusMods.Abstractions.Library.Installers;
using NexusMods.Abstractions.Loadouts.Synchronizers;
using NexusMods.Abstractions.NexusWebApi.Types.V2;
using NexusMods.Games.CreationEngine.Abstractions;
<<<<<<< HEAD
=======
using NexusMods.Games.CreationEngine.Emitters;
>>>>>>> a11e32dd
using NexusMods.Games.CreationEngine.Installers;
using NexusMods.Games.FOMOD;
using NexusMods.Hashing.xxHash3;
using NexusMods.Paths;
using NexusMods.Sdk.FileStore;
using NexusMods.Sdk.IO;

namespace NexusMods.Games.CreationEngine.SkyrimSE;

public partial class SkyrimSE : AGame, ISteamGame, IGogGame, ICreationEngineGame
{
    private readonly IServiceProvider _serviceProvider;
    private readonly IDiagnosticEmitter[] _emitters;
    private readonly IFileStore _fileStore;

    public SkyrimSE(IServiceProvider provider) : base(provider)
    {
        _serviceProvider = provider;
        _fileStore = provider.GetRequiredService<IFileStore>();

        _emitters =
        [
            new MissingMasterEmitter(this),
        ];
    }

    public override string Name => "Skyrim Special Edition";
    public override GameId GameId => GameId.From(1704);
    public override GamePath GetPrimaryFile(GameTargetInfo targetInfo) => new(LocationId.Game, "SkyrimSE.exe");

    protected override IReadOnlyDictionary<LocationId, AbsolutePath> GetLocations(IFileSystem fileSystem, GameLocatorResult installation)
    {
        return new Dictionary<LocationId, AbsolutePath>()
        {
            { LocationId.Game, installation.Path },
            { LocationId.AppData, fileSystem.GetKnownPath(KnownPath.LocalApplicationDataDirectory) / "Skyrim Special Edition" },
        };
    }

    public override List<IModInstallDestination> GetInstallDestinations(IReadOnlyDictionary<LocationId, AbsolutePath> locations)
    {
        return [];
    }
<<<<<<< HEAD
    
    protected override ILoadoutSynchronizer MakeSynchronizer(IServiceProvider provider) => new SkyrimSESynchronizer(provider, this);
=======

    protected override ILoadoutSynchronizer MakeSynchronizer(IServiceProvider provider) => new SkyrimSESynchronizer(provider);
>>>>>>> a11e32dd

    public override SupportType SupportType => SupportType.Unsupported;
    public IEnumerable<uint> SteamIds => [489830];
    public IEnumerable<long> GogIds => [1711230643];

    public override IStreamFactory Icon =>
        new EmbeddedResourceStreamFactory<SkyrimSE>("NexusMods.Games.CreationEngine.Resources.SkyrimSE.thumbnail.webp");

    public override IStreamFactory GameImage =>
        new EmbeddedResourceStreamFactory<SkyrimSE>("NexusMods.Games.CreationEngine.Resources.SkyrimSE.tile.webp");

    
    public override IDiagnosticEmitter[] DiagnosticEmitters => _emitters;

    public override ILibraryItemInstaller[] LibraryItemInstallers =>
    [
        FomodXmlInstaller.Create(_serviceProvider, new GamePath(LocationId.Game, "Data")),
        // Files in a Data folder
        new StopPatternInstaller(_serviceProvider)
        {
            GameId = GameId,
            GameAliases = ["Skyrim Special Edition", "SkyrimSE", "SSE"],
            TopLevelDirs = KnownPaths.CommonTopLevelFolders,
            StopPatterns = ["(^|/)skse(/|$)"],
            EngineFiles = [@"skse64_loader\.exe", @"skse64_.*\.dll"],
            
        }.Build(),
    ];

<<<<<<< HEAD
    public GamePath PluginsFile => new GamePath(LocationId.Game, "Data/SKSE/Plugins/SkyrimSE.ini");
=======
    private static readonly GroupMask EmptyGroupMask = new(false);
    public async ValueTask<IMod?> ParsePlugin(Hash hash, RelativePath? name = null)
    {
        var fileName = name?.FileName.ToString() ?? "unknown.esm";
        var key = ModKey.FromFileName(fileName);
        await using var stream = await _fileStore.GetFileStream(hash);
        var meta = ParsingMeta.Factory(BinaryReadParameters.Default, GameRelease.SkyrimSE, key, stream);
        await using var mutagenStream = new MutagenBinaryReadStream(stream, meta);
        using var frame = new MutagenFrame(mutagenStream);
        return SkyrimMod.CreateFromBinary(frame, SkyrimRelease.SkyrimSE, EmptyGroupMask);
    }
>>>>>>> a11e32dd
}<|MERGE_RESOLUTION|>--- conflicted
+++ resolved
@@ -15,10 +15,8 @@
 using NexusMods.Abstractions.Loadouts.Synchronizers;
 using NexusMods.Abstractions.NexusWebApi.Types.V2;
 using NexusMods.Games.CreationEngine.Abstractions;
-<<<<<<< HEAD
-=======
+using NexusMods.Games.CreationEngine.Abstractions;
 using NexusMods.Games.CreationEngine.Emitters;
->>>>>>> a11e32dd
 using NexusMods.Games.CreationEngine.Installers;
 using NexusMods.Games.FOMOD;
 using NexusMods.Hashing.xxHash3;
@@ -62,13 +60,8 @@
     {
         return [];
     }
-<<<<<<< HEAD
-    
+
     protected override ILoadoutSynchronizer MakeSynchronizer(IServiceProvider provider) => new SkyrimSESynchronizer(provider, this);
-=======
-
-    protected override ILoadoutSynchronizer MakeSynchronizer(IServiceProvider provider) => new SkyrimSESynchronizer(provider);
->>>>>>> a11e32dd
 
     public override SupportType SupportType => SupportType.Unsupported;
     public IEnumerable<uint> SteamIds => [489830];
@@ -98,9 +91,6 @@
         }.Build(),
     ];
 
-<<<<<<< HEAD
-    public GamePath PluginsFile => new GamePath(LocationId.Game, "Data/SKSE/Plugins/SkyrimSE.ini");
-=======
     private static readonly GroupMask EmptyGroupMask = new(false);
     public async ValueTask<IMod?> ParsePlugin(Hash hash, RelativePath? name = null)
     {
@@ -112,5 +102,6 @@
         using var frame = new MutagenFrame(mutagenStream);
         return SkyrimMod.CreateFromBinary(frame, SkyrimRelease.SkyrimSE, EmptyGroupMask);
     }
->>>>>>> a11e32dd
+
+    public GamePath PluginsFile => new GamePath(LocationId.Game, "Data/SKSE/Plugins/SkyrimSE.ini");
 }