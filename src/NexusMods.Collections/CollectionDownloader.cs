using System.Diagnostics;
using System.Reactive.Linq;
using DynamicData;
using DynamicData.Kernel;
using JetBrains.Annotations;
using Microsoft.Extensions.DependencyInjection;
using Microsoft.Extensions.Logging;
using NexusMods.Abstractions.Collections;
using NexusMods.Abstractions.Jobs;
using NexusMods.Abstractions.Library;
using NexusMods.Abstractions.Library.Models;
using NexusMods.Abstractions.Loadouts;
using NexusMods.Abstractions.NexusModsLibrary;
using NexusMods.Abstractions.NexusModsLibrary.Models;
using NexusMods.Abstractions.NexusWebApi;
using NexusMods.CrossPlatform.Process;
using NexusMods.MnemonicDB.Abstractions;
using NexusMods.MnemonicDB.Abstractions.DatomIterators;
using NexusMods.MnemonicDB.Abstractions.IndexSegments;
using NexusMods.MnemonicDB.Abstractions.Query;
using NexusMods.MnemonicDB.Abstractions.TxFunctions;
using NexusMods.Networking.NexusWebApi;
using NexusMods.Paths;
using OneOf;
using Reloaded.Memory.Extensions;

namespace NexusMods.Collections;

/// <summary>
/// Methods for collection downloads.
/// </summary>
[PublicAPI]
public class CollectionDownloader
{
    private readonly IServiceProvider _serviceProvider;
    private readonly ILogger _logger;
    private readonly IConnection _connection;
    private readonly ILoginManager _loginManager;
    private readonly TemporaryFileManager _temporaryFileManager;
    private readonly NexusModsLibrary _nexusModsLibrary;
    private readonly ILibraryService _libraryService;
    private readonly IOSInterop _osInterop;
    private readonly HttpClient _httpClient;
    private readonly IJobMonitor _jobMonitor;

    /// <summary>
    /// Constructor.
    /// </summary>
    public CollectionDownloader(IServiceProvider serviceProvider)
    {
        _serviceProvider = serviceProvider;
        _logger = serviceProvider.GetRequiredService<ILogger<CollectionDownloader>>();
        _connection = serviceProvider.GetRequiredService<IConnection>();
        _loginManager = serviceProvider.GetRequiredService<ILoginManager>();
        _temporaryFileManager = serviceProvider.GetRequiredService<TemporaryFileManager>();
        _nexusModsLibrary = serviceProvider.GetRequiredService<NexusModsLibrary>();
        _libraryService = serviceProvider.GetRequiredService<ILibraryService>();
        _osInterop = serviceProvider.GetRequiredService<IOSInterop>();
        _httpClient = serviceProvider.GetRequiredService<HttpClient>();
        _jobMonitor = serviceProvider.GetRequiredService<IJobMonitor>();
    }

    private async ValueTask<bool> CanDirectDownload(CollectionDownloadExternal.ReadOnly download, CancellationToken cancellationToken)
    {
        _logger.LogDebug("Testing if `{Uri}` can be downloaded directly", download.Uri);

        try
        {
            using var request = new HttpRequestMessage(HttpMethod.Head, download.Uri);
            using var response = await _httpClient.SendAsync(request, HttpCompletionOption.ResponseHeadersRead, cancellationToken: cancellationToken);
            if (!response.IsSuccessStatusCode) return false;

            var contentType = response.Content.Headers.ContentType?.MediaType;
            if (contentType is null || !contentType.StartsWith("application/"))
            {
                _logger.LogInformation("Download at `{Uri}` can't be downloaded automatically because Content-Type `{ContentType}` doesn't indicate a binary download", download.Uri, contentType);
                return false;
            }

            if (!response.Content.Headers.ContentLength.HasValue)
            {
                _logger.LogInformation("Download at `{Uri}` can't be downloaded automatically because the response doesn't have a Content-Length", download.Uri);
                return false;
            }

            var size = Size.FromLong(response.Content.Headers.ContentLength.Value);
            if (size != download.Size)
            {
                _logger.LogWarning("Download at `{Uri}` can't be downloaded automatically because the Content-Length `{ContentLength}` doesn't match the expected size `{ExpectedSize}`", download.Uri, size, download.Size);
                return false;
            }

            return true;
        }
        catch (Exception e)
        {
            _logger.LogError(e, "Exception while checking if `{Uri}` can be downloaded directly", download.Uri);
            return false;
        }
    }

    /// <summary>
    /// Downloads an external file.
    /// </summary>
    public async ValueTask Download(CollectionDownloadExternal.ReadOnly download, bool onlyDirectDownloads, CancellationToken cancellationToken)
    {
        if (await CanDirectDownload(download, cancellationToken))
        {
            _logger.LogInformation("Downloading external file at `{Uri}` directly", download.Uri);
            var job = ExternalDownloadJob.Create(_serviceProvider, download.Uri, download.Md5, download.AsCollectionDownload().Name);
            await _libraryService.AddDownload(job);
        }
        else
        {
            if (onlyDirectDownloads) return;

            _logger.LogInformation("Unable to direct download `{Uri}`, using browse as a fallback", download.Uri);
            await _osInterop.OpenUrl(download.Uri, logOutput: false, fireAndForget: true, cancellationToken: cancellationToken);
        }
    }

    /// <summary>
    /// Downloads an external file or opens the browser if the file can't be downloaded automatically.
    /// </summary>
    public ValueTask Download(CollectionDownloadExternal.ReadOnly download, CancellationToken cancellationToken)
    {
        return Download(download, onlyDirectDownloads: false, cancellationToken);
    }

    /// <summary>
    /// Downloads a file from nexus mods for premium users or opens the download page in the browser.
    /// </summary>
    public async ValueTask Download(CollectionDownloadNexusMods.ReadOnly download, CancellationToken cancellationToken)
    {
        if (_loginManager.IsPremium)
        {
            await using var tempPath = _temporaryFileManager.CreateFile();
            var job = await _nexusModsLibrary.CreateDownloadJob(tempPath, download.FileMetadata, cancellationToken: cancellationToken);
            await _libraryService.AddDownload(job);
        }
        else
        {
            await _osInterop.OpenUrl(download.FileMetadata.GetUri(), logOutput: false, fireAndForget: true, cancellationToken: cancellationToken);
        }
    }

    /// <summary>
    /// Returns an observable with the number of downloaded items.
    /// </summary>
    public IObservable<int> DownloadedItemCountObservable(CollectionRevisionMetadata.ReadOnly revisionMetadata, ItemType itemType)
    {
        return _connection
            .ObserveDatoms(CollectionDownload.CollectionRevision, revisionMetadata)
            .AsEntityIds()
            .Transform(datom => CollectionDownload.Load(_connection.Db, datom.E))
            .FilterImmutable(download => DownloadMatchesItemType(download, itemType))
            .TransformOnObservable(download => GetStatusObservable(download, Observable.Return(Optional<CollectionGroup.ReadOnly>.None)))
            .FilterImmutable(static status => status.IsDownloaded() && !status.IsBundled())
            .QueryWhenChanged(query => query.Count)
            .Prepend(0);
    }

    /// <summary>
    /// Counts the items.
    /// </summary>
    public static int CountItems(CollectionRevisionMetadata.ReadOnly revisionMetadata, ItemType itemType)
    {
        return revisionMetadata.Downloads
            .Where(download => DownloadMatchesItemType(download, itemType))
            .Count(download => download.IsCollectionDownloadNexusMods() || download.IsCollectionDownloadExternal());
    }

    /// <summary>
    /// Returns whether the item matches the given item type.
    /// </summary>
    internal static bool DownloadMatchesItemType(CollectionDownload.ReadOnly download, ItemType itemType)
    {
        if (download.IsOptional && itemType.HasFlagFast(ItemType.Optional)) return true;
        if (download.IsRequired && itemType.HasFlagFast(ItemType.Required)) return true;
        return false;
    }

    /// <summary>
    /// Checks whether the items in the collection were downloaded.
    /// </summary>
    public static bool IsFullyDownloaded(CollectionDownload.ReadOnly[] items, IDb db)
    {
        return items.All(download => GetStatus(download, db).IsDownloaded());
    }

    [Flags, PublicAPI]
    public enum ItemType
    {
        Required = 1,
        Optional = 2,
    };

    /// <summary>
    /// Downloads everything in the revision.
    /// </summary>
    public async ValueTask DownloadItems(
        CollectionRevisionMetadata.ReadOnly revisionMetadata,
        ItemType itemType,
        IDb db,
        int maxDegreeOfParallelism = -1,
        CancellationToken cancellationToken = default)
    {
        var job = new DownloadCollectionJob
        {
            Downloader = this,
            RevisionMetadata = revisionMetadata,
            Db = db,
            ItemType = itemType,
            MaxDegreeOfParallelism = maxDegreeOfParallelism,
        };

        await _jobMonitor.Begin<DownloadCollectionJob, R3.Unit>(job);
    }

    /// <summary>
    /// Checks whether the collection is installed.
    /// </summary>
    public IObservable<bool> IsCollectionInstalledObservable(CollectionRevisionMetadata.ReadOnly revision, IObservable<Optional<CollectionGroup.ReadOnly>> groupObservable)
    {
        var observables = revision.Downloads
            .Where(download => DownloadMatchesItemType(download, ItemType.Required))
            .Select(download => GetStatusObservable(download, groupObservable).Select(static status => status.IsInstalled(out _)));

        return observables.CombineLatest(static list => list.All(static installed => installed));
    }

    private static CollectionDownloadStatus GetStatus(CollectionDownloadBundled.ReadOnly download, Optional<CollectionGroup.ReadOnly> collectionGroup, IDb db)
    {
        if (!collectionGroup.HasValue) return new CollectionDownloadStatus.Bundled();

        var entityIds = db.Datoms(
            (NexusCollectionBundledLoadoutGroup.BundleDownload, download),
            (LoadoutItem.ParentId, collectionGroup.Value)
        );

        foreach (var entityId in entityIds)
        {
            var loadoutItem = LoadoutItem.Load(db, entityId);
            if (loadoutItem.IsValid()) return new CollectionDownloadStatus.Installed(loadoutItem);
        }

        return new CollectionDownloadStatus.Bundled();
    }

    private IObservable<CollectionDownloadStatus> GetStatusObservable(
        CollectionDownloadBundled.ReadOnly download,
        IObservable<Optional<CollectionGroup.ReadOnly>> groupObservable)
    {
        return _connection
            .ObserveDatoms(NexusCollectionBundledLoadoutGroup.BundleDownload, download)
            .TransformImmutable(datom => LoadoutItem.Load(_connection.Db, datom.E))
            .FilterOnObservable(item =>
            {
                return groupObservable
                    .Select(optional => optional.Convert(static group => group.AsLoadoutItemGroup().AsLoadoutItem().LoadoutId))
                    .Select(loadoutId => loadoutId.HasValue && item.LoadoutId == loadoutId.Value);
            })
            .QueryWhenChanged(query => query.Items.FirstOrOptional(static _ => true))
            .Select(optional =>
            {
                if (!optional.HasValue) return (CollectionDownloadStatus) new CollectionDownloadStatus.Bundled();
                return new CollectionDownloadStatus.Installed(optional.Value);
            })
            .Prepend(new CollectionDownloadStatus.Bundled());
    }

    private static CollectionDownloadStatus GetStatus(CollectionDownloadNexusMods.ReadOnly download, Optional<CollectionGroup.ReadOnly> collectionGroup, IDb db)
    {
        var datoms = db.Datoms(NexusModsLibraryItem.FileMetadata, download.FileMetadata);
        if (datoms.Count == 0) return new CollectionDownloadStatus.NotDownloaded();

        var libraryItem = default(NexusModsLibraryItem.ReadOnly);
        foreach (var datom in datoms)
        {
            libraryItem = NexusModsLibraryItem.Load(db, datom.E);
            if (libraryItem.IsValid()) break;
        }

        if (!libraryItem.IsValid()) return new CollectionDownloadStatus.NotDownloaded();
        return GetStatus(libraryItem.AsLibraryItem(), collectionGroup, db);
    }

    private IObservable<CollectionDownloadStatus> GetStatusObservable(
        CollectionDownloadNexusMods.ReadOnly download,
        IObservable<Optional<CollectionGroup.ReadOnly>> groupObservable)
    {
        return _connection
            .ObserveDatoms(NexusModsLibraryItem.FileMetadata, download.FileMetadata)
            .QueryWhenChanged(query => query.Items.FirstOrOptional(static _ => true))
            .DistinctUntilChanged(OptionalDatomComparer.Instance)
            .SelectMany(optional =>
            {
                if (!optional.HasValue) return Observable.Return<CollectionDownloadStatus>(new CollectionDownloadStatus.NotDownloaded());

                var libraryItem = LibraryItem.Load(_connection.Db, optional.Value.E);
                Debug.Assert(libraryItem.IsValid());

                return GetStatusObservable(libraryItem, groupObservable);
            });
    }

    private static CollectionDownloadStatus GetStatus(CollectionDownloadExternal.ReadOnly download, Optional<CollectionGroup.ReadOnly> collectionGroup, IDb db)
    {
        var libraryFile = default(LibraryFile.ReadOnly);

        var directDownloadDatoms = db.Datoms(DirectDownloadLibraryFile.Md5, download.Md5);
        if (directDownloadDatoms.Count > 0)
        {
            foreach (var datom in directDownloadDatoms)
            {
                libraryFile = DirectDownloadLibraryFile.Load(db, datom.E).AsLibraryFile();
                if (libraryFile.IsValid()) break;
            }
        }

        if (!libraryFile.IsValid())
        {
            var locallyAddedDatoms = db.Datoms(LocalFile.Md5, download.Md5);
            if (locallyAddedDatoms.Count > 0)
            {
                foreach (var datom in locallyAddedDatoms)
                {
                    libraryFile = LocalFile.Load(db, datom.E).AsLibraryFile();
                    if (libraryFile.IsValid()) break;
                }
            }
        }

        if (!libraryFile.IsValid()) return new CollectionDownloadStatus.NotDownloaded();
        return GetStatus(libraryFile.AsLibraryItem(), collectionGroup, db);
    }

    private IObservable<CollectionDownloadStatus> GetStatusObservable(
        CollectionDownloadExternal.ReadOnly download,
        IObservable<Optional<CollectionGroup.ReadOnly>> groupObservable)
    {
        var directDownloads = _connection.ObserveDatoms(SliceDescriptor.Create(DirectDownloadLibraryFile.Md5, download.Md5, _connection.AttributeCache));
        var locallyAdded = _connection.ObserveDatoms(SliceDescriptor.Create(LocalFile.Md5, download.Md5, _connection.AttributeCache));

        return directDownloads.MergeChangeSets(locallyAdded)
            .QueryWhenChanged(query => query.Items.FirstOrOptional(static _ => true))
            .DistinctUntilChanged(OptionalDatomComparer.Instance)
            .SelectMany(optional =>
            {
                if (!optional.HasValue) return Observable.Return<CollectionDownloadStatus>(new CollectionDownloadStatus.NotDownloaded());

                var libraryItem = LibraryItem.Load(_connection.Db, optional.Value.E);
                Debug.Assert(libraryItem.IsValid());

                return GetStatusObservable(libraryItem, groupObservable);
            });
    }

<<<<<<< HEAD
    /// <summary>
    /// Returns whether the item matches the given item type.
    /// </summary>
    internal static bool DownloadMatchesItemType(CollectionDownload.ReadOnly download, ItemType itemType)
=======
    private static CollectionDownloadStatus GetStatus(
        LibraryItem.ReadOnly libraryItem,
        Optional<CollectionGroup.ReadOnly> collectionGroup,
        IDb db)
>>>>>>> 77f3b709
    {
        if (!collectionGroup.HasValue) return new CollectionDownloadStatus.InLibrary(libraryItem);

        var entityIds = db.Datoms(
            (LibraryLinkedLoadoutItem.LibraryItem, libraryItem),
            (LoadoutItem.ParentId, collectionGroup.Value)
        );

        if (entityIds.Count == 0) return new CollectionDownloadStatus.InLibrary(libraryItem);

        foreach (var entityId in entityIds)
        {
            var loadoutItem = LoadoutItem.Load(db, entityId);
            if (!loadoutItem.IsValid()) continue;
            return new CollectionDownloadStatus.Installed(loadoutItem);
        }

        return new CollectionDownloadStatus.InLibrary(libraryItem);
    }

    private IObservable<CollectionDownloadStatus> GetStatusObservable(
        LibraryItem.ReadOnly libraryItem,
        IObservable<Optional<CollectionGroup.ReadOnly>> groupObservable)
    {
        return _connection
            .ObserveDatoms(LibraryLinkedLoadoutItem.LibraryItemId, libraryItem.LibraryItemId)
            .TransformImmutable(datom => LibraryLinkedLoadoutItem.Load(_connection.Db, datom.E))
            .FilterOnObservable(item =>
            {
                return groupObservable
                    .Select(optional => optional.Convert(static group => group.AsLoadoutItemGroup().AsLoadoutItem().LoadoutId))
                    .Select(loadoutId => loadoutId.HasValue && item.AsLoadoutItemGroup().AsLoadoutItem().LoadoutId == loadoutId.Value);
            })
            .QueryWhenChanged(query =>
            {
                var optional = query.Items.FirstOrOptional(static x => true);

                CollectionDownloadStatus status = optional.HasValue
                    ? new CollectionDownloadStatus.Installed(optional.Value.AsLoadoutItemGroup().AsLoadoutItem())
                    : new CollectionDownloadStatus.InLibrary(libraryItem);

                return status;
            })
            .Prepend(new CollectionDownloadStatus.InLibrary(libraryItem));
    }

    /// <summary>
    /// Gets the status of a download as an observable.
    /// </summary>
    public IObservable<CollectionDownloadStatus> GetStatusObservable(
        CollectionDownload.ReadOnly download,
        IObservable<Optional<CollectionGroup.ReadOnly>> groupObservable)
    {
        if (download.TryGetAsCollectionDownloadBundled(out var bundled))
        {
            return GetStatusObservable(bundled, groupObservable).DistinctUntilChanged();
        }

        if (download.TryGetAsCollectionDownloadNexusMods(out var nexusModsDownload))
        {
            return GetStatusObservable(nexusModsDownload, groupObservable).DistinctUntilChanged();
        }

        if (download.TryGetAsCollectionDownloadExternal(out var externalDownload))
        {
            return GetStatusObservable(externalDownload, groupObservable).DistinctUntilChanged();
        }

        throw new NotSupportedException();
    }

    /// <summary>
    /// Gets the status of a download.
    /// </summary>
    public static CollectionDownloadStatus GetStatus(CollectionDownload.ReadOnly download, IDb db)
    {
        return GetStatus(download, new Optional<CollectionGroup.ReadOnly>(), db);
    }

    /// <summary>
    /// Gets the status of a download.
    /// </summary>
    public static CollectionDownloadStatus GetStatus(
        CollectionDownload.ReadOnly download,
        Optional<CollectionGroup.ReadOnly> collectionGroup,
        IDb db)
    {
<<<<<<< HEAD
        var job = new DownloadCollectionJob
        {
            Downloader = this,
            RevisionMetadata = revisionMetadata,
            Db = db,
            ItemType = itemType,
            MaxDegreeOfParallelism = maxDegreeOfParallelism,
        };

        await _jobMonitor.Begin<DownloadCollectionJob, R3.Unit>(job);
    }
=======
        if (download.TryGetAsCollectionDownloadBundled(out var bundled))
        {
            return GetStatus(bundled, collectionGroup, db);
        }

        if (download.TryGetAsCollectionDownloadNexusMods(out var nexusModsDownload))
        {
            return GetStatus(nexusModsDownload, collectionGroup, db);
        }

        if (download.TryGetAsCollectionDownloadExternal(out var externalDownload))
        {
            return GetStatus(externalDownload, collectionGroup, db);
        }
>>>>>>> 77f3b709

        throw new NotSupportedException();
    }

    /// <summary>
    /// Deletes all associated collection loadout groups.
    /// </summary>
    public async ValueTask DeleteCollectionLoadoutGroup(CollectionRevisionMetadata.ReadOnly revision, CancellationToken cancellationToken)
    {
        var db = _connection.Db;
        using var tx = _connection.BeginTransaction();

        var groupDatoms = db.Datoms(NexusCollectionLoadoutGroup.Revision, revision);
        foreach (var datom in groupDatoms)
        {
            tx.Delete(datom.E, recursive: true);
        }

        await tx.Commit();
    }

    /// <summary>
    /// Returns all items of the desired type (required/optional).
    /// </summary>
    public static CollectionDownload.ReadOnly[] GetItems(CollectionRevisionMetadata.ReadOnly revision, ItemType itemType)
    {
        var res = new CollectionDownload.ReadOnly[revision.Downloads.Count];

        var i = 0;
        foreach (var download in revision.Downloads)
        {
            if (!DownloadMatchesItemType(download, itemType)) continue;
            res[i++] = download;
        }

        Array.Resize(ref res, newSize: i);
        return res;
    }

    /// <summary>
    /// Gets the library file for the collection.
    /// </summary>
    public NexusModsCollectionLibraryFile.ReadOnly GetLibraryFile(CollectionRevisionMetadata.ReadOnly revisionMetadata)
    {
        var datoms = _connection.Db.Datoms(
            (NexusModsCollectionLibraryFile.CollectionSlug, revisionMetadata.Collection.Slug),
            (NexusModsCollectionLibraryFile.CollectionRevisionNumber, revisionMetadata.RevisionNumber)
        );

        if (datoms.Count == 0) throw new Exception($"Unable to find collection file for revision `{revisionMetadata.Collection.Slug}` (`{revisionMetadata.RevisionNumber}`)");
        var source = NexusModsCollectionLibraryFile.Load(_connection.Db, datoms[0]);
        return source;
    }

    /// <summary>
    /// Returns the collection group associated with the revision or none.
    /// </summary>
    public static Optional<NexusCollectionLoadoutGroup.ReadOnly> GetCollectionGroup(
        CollectionRevisionMetadata.ReadOnly revisionMetadata,
        LoadoutId loadoutId,
        IDb db)
    {
        var entityIds = db.Datoms(
            (NexusCollectionLoadoutGroup.Revision, revisionMetadata),
            (LoadoutItem.Loadout, loadoutId)
        );

        if (entityIds.Count == 0) return Optional.None<NexusCollectionLoadoutGroup.ReadOnly>();
        foreach (var entityId in entityIds)
        {
            var group = NexusCollectionLoadoutGroup.Load(db, entityId);
            if (group.IsValid()) return group;
        }

        return new Optional<NexusCollectionLoadoutGroup.ReadOnly>();
    }

    /// <summary>
    /// Gets an observable stream containing the collection group associated with the revision.
    /// </summary>
    public IObservable<Optional<CollectionGroup.ReadOnly>> GetCollectionGroupObservable(CollectionRevisionMetadata.ReadOnly revision, LoadoutId targetLoadout)
    {
        return _connection
            .ObserveDatoms(NexusCollectionLoadoutGroup.Revision, revision)
            .QueryWhenChanged(query =>
            {
                foreach (var datom in query.Items)
                {
                    var group = CollectionGroup.Load(_connection.Db, datom.E);
                    if (!group.IsValid()) continue;
                    if (group.AsLoadoutItemGroup().AsLoadoutItem().LoadoutId != targetLoadout) continue;
                    return Optional<CollectionGroup.ReadOnly>.Create(group);
                }

                return Optional<CollectionGroup.ReadOnly>.None;
            })
            .Prepend(GetCollectionGroup(revision, targetLoadout, _connection.Db).Convert(static x => x.AsCollectionGroup()));
    }
}

/// <summary>
/// Represents the current status of a download in a collection.
/// </summary>
[PublicAPI]
[DebuggerDisplay("{Value}")]
public readonly struct CollectionDownloadStatus : IEquatable<CollectionDownloadStatus>
{
    /// <summary>
    /// Value.
    /// </summary>
    public readonly OneOf<NotDownloaded, Bundled, InLibrary, Installed> Value;

    /// <summary>
    /// Constructor.
    /// </summary>
    public CollectionDownloadStatus(OneOf<NotDownloaded, Bundled, InLibrary, Installed> value)
    {
        Value = value;
    }

    /// <summary>
    /// Item hasn't been downloaded yet.
    /// </summary>
    public readonly struct NotDownloaded;

    /// <summary>
    /// For bundled downloads.
    /// </summary>
    public readonly struct Bundled;

    /// <summary>
    /// For items that have been downloaded and added to the library.
    /// </summary>
    public readonly struct InLibrary : IEquatable<InLibrary>
    {
        /// <summary>
        /// The library item.
        /// </summary>
        public readonly LibraryItem.ReadOnly LibraryItem;

        /// <summary>
        /// Constructor.
        /// </summary>
        public InLibrary(LibraryItem.ReadOnly libraryItem)
        {
            LibraryItem = libraryItem;
        }

        /// <inheritdoc/>
        public bool Equals(InLibrary other) => LibraryItem.LibraryItemId == other.LibraryItem.LibraryItemId;
        /// <inheritdoc/>
        public override bool Equals(object? obj) => obj is InLibrary other && Equals(other);
        /// <inheritdoc/>
        public override int GetHashCode() => LibraryItem.Id.GetHashCode();
    }

    /// <summary>
    /// For items that have been installed.
    /// </summary>
    public readonly struct Installed : IEquatable<Installed>
    {
        /// <summary>
        /// The loadout item.
        /// </summary>
        public readonly LoadoutItem.ReadOnly LoadoutItem;

        /// <summary>
        /// Constructor.
        /// </summary>
        public Installed(LoadoutItem.ReadOnly loadoutItem)
        {
            LoadoutItem = loadoutItem;
        }

        /// <inheritdoc/>
        public bool Equals(Installed other) => LoadoutItem.LoadoutItemId == other.LoadoutItem.LoadoutItemId;
        /// <inheritdoc/>
        public override bool Equals(object? obj) => obj is Installed other && Equals(other);
        /// <inheritdoc/>
        public override int GetHashCode() => LoadoutItem.Id.GetHashCode();
    }

    public bool IsNotDownloaded() => Value.IsT0;
    public bool IsDownloaded() => !IsNotDownloaded();
    public bool IsBundled() => Value.IsT1;

    public bool IsInLibrary(out LibraryItem.ReadOnly libraryItem)
    {
        if (!Value.TryPickT2(out var value, out _))
        {
            libraryItem = default(LibraryItem.ReadOnly);
            return false;
        }

        libraryItem = value.LibraryItem;
        return true;
    }

    public bool IsInstalled(out LoadoutItem.ReadOnly loadoutItem)
    {
        if (!Value.TryPickT3(out var value, out _))
        {
            loadoutItem = default(LoadoutItem.ReadOnly);
            return false;
        }

        loadoutItem = value.LoadoutItem;
        return true;
    }

    public static implicit operator CollectionDownloadStatus(NotDownloaded x) => new(x);
    public static implicit operator CollectionDownloadStatus(Bundled x) => new(x);
    public static implicit operator CollectionDownloadStatus(InLibrary x) => new(x);
    public static implicit operator CollectionDownloadStatus(Installed x) => new(x);

    /// <inheritdoc/>
    public override bool Equals(object? obj) => obj is CollectionDownloadStatus other && Equals(other);

    /// <inheritdoc/>
    public bool Equals(CollectionDownloadStatus other)
    {
        var (index, otherIndex) = (Value.Index, other.Value.Index);
        if (index != otherIndex) return false;

        if (IsNotDownloaded()) return true;
        if (IsBundled()) return true;

        if (Value.TryPickT2(out var inLibrary, out _))
        {
            return inLibrary.Equals(other.Value.AsT2);
        }

        if (Value.TryPickT3(out var installed, out _))
        {
            return installed.Equals(other.Value.AsT3);
        }

        throw new UnreachableException();
    }

    /// <inheritdoc/>
    public override int GetHashCode() => Value.GetHashCode();
}

internal class OptionalDatomComparer : IEqualityComparer<Optional<Datom>>
{
    public static readonly IEqualityComparer<Optional<Datom>> Instance = new OptionalDatomComparer();

    public bool Equals(Optional<Datom> x, Optional<Datom> y)
    {
        var (a, b) = (x.HasValue, y.HasValue);
        return (a, b) switch
        {
            (false, false) => true,
            (false, true) => false,
            (true, false) => false,
            (true, true) => x.Value.E.Equals(y.Value.E),
        };
    }

    public int GetHashCode(Optional<Datom> datom)
    {
        return datom.GetHashCode();
    }
}<|MERGE_RESOLUTION|>--- conflicted
+++ resolved
@@ -356,17 +356,10 @@
             });
     }
 
-<<<<<<< HEAD
-    /// <summary>
-    /// Returns whether the item matches the given item type.
-    /// </summary>
-    internal static bool DownloadMatchesItemType(CollectionDownload.ReadOnly download, ItemType itemType)
-=======
     private static CollectionDownloadStatus GetStatus(
         LibraryItem.ReadOnly libraryItem,
         Optional<CollectionGroup.ReadOnly> collectionGroup,
         IDb db)
->>>>>>> 77f3b709
     {
         if (!collectionGroup.HasValue) return new CollectionDownloadStatus.InLibrary(libraryItem);
 
@@ -454,19 +447,6 @@
         Optional<CollectionGroup.ReadOnly> collectionGroup,
         IDb db)
     {
-<<<<<<< HEAD
-        var job = new DownloadCollectionJob
-        {
-            Downloader = this,
-            RevisionMetadata = revisionMetadata,
-            Db = db,
-            ItemType = itemType,
-            MaxDegreeOfParallelism = maxDegreeOfParallelism,
-        };
-
-        await _jobMonitor.Begin<DownloadCollectionJob, R3.Unit>(job);
-    }
-=======
         if (download.TryGetAsCollectionDownloadBundled(out var bundled))
         {
             return GetStatus(bundled, collectionGroup, db);
@@ -481,7 +461,6 @@
         {
             return GetStatus(externalDownload, collectionGroup, db);
         }
->>>>>>> 77f3b709
 
         throw new NotSupportedException();
     }
