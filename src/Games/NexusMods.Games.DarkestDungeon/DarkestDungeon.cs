using System.Diagnostics.CodeAnalysis;
using NexusMods.Common;
using NexusMods.DataModel.Games;
using NexusMods.FileExtractor.StreamFactories;
using NexusMods.Paths;

namespace NexusMods.Games.DarkestDungeon;

public class DarkestDungeon : AGame, ISteamGame, IGogGame, IEpicGame
{
    private readonly IOSInformation _osInformation;

    public IEnumerable<int> SteamIds => new[] { 262060 };
    public IEnumerable<long> GogIds => new long[] { 1450711444 };
    public IEnumerable<string> EpicCatalogItemId => new[] { "b4eecf70e3fe4e928b78df7855a3fc2d" };

    // TODO: Xbox ID

    public DarkestDungeon(
        IOSInformation osInformation,
        IEnumerable<IGameLocator> gameLocators) : base(gameLocators)
    {
        _osInformation = osInformation;
    }

    public override string Name => "Darkest Dungeon";
    public override GameDomain Domain => GameDomain.From("darkestdungeon");

    [SuppressMessage("ReSharper", "StringLiteralTypo")]
    public override GamePath GetPrimaryFile(GameStore store)
    {
        return _osInformation.MatchPlatform(
            ref store,
            onWindows: (ref GameStore gameStore) => gameStore == GameStore.Steam
                ? new GamePath(GameFolderType.Game, @"_windows\Darkest.exe")
                : new GamePath(GameFolderType.Game, @"_windowsnosteam\Darkest.exe"),
            onLinux: (ref GameStore gameStore) => gameStore == GameStore.Steam
                ? new GamePath(GameFolderType.Game, "_linux/darkest.bin.x86_64")
                : new GamePath(GameFolderType.Game, "linuxnosteam/darkest.bin.x86_64"),
            onOSX: (ref GameStore gameStore) => gameStore == GameStore.Steam
                ? new GamePath(GameFolderType.Game, "_osx/Darkest.app/Contents/MacOS/Darkest")
                : new GamePath(GameFolderType.Game, "_osxnosteam/Darkest.app/Contents/MacOS/Darkest NoSteam")
        );
    }

    protected override IEnumerable<KeyValuePair<GameFolderType, AbsolutePath>> GetLocations(
        IFileSystem fileSystem,
        IGameLocator locator,
        GameLocatorResult installation)
    {
        yield return new KeyValuePair<GameFolderType, AbsolutePath>(GameFolderType.Game, installation.Path);

<<<<<<< HEAD
        if (installation.Metadata is SteamLocatorResultMetadata { CloudSavesDirectory: not null } steamLocatorResultMetadata)
            yield return new KeyValuePair<GameFolderType, AbsolutePath>(GameFolderType.Saves, steamLocatorResultMetadata.CloudSavesDirectory.Value);
=======
        var globalSettingsFile = fileSystem
            .GetKnownPath(KnownPath.LocalApplicationDataDirectory)
            .CombineUnchecked("Red Hook Studios")
            .CombineUnchecked("Darkest")
            .CombineUnchecked("persist.options.json");

        yield return new KeyValuePair<GameFolderType, AbsolutePath>(GameFolderType.Preferences, globalSettingsFile);

        if (installation.Store == GameStore.Steam)
        {
            // TODO: Steam Cloud Saves
        }
        else
        {
            var savesDirectory = fileSystem
                .GetKnownPath(KnownPath.MyDocumentsDirectory)
                .CombineUnchecked("Darkest");

            yield return new KeyValuePair<GameFolderType, AbsolutePath>(GameFolderType.Saves, savesDirectory);
        }
>>>>>>> 7781e108
    }

    public override IStreamFactory Icon =>
        new EmbededResourceStreamFactory<DarkestDungeon>("NexusMods.Games.DarkestDungeon.Resources.DarkestDungeon.icon.png");

    public override IStreamFactory GameImage =>
        new EmbededResourceStreamFactory<DarkestDungeon>("NexusMods.Games.DarkestDungeon.Resources.DarkestDungeon.game_image.jpg");



}<|MERGE_RESOLUTION|>--- conflicted
+++ resolved
@@ -50,10 +50,10 @@
     {
         yield return new KeyValuePair<GameFolderType, AbsolutePath>(GameFolderType.Game, installation.Path);
 
-<<<<<<< HEAD
+
         if (installation.Metadata is SteamLocatorResultMetadata { CloudSavesDirectory: not null } steamLocatorResultMetadata)
             yield return new KeyValuePair<GameFolderType, AbsolutePath>(GameFolderType.Saves, steamLocatorResultMetadata.CloudSavesDirectory.Value);
-=======
+
         var globalSettingsFile = fileSystem
             .GetKnownPath(KnownPath.LocalApplicationDataDirectory)
             .CombineUnchecked("Red Hook Studios")
@@ -74,7 +74,6 @@
 
             yield return new KeyValuePair<GameFolderType, AbsolutePath>(GameFolderType.Saves, savesDirectory);
         }
->>>>>>> 7781e108
     }
 
     public override IStreamFactory Icon =>
