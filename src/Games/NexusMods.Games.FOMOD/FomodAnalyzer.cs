﻿using System.Text;
using FomodInstaller.Scripting.XmlScript;
using JetBrains.Annotations;
<<<<<<< HEAD
using NexusMods.Abstractions.Installers.Trees;
using NexusMods.BCL.Extensions;
using NexusMods.Paths;
=======
using NexusMods.Common;
using NexusMods.DataModel.ModInstallers;
using NexusMods.DataModel.Trees;
using NexusMods.Paths;
using NexusMods.Paths.FileTree;
>>>>>>> b811cd13
using NexusMods.Paths.Trees;
using NexusMods.Paths.Trees.Traits;

namespace NexusMods.Games.FOMOD;

public class FomodAnalyzer
{
    public static async ValueTask<FomodAnalyzerInfo?> AnalyzeAsync(KeyedBox<RelativePath, ModFileTree> allFiles, IFileSystem fileSystem,
        CancellationToken ct = default)
    {
<<<<<<< HEAD
=======

>>>>>>> b811cd13
        if (!allFiles.GetFiles().TryGetFirst(x => x.Path().EndsWith(FomodConstants.XmlConfigRelativePath), out var xmlNode))
            return null;

        // If the fomod folder is not at first level, find the prefix.
        var pathPrefix = xmlNode!.Parent()!.Parent()!;

        // Now get the actual items out.
        // Determine if this is a supported FOMOD.
        string? data;
        var images = new List<FomodAnalyzerInfo.FomodAnalyzerImage>();

        try
        {
            await using var stream = await xmlNode!.Item.OpenAsync();
            using var streamReader = new StreamReader(stream, leaveOpen:true);
            data = await streamReader.ReadToEndAsync(ct);
            var xmlScript = new XmlScriptType();
            var script = (XmlScript)xmlScript.LoadScript(data, true);

            // Get all images listed in the FOMOD script.
            async Task AddImageIfValid(string? imagePathFragment)
            {
                if (string.IsNullOrEmpty(imagePathFragment))
                    return;
                var imagePath = pathPrefix.Path().Join(RelativePath.FromUnsanitizedInput(imagePathFragment));
                byte[] bytes;
                try
                {
                    var node = allFiles.FindByPathFromRoot(imagePath);
<<<<<<< HEAD
                    await using var imageStream = await node!.Item.OpenAsync();
=======
                    await using var imageStream = await node!.Item!.OpenAsync();
>>>>>>> b811cd13
                    using var ms = new MemoryStream();
                    await imageStream.CopyToAsync(ms, ct);
                    bytes = ms.ToArray();
                }
                catch (Exception)
                {
                    bytes = await GetPlaceholderImage(fileSystem, ct);
                }

                images.Add(new FomodAnalyzerInfo.FomodAnalyzerImage(imagePath, bytes));
            }

            await AddImageIfValid(script.HeaderInfo.ImagePath);
            foreach (var step in script.InstallSteps)
            foreach (var optionGroup in step.OptionGroups)
            foreach (var option in optionGroup.Options)
                await AddImageIfValid(option.ImagePath);
        }
        catch (Exception)
        {
            return null;
        }

        // TODO: We use Base64 here, which is really, really inefficient. We should zip up the images and store them separately in a non-SOLID archive.
        // Add all images to analysis output.
        return new FomodAnalyzerInfo
        {
            XmlScript = data,
            Images = images,
            PathPrefix = pathPrefix.Path()
        };
    }

    public static Task<byte[]> GetPlaceholderImage(IFileSystem fileSystem, CancellationToken ct = default)
    {
        return fileSystem.GetKnownPath(KnownPath.EntryDirectory).Combine("Assets/InvalidImagePlaceholder.png").ReadAllBytesAsync(ct);
    }
}

public record FomodAnalyzerInfo
{
    public required string XmlScript { get; init; }
    public required List<FomodAnalyzerImage> Images { get; init; }

    public required RelativePath PathPrefix { get; init; }

    public record struct FomodAnalyzerImage(string Path, byte[] Image);

    // Keeping in case this is ever needed. We can remove this once all FOMOD stuff is done.
    [PublicAPI]
    public async Task DumpToFileSystemAsync(AbsolutePath fomodFolder)
    {
        var fs = FileSystem.Shared;
        // Dump Item
        async Task DumpItem(string relativePath, byte[] data)
        {
            var finalPath = fomodFolder.Combine(relativePath);
            fs.CreateDirectory(finalPath.Parent);
            await fs.WriteAllBytesAsync(finalPath, data);
        }

        // Dump Xml
        await DumpItem(FomodConstants.XmlConfigRelativePath, Encoding.UTF8.GetBytes(XmlScript));

        // Dump Images
        foreach (var image in Images)
            await DumpItem(image.Path, image.Image);
    }
}<|MERGE_RESOLUTION|>--- conflicted
+++ resolved
@@ -1,17 +1,9 @@
-﻿using System.Text;
+using System.Text;
 using FomodInstaller.Scripting.XmlScript;
 using JetBrains.Annotations;
-<<<<<<< HEAD
 using NexusMods.Abstractions.Installers.Trees;
 using NexusMods.BCL.Extensions;
 using NexusMods.Paths;
-=======
-using NexusMods.Common;
-using NexusMods.DataModel.ModInstallers;
-using NexusMods.DataModel.Trees;
-using NexusMods.Paths;
-using NexusMods.Paths.FileTree;
->>>>>>> b811cd13
 using NexusMods.Paths.Trees;
 using NexusMods.Paths.Trees.Traits;
 
@@ -22,10 +14,6 @@
     public static async ValueTask<FomodAnalyzerInfo?> AnalyzeAsync(KeyedBox<RelativePath, ModFileTree> allFiles, IFileSystem fileSystem,
         CancellationToken ct = default)
     {
-<<<<<<< HEAD
-=======
-
->>>>>>> b811cd13
         if (!allFiles.GetFiles().TryGetFirst(x => x.Path().EndsWith(FomodConstants.XmlConfigRelativePath), out var xmlNode))
             return null;
 
@@ -55,11 +43,7 @@
                 try
                 {
                     var node = allFiles.FindByPathFromRoot(imagePath);
-<<<<<<< HEAD
                     await using var imageStream = await node!.Item.OpenAsync();
-=======
-                    await using var imageStream = await node!.Item!.OpenAsync();
->>>>>>> b811cd13
                     using var ms = new MemoryStream();
                     await imageStream.CopyToAsync(ms, ct);
                     bytes = ms.ToArray();
