--- conflicted
+++ resolved
@@ -12,12 +12,9 @@
 using NexusMods.DataModel.ModInstallers;
 using NexusMods.Hashing.xxHash64;
 using NexusMods.Paths;
-<<<<<<< HEAD
 using NexusMods.Paths.FileTree;
-=======
 using NexusMods.Paths.Utilities;
 using OneOf.Types;
->>>>>>> 8e53f4b9
 using Mod = FomodInstaller.Interface.Mod;
 
 namespace NexusMods.Games.FOMOD;
@@ -77,13 +74,8 @@
         var xmlPath = analyzerInfo.PathPrefix.Join(FomodConstants.XmlConfigRelativePath);
 
         // Setup mod, exclude script path so it doesn't get picked up and thus double read from disk
-<<<<<<< HEAD
         var modFiles = archiveFiles.GetAllDescendentFiles().Select(x => x.Path.ToNativeSeparators(OSInformation.Shared)).ToList();
         var mod = new Mod(modFiles, stopPattern, xmlPath.ToString(), string.Empty, _scriptType);
-=======
-        var modFiles = archiveFiles.Keys.Select(x => x.ToNativeSeparators(OSInformation.Shared)).ToList();
-        var mod = new Mod(modFiles, stopPattern, xmlFile, string.Empty, _scriptType);
->>>>>>> 8e53f4b9
         await mod.InitializeWithoutLoadingScript();
 
         var executor = _scriptType.CreateExecutor(mod, _delegates);
@@ -108,12 +100,7 @@
         };
     }
 
-<<<<<<< HEAD
-    private IEnumerable<AModFile> InstructionsToModFiles(IEnumerable<Instruction> instructions,
-        FileTreeNode<RelativePath, ModSourceFileEntry> files, GamePath gameTargetPath)
-=======
     private static string FixXmlScript(string input)
->>>>>>> 8e53f4b9
     {
         // NOTE(erri120): The FOMOD library we're using does some really funky path normalization.
         // These don't really work well with our internal path representation and on systems
@@ -122,15 +109,10 @@
         return Path.DirectorySeparatorChar == PathHelpers.DirectorySeparatorChar ? input.Replace('\\', PathHelpers.DirectorySeparatorChar) : input;
     }
 
-<<<<<<< HEAD
-    private static IEnumerable<AModFile> ConvertInstructions(IList<Instruction> instructions,
-        FileTreeNode<RelativePath, ModSourceFileEntry> files, GamePath gameTargetPath)
-=======
     private IEnumerable<AModFile> InstructionsToModFiles(
         IList<Instruction> instructions,
-        EntityDictionary<RelativePath, AnalyzedFile> files,
+        FileTreeNode<RelativePath, ModSourceFileEntry> files,
         GamePath gameTargetPath)
->>>>>>> 8e53f4b9
     {
         var res = instructions.Select(instruction =>
         {
@@ -149,7 +131,6 @@
         return res;
     }
 
-<<<<<<< HEAD
     private static IEnumerable<AModFile> ConvertInstructionCopy(IEnumerable<Instruction> instructions,
         FileTreeNode<RelativePath, ModSourceFileEntry> files, GamePath gameTargetPath)
     {
@@ -166,30 +147,6 @@
                 Size = file.Value.Size
             };
         });
-=======
-    private AModFile? ReportUnknownType(string instructionType)
-    {
-        _logger.LogWarning("Unknown FOMOD instruction type: {Type}", instructionType);
-        return null;
-    }
-
-    private static AModFile ConvertInstructionCopy(
-        Instruction instruction,
-        EntityDictionary<RelativePath, AnalyzedFile> files,
-        GamePath gameTargetPath)
-    {
-        var src = RelativePath.FromUnsanitizedInput(instruction.source);
-        var dest = RelativePath.FromUnsanitizedInput(instruction.destination);
-
-        var file = files.First(x => x.Key.Equals(src)).Value;
-        return new FromArchive
-        {
-            Id = ModFileId.New(),
-            To = new GamePath(gameTargetPath.Type, gameTargetPath.Path.Join(dest)),
-            Hash = file.Hash,
-            Size = file.Size
-        };
->>>>>>> 8e53f4b9
     }
 
     private static AModFile ConvertInstructionMkdir(
