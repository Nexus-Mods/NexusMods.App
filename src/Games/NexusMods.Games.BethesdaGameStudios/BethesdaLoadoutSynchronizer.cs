using NexusMods.Abstractions.GameLocators;
using NexusMods.Abstractions.Loadouts;
using NexusMods.Abstractions.Loadouts.Mods;
using NexusMods.Abstractions.Loadouts.Synchronizers;

namespace NexusMods.Games.BethesdaGameStudios;

public class BethesdaLoadoutSynchronizer(IServiceProvider provider) : ALoadoutSynchronizer(provider)
{
<<<<<<< HEAD
    public override async Task<Loadout.Model> Manage(GameInstallation installation, string? suggestedName = null)
    {
        var loadout = await base.Manage(installation, suggestedName);
        return await FixupLoadout(loadout);
=======
    public BethesdaLoadoutSynchronizer(IServiceProvider provider) : base(provider) { }

    public override async Task<Loadout> CreateLoadout(GameInstallation installation, string? suggestedName = null)
    {
        var loadout = await base.CreateLoadout(installation, suggestedName);
        return FixupLoadout(loadout);
>>>>>>> c5ba6827
    }

    /// <summary>
    /// Patches the loadout to ensure it has the required metadata mod and plugin order file.
    /// </summary>
    /// <param name="loadout"></param>
    /// <returns></returns>
    protected virtual async ValueTask<Loadout.Model> FixupLoadout(Loadout.Model loadout)
    {
        var metadataMod = loadout.Mods
            .FirstOrDefault(m => m.Category == ModCategory.Metadata);
        
        if (metadataMod == null)
        {
            using var tx = Connection.BeginTransaction();
            metadataMod = new Mod.Model(tx)
            {
                Name = "Modding Metadata",
                Category = ModCategory.Metadata,
                Enabled = true,
                Loadout = loadout,
            };
            loadout.Revise(tx);
            var result = await tx.Commit();
            metadataMod = result.Remap(metadataMod);
        }

        
        var mod = metadataMod.Files
            .FirstOrDefault(f => f.IsGeneratedFile<PluginOrderFile>());

        if (mod == null)
        {
            using var tx = Connection.BeginTransaction(); 
            var generated = new GeneratedFile.Model(tx)
            {
                Loadout = loadout,
                Mod = metadataMod,
                To = PluginOrderFile.Path,
            };
            generated.SetGenerator<PluginOrderFile>();
            metadataMod.Revise(tx);
            var result = await tx.Commit(); 
            loadout = result.Remap(loadout);
        }

        return loadout;
    }
}<|MERGE_RESOLUTION|>--- conflicted
+++ resolved
@@ -7,19 +7,10 @@
 
 public class BethesdaLoadoutSynchronizer(IServiceProvider provider) : ALoadoutSynchronizer(provider)
 {
-<<<<<<< HEAD
-    public override async Task<Loadout.Model> Manage(GameInstallation installation, string? suggestedName = null)
-    {
-        var loadout = await base.Manage(installation, suggestedName);
-        return await FixupLoadout(loadout);
-=======
-    public BethesdaLoadoutSynchronizer(IServiceProvider provider) : base(provider) { }
-
-    public override async Task<Loadout> CreateLoadout(GameInstallation installation, string? suggestedName = null)
+    public override async Task<Loadout.Model> CreateLoadout(GameInstallation installation, string? suggestedName = null)
     {
         var loadout = await base.CreateLoadout(installation, suggestedName);
-        return FixupLoadout(loadout);
->>>>>>> c5ba6827
+        return await FixupLoadout(loadout);
     }
 
     /// <summary>
