--- conflicted
+++ resolved
@@ -1,13 +1,10 @@
 ﻿using Microsoft.Extensions.DependencyInjection;
+using NexusMods.DataModel.Extensions;
 using NexusMods.DataModel.Games;
 using NexusMods.DataModel.Games.GameCapabilities.FolderMatchInstallerCapability;
 using NexusMods.DataModel.LoadoutSynchronizer;
 using NexusMods.DataModel.ModInstallers;
-<<<<<<< HEAD
 using NexusMods.Paths;
-=======
-using NexusMods.Games.AdvancedInstaller.UI;
->>>>>>> e624baea
 using NexusMods.Games.FOMOD;
 using NexusMods.Games.Generic.Installers;
 using NexusMods.Paths.Extensions;
@@ -31,15 +28,6 @@
     {
         _installers = new IModInstaller[]
         {
-<<<<<<< HEAD
-            // // Default installer for FOMODs
-            // FomodXmlInstaller.Create(provider, new GamePath(LocationId.Game, "Data".ToRelativePath())),
-            // // Handles common installs to the game folder and other common directories like `Data`
-            // GenericFolderMatchInstaller.Create(provider, BethesdaInstallFolderTargets.InstallFolderTargets()),
-
-            // Handles everything else
-            AdvancedManualInstaller.Create(provider),
-=======
             // Default installer for FOMODs
             FomodXmlInstaller.Create(provider, new GamePath(LocationId.Game, "Data".ToRelativePath())),
             // Handles common installs to the game folder and other common directories like `Data`
@@ -47,7 +35,6 @@
 
             // Handles everything else
             // AdvancedInstaller<UnsupportedModOverlayViewModelFactory, AdvancedInstallerOverlayViewModelFactory>.Create(provider),
->>>>>>> e624baea
         };
 
         _pluginSorter = new Lazy<PluginSorter>(provider.GetRequiredService<PluginSorter>);
