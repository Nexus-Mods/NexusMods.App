﻿namespace NexusMods.Games.AdvancedInstaller.UI;

public class AdvancedInstallerModContentViewModel : AdvancedInstallerModContentDesignViewModel
{
<<<<<<< HEAD
    public virtual HierarchicalTreeDataGridSource<TreeDataGridFileNode> Tree =>
        new(AdvancedInstallerModContentDesignViewModel.TestTree)
        {
            Columns =
            {
                new HierarchicalExpanderColumn<TreeDataGridFileNode>(
                    new TemplateColumn<TreeDataGridFileNode>(
                        null,
                        new FuncDataTemplate<TreeDataGridFileNode>((node, scope) => new AdvancedInstallerTreeEntryView()
                        {
                            DataContext = node,
                        }),
                        width: new GridLength(1, GridUnitType.Star)
                    ),
                    x => x.Children
                )
            }
        };
=======
    // TODO: Implement the actual tree data.
    // ReSharper disable once RedundantOverriddenMember
    protected override ITreeDataGridSourceFileNode GetTreeData() => base.GetTreeData();
>>>>>>> cb22ef76
}<|MERGE_RESOLUTION|>--- conflicted
+++ resolved
@@ -2,28 +2,7 @@
 
 public class AdvancedInstallerModContentViewModel : AdvancedInstallerModContentDesignViewModel
 {
-<<<<<<< HEAD
-    public virtual HierarchicalTreeDataGridSource<TreeDataGridFileNode> Tree =>
-        new(AdvancedInstallerModContentDesignViewModel.TestTree)
-        {
-            Columns =
-            {
-                new HierarchicalExpanderColumn<TreeDataGridFileNode>(
-                    new TemplateColumn<TreeDataGridFileNode>(
-                        null,
-                        new FuncDataTemplate<TreeDataGridFileNode>((node, scope) => new AdvancedInstallerTreeEntryView()
-                        {
-                            DataContext = node,
-                        }),
-                        width: new GridLength(1, GridUnitType.Star)
-                    ),
-                    x => x.Children
-                )
-            }
-        };
-=======
     // TODO: Implement the actual tree data.
     // ReSharper disable once RedundantOverriddenMember
     protected override ITreeDataGridSourceFileNode GetTreeData() => base.GetTreeData();
->>>>>>> cb22ef76
 }