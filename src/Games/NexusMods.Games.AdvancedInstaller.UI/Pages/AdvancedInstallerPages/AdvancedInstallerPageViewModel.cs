--- conflicted
+++ resolved
@@ -1,12 +1,6 @@
-﻿using System.Reactive.Disposables;
-<<<<<<< HEAD
+using System.Reactive.Disposables;
 using NexusMods.Abstractions.Installers.Info;
 using NexusMods.Abstractions.Installers.Trees;
-=======
-using NexusMods.DataModel.Games;
-using NexusMods.DataModel.ModInstallers;
-using NexusMods.DataModel.Trees;
->>>>>>> b811cd13
 using NexusMods.Paths;
 using NexusMods.Paths.FileTree;
 using NexusMods.Paths.Trees;
@@ -27,11 +21,7 @@
     /// <param name="gameName">The display name of the game being managed.</param>
     public AdvancedInstallerPageViewModel(string modName,
         KeyedBox<RelativePath, ModFileTree> archiveFiles,
-<<<<<<< HEAD
         IGameLocationsRegister register,
-=======
-        GameLocationsRegister register,
->>>>>>> b811cd13
         string gameName)
     {
         BodyViewModel = new BodyViewModel(new DeploymentData(), modName, archiveFiles, register, null, gameName);
