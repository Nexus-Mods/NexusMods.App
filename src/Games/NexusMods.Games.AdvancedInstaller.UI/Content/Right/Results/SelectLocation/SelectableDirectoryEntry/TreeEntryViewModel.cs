--- conflicted
+++ resolved
@@ -11,18 +11,21 @@
     public SelectableDirectoryNodeStatus Status { get; internal set; } = SelectableDirectoryNodeStatus.Regular;
 
     public ObservableCollection<ITreeEntryViewModel> Children { get; init; } = new();
-    public GamePath? Path { get; init; }
+    public GamePath Path { get; init; }
+
+    // Used for the "Create new folder" node.
+    public static GamePath EmptyPath = new GamePath(LocationId.Unknown, string.Empty);
 
     public TreeEntryViewModel? Parent {get; init;}
     public string DirectoryName
     {
         get
         {
-            if (Path == null)
+            if (Path == EmptyPath)
                 return string.Empty;
-            if (Path?.FileName == string.Empty)
-                return Path?.LocationId.Value!;
-            return Path?.FileName!;
+            if (Path.FileName == string.Empty)
+                return Path.LocationId.Value;
+            return Path.FileName;
         }
     }
 
@@ -63,6 +66,7 @@
         var createFolderNode = new TreeEntryViewModel
         {
             Status = SelectableDirectoryNodeStatus.Create,
+            Path = EmptyPath,
             Parent = this,
         };
         Children.Add(createFolderNode);
@@ -71,17 +75,12 @@
         foreach (var directory in currentDirectory.EnumerateDirectories("*", false))
         {
             var name = directory.GetFullPath().Substring(dirSubstringLength);
-<<<<<<< HEAD
             var node = new TreeEntryViewModel
             {
                 Path = new GamePath(locationId, name),
                 Parent = this,
             };
-            node.CreateChildrenRecursive(directory, locationId, dirSubstringLength + name.Length + 1);
-=======
-            var node = new TreeEntryViewModel { Path = new GamePath(locationId, name) };
             node.CreateChildrenRecursive(directory, locationId, dirSubstringLength);
->>>>>>> ac32455f
             Children.Add(node);
         }
     }
