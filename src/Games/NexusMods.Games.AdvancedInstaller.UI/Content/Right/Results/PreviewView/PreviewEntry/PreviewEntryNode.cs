--- conflicted
+++ resolved
@@ -206,8 +206,6 @@
         }
     }
 
-<<<<<<< HEAD
-=======
     /// <summary>
     ///     Retrieves a child node from the current node using the relative path.
     /// </summary>
@@ -232,7 +230,6 @@
 
         return currentNode;
     }
->>>>>>> 019128e6
 }
 
 /// <summary>
