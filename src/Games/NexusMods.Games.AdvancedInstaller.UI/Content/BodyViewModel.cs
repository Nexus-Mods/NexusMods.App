--- conflicted
+++ resolved
@@ -18,10 +18,6 @@
     public ISelectLocationViewModel SelectLocationViewModel { get; } =
         new SelectLocationViewModel();
 
-<<<<<<< HEAD
     public IViewModel CurrentPreviewViewModel => SelectLocationViewModel;
-=======
-    public IViewModel CurrentPreviewViewModel => PreviewViewModel;
     public DeploymentData Data { get; set; }
->>>>>>> f727d948
 }