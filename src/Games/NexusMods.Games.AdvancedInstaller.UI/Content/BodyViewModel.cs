﻿using System.Reactive.Disposables;
using DynamicData;
using DynamicData.Binding;
using DynamicData.Kernel;
using NexusMods.Abstractions.Games.Loadouts;
using NexusMods.Abstractions.Installers.DTO;
using NexusMods.Abstractions.Installers.Info;
using NexusMods.Abstractions.Installers.Trees;
using NexusMods.App.UI.Extensions;
<<<<<<< HEAD
=======
using NexusMods.DataModel.Games;
using NexusMods.DataModel.Loadouts;
using NexusMods.DataModel.ModInstallers;
using NexusMods.DataModel.Trees;
>>>>>>> b811cd13
using NexusMods.Games.AdvancedInstaller.UI.EmptyPreview;
using NexusMods.Games.AdvancedInstaller.UI.ModContent;
using NexusMods.Games.AdvancedInstaller.UI.Preview;
using NexusMods.Games.AdvancedInstaller.UI.SelectLocation;
using NexusMods.Paths;
<<<<<<< HEAD
=======
using NexusMods.Paths.FileTree;
>>>>>>> b811cd13
using NexusMods.Paths.Trees;
using ReactiveUI;
using ReactiveUI.Fody.Helpers;

namespace NexusMods.Games.AdvancedInstaller.UI;

using PreviewTreeNode = TreeNodeVM<IPreviewTreeEntryViewModel, GamePath>;
using ModContentTreeNode = TreeNodeVM<IModContentTreeEntryViewModel, RelativePath>;

public class BodyViewModel : AViewModel<IBodyViewModel>, IBodyViewModel
{
    public string ModName { get; set; }
    [Reactive] public bool CanInstall { get; private set; }
    [Reactive] public IViewModelInterface CurrentRightContentViewModel { get; private set; }
    public IModContentViewModel ModContentViewModel { get; }
    public IEmptyPreviewViewModel EmptyPreviewViewModel { get; }
    public ISelectLocationViewModel SelectLocationViewModel { get; }
    public IPreviewViewModel PreviewViewModel { get; }
    public DeploymentData DeploymentData { get; }

    /// <summary>
    /// Constructor for the BodyViewModel.
    /// Drives most of the UI logic.
    /// </summary>
    /// <param name="data">The deployment data used to output the final mappings.</param>
    /// <param name="modName">The name of the mod to show in the ui.</param>
    /// <param name="archiveFiles">A fileTree with the mod archive contents.</param>
    /// <param name="locationRegister">The game locations register, to obtain the potential install locations.</param>
    /// <param name="loadout">The loadout, potentially null, to obtain the folder structure of the current loadout.</param>
    /// <param name="gameName">The name of the currently managed game.</param>
    public BodyViewModel(
        DeploymentData data,
        string modName,
        KeyedBox<RelativePath, ModFileTree> archiveFiles,
<<<<<<< HEAD
        IGameLocationsRegister locationRegister,
=======
        GameLocationsRegister locationRegister,
>>>>>>> b811cd13
        Loadout? loadout,
        string gameName)
    {
        // Setup child VMs
        ModName = modName;
        DeploymentData = data;
        CanInstall = false;

        EmptyPreviewViewModel = new EmptyPreviewViewModel();
        ModContentViewModel = new ModContentViewModel(archiveFiles);
        SelectLocationViewModel = new SelectLocationViewModel(locationRegister, loadout, gameName);
        PreviewViewModel = new PreviewViewModel();
        CurrentRightContentViewModel = EmptyPreviewViewModel;

        // Setup functionality
        this.WhenActivated(disposables =>
        {
            // Handle user selecting mod content entries
            ModContentViewModel.ModContentEntriesCache.Connect()
                .MergeManyItems(entry => entry.BeginSelectCommand)
                .SubscribeWithErrorLogging(entry => OnBeginSelect(entry.Item))
                .DisposeWith(disposables);

            // Handle user cancelling the selection of mod content entries
            ModContentViewModel.ModContentEntriesCache.Connect()
                .MergeManyItems(entry => entry.CancelSelectCommand)
                .SubscribeWithErrorLogging(entry => OnCancelSelect(entry.Item))
                .DisposeWith(disposables);

            // Handle starting to create a new folder
            SelectLocationViewModel.TreeEntriesCache.Connect()
                .MergeManyItems(entry => entry.EditCreateFolderCommand)
                .SubscribeWithErrorLogging(entry => OnEditCreateFolder(entry.Item))
                .DisposeWith(disposables);

            // Handle Canceling the creation of a new folder
            SelectLocationViewModel.TreeEntriesCache.Connect()
                .MergeManyItems(entry => entry.CancelCreateFolderCommand)
                .SubscribeWithErrorLogging(entry => OnCancelCreateFolder(entry.Item))
                .DisposeWith(disposables);

            // Handle Saving the creation of a new folder
            SelectLocationViewModel.TreeEntriesCache.Connect()
                .MergeManyItems(entry => entry.SaveCreatedFolderCommand)
                .SubscribeWithErrorLogging(entry => OnSaveCreateFolder(entry.Item))
                .DisposeWith(disposables);

            // Handle Deleting the creation of a new folder
            SelectLocationViewModel.TreeEntriesCache.Connect()
                .MergeManyItems(entry => entry.DeleteCreatedFolderCommand)
                .SubscribeWithErrorLogging(entry => OnDeleteCreatedFolder(entry.Item))
                .DisposeWith(disposables);

            // Handle CreateMappingCommand from SelectTreeEntry
            SelectLocationViewModel.TreeEntriesCache.Connect()
                .MergeManyItems(entry => entry.CreateMappingCommand)
                .SubscribeWithErrorLogging(entry => OnCreateMapping(entry.Item))
                .DisposeWith(disposables);

            // Handle CreateMappingCommand from PreviewTreeEntry
            SelectLocationViewModel.SuggestedEntries.ToObservableChangeSet(entry => entry.Id)
                .MergeManyItems(entry => entry.CreateMappingCommand)
                .SubscribeWithErrorLogging(entry => OnCreateMappingFromSuggestedEntry(entry.Item))
                .DisposeWith(disposables);

            // Handle RemoveMappingCommand from PreviewTreeEntry
            PreviewViewModel.TreeEntriesCache.Connect()
                .MergeManyItems(entry => entry.RemoveMappingCommand)
                .SubscribeWithErrorLogging(entry => OnRemoveEntryFromPreview(entry.Item))
                .DisposeWith(disposables);

            // Handle RemoveMappingCommand from ModContentTreeEntry
            ModContentViewModel.ModContentEntriesCache.Connect()
                .MergeManyItems(entry => entry.RemoveMappingCommand)
                .SubscribeWithErrorLogging(entry => OnRemoveMappingFromModContent(entry.Item))
                .DisposeWith(disposables);

            // Update CanInstall when the PreviewViewModel changes
            PreviewViewModel.TreeRoots.WhenAnyValue(roots => roots.Count)
                .SubscribeWithErrorLogging(count => { CanInstall = count > 0; })
                .DisposeWith(disposables);
        });
    }

    #region ModContentSelectionFunctionality

    /// <summary>
    /// Recursively update the mod content tree nodes state to be selected.
    /// Update the SelectedEntriesCache.
    /// Changes the right content view.
    /// </summary>
    /// <param name="modContentTreeEntryViewModel"></param>
    internal void OnBeginSelect(IModContentTreeEntryViewModel modContentTreeEntryViewModel)
    {
        var foundNode = ModContentViewModel.Root.GetTreeNode(modContentTreeEntryViewModel.RelativePath);
        if (!foundNode.HasValue)
            return;

        // Set the status of the parent node to Selecting
        foundNode.Value.Item.Status = ModContentTreeEntryStatus.Selecting;

        // Set the status of all the children to SelectingViaParent
        ModContentViewModel.SelectChildrenRecursive(foundNode.Value);
        ModContentViewModel.SelectedEntriesCache.AddOrUpdate(modContentTreeEntryViewModel);

        // Expand the node
        foundNode.Value.IsExpanded = true;

        // Update the UI to show the SelectLocationViewModel
        CurrentRightContentViewModel = SelectLocationViewModel;
    }

    /// <summary>
    /// Recursively deselects the mod content entry and children.
    /// Removes entries from SelectedEntriesCache.
    /// Potentially deselects parent if no more children are selected.
    /// Potentially changes the right content view.
    /// </summary>
    /// <param name="modContentTreeEntryViewModel">The mod content entry to deselect.</param>
    internal void OnCancelSelect(IModContentTreeEntryViewModel modContentTreeEntryViewModel)
    {
        var foundNode = ModContentViewModel.Root.GetTreeNode(modContentTreeEntryViewModel.RelativePath);
        if (!foundNode.HasValue)
            return;

        var oldStatus = foundNode.Value.Item.Status;

        // Set the status of the parent node to Default
        foundNode.Value.Item.Status = ModContentTreeEntryStatus.Default;

        // Set the status of all the children to Default
        ModContentViewModel.DeselectChildrenRecursive(foundNode.Value);
        ModContentViewModel.SelectedEntriesCache.Remove(modContentTreeEntryViewModel);

        // Check if ancestors need to be cleaned up (no more selected children).
        if (oldStatus == ModContentTreeEntryStatus.SelectingViaParent)
        {
            var parent = foundNode.Value.Parent;
            while (parent.HasValue)
            {
                if (parent.Value.Children.Any(x =>
                        x.Item.Status == ModContentTreeEntryStatus.SelectingViaParent))
                    break;
                var prevStatus = parent.Value.Item.Status;

                // If no more children are selected, reset the status of the parent node to Default
                parent.Value.Item.Status = ModContentTreeEntryStatus.Default;

                if (prevStatus == ModContentTreeEntryStatus.Selecting)
                {
                    // If the parent node was Selecting, remove it from the SelectedEntriesCache and stop
                    ModContentViewModel.SelectedEntriesCache.Remove(parent.Value.Item);
                    break;
                }

                // This was a SelectingViaParent node as well, check the next parent
                parent = parent.Value.Parent;
            }
        }

        // If no more items are selected, show either the preview or empty preview
        CurrentRightContentViewModel = ModContentViewModel.SelectedEntriesCache.Count > 0
            ? SelectLocationViewModel
            : DeploymentData.ArchiveToOutputMap.Count > 0
                ? PreviewViewModel
                : EmptyPreviewViewModel;
    }

    #endregion ModContentSelectionFunctionality

    #region CreateMappingFunctionality

    /// <summary>
    /// Creates a mapping for the selected mod contents to the selected suggested location.
    /// </summary>
    /// <param name="suggestedEntry">Suggested location entry.</param>
    internal void OnCreateMappingFromSuggestedEntry(ISuggestedEntryViewModel suggestedEntry)
    {
        // Find the corresponding Selectable tree entry, and create a mapping using that.
        var correspondingTreeEntry = SelectLocationViewModel.TreeEntriesCache
            .Lookup(suggestedEntry.RelativeToTopLevelLocation).ValueOrDefault();

        if (correspondingTreeEntry is not null)
            OnCreateMapping(correspondingTreeEntry);
    }

    /// <summary>
    /// Recursively map the selected mod contents inside the target folder.
    /// Changes the right content view.
    /// </summary>
    /// <param name="selectableTreeEntryViewModel">Selectable tree folder under which the mod files need to be mapped.</param>
    internal void OnCreateMapping(ISelectableTreeEntryViewModel selectableTreeEntryViewModel)
    {
        var targetLocation = SelectLocationViewModel.TreeEntriesCache.Lookup(selectableTreeEntryViewModel.GamePath)
            .ValueOrDefault();
        if (targetLocation is null)
            return;

        PreviewViewModel.TreeEntriesCache.Edit(previewTreeUpdater =>
        {
            // Ensure the path up to the target folder exists in the preview tree.
            var mappingParentPreviewEntry = PreparePreviewTargetPath(targetLocation.GamePath, previewTreeUpdater);

            foreach (var selectedModEntry in ModContentViewModel.SelectedEntriesCache.Items)
            {
                if (selectedModEntry.IsRoot)
                {
                    // Map the root node directly to the target folder, without creating a corresponding child node
                    selectedModEntry.SetFileMapping(mappingParentPreviewEntry, mappingParentPreviewEntry.DisplayName,
                        true);
                    mappingParentPreviewEntry.MappedEntries.Add(selectedModEntry);

                    MapChildrenRecursive(ModContentViewModel.Root, mappingParentPreviewEntry, previewTreeUpdater);
                    continue;
                }

                var entryMappingPath = new GamePath(targetLocation.GamePath.LocationId,
                    targetLocation.GamePath.Path.Join(selectedModEntry.RelativePath.FileName));
                var previewEntry = previewTreeUpdater.Lookup(entryMappingPath).ValueOrDefault();

                if (selectedModEntry.IsDirectory)
                {
                    var selectedModNode = ModContentViewModel.Root.GetTreeNode(selectedModEntry.RelativePath);
                    if (!selectedModNode.HasValue)
                        continue;

                    if (previewEntry is null)
                    {
                        previewEntry = new PreviewTreeEntryViewModel(entryMappingPath, true, true);
                        previewTreeUpdater.AddOrUpdate(previewEntry);
                    }
                    else
                    {
                        previewEntry.IsFolderMerged = true;
                    }

                    CreateDirectoryMapping(selectedModNode.Value, previewEntry, previewTreeUpdater, true);
                    continue;
                }

                // File mapping
                if (previewEntry is null)
                {
                    previewEntry = new PreviewTreeEntryViewModel(entryMappingPath, false, true);
                    previewTreeUpdater.AddOrUpdate(previewEntry);
                }
                else
                {
                    RemovePreviousFileMapping(previewEntry);
                }

                CreateFileMapping(selectedModEntry, previewEntry, true);
            }
        });

        ModContentViewModel.SelectedEntriesCache.Clear();

        ExpandPreviewNodesInPath(targetLocation.GamePath);
        PreviewViewModel.TreeRoots.GetTreeNode(targetLocation.GamePath).IfHasValue(ExpandPreviewNodesToMatchModContent);

        CurrentRightContentViewModel = PreviewViewModel;
    }

    /// <summary>
    /// Recursively maps a mod content directory to a preview tree entry.
    /// </summary>
    /// <param name="sourceNode"></param>
    /// <param name="destPreviewEntry"></param>
    /// <param name="previewTreeUpdater"></param>
    /// <param name="isExplicit"></param>
    private void CreateDirectoryMapping(ModContentTreeNode sourceNode,
        IPreviewTreeEntryViewModel destPreviewEntry,
        ISourceUpdater<IPreviewTreeEntryViewModel, GamePath> previewTreeUpdater, bool isExplicit = false)
    {
        destPreviewEntry.AddMapping(sourceNode.Item);

        sourceNode.Item.Mapping = destPreviewEntry.GamePath;
        sourceNode.Item.MappingFolderName = PreviewViewModel.TreeEntriesCache.Lookup(destPreviewEntry.Parent)
            .ValueOrDefault()?.DisplayName ?? string.Empty;

        MapChildrenRecursive(sourceNode, destPreviewEntry, previewTreeUpdater);

        sourceNode.Item.Status = isExplicit
            ? ModContentTreeEntryStatus.IncludedExplicit
            : ModContentTreeEntryStatus.IncludedViaParent;
    }

    /// <summary>
    /// Creates a mapping between a mod content file and a preview tree entry.
    /// </summary>
    /// <param name="sourceEntry">source ModContent entry</param>
    /// <param name="destPreviewEntry">Destination Preview entry</param>
    /// <param name="isExplicit">Whether this was explicitly mapped or mapped through a parent.</param>
    private void CreateFileMapping(IModContentTreeEntryViewModel sourceEntry,
        IPreviewTreeEntryViewModel destPreviewEntry, bool isExplicit)
    {
        destPreviewEntry.AddMapping(sourceEntry);
        var mappingFolderName = PreviewViewModel.TreeEntriesCache.Lookup(destPreviewEntry.Parent)
            .ValueOrDefault()?.DisplayName;
        sourceEntry.SetFileMapping(destPreviewEntry, mappingFolderName ?? string.Empty, isExplicit);
        DeploymentData.AddMapping(sourceEntry.RelativePath, destPreviewEntry.GamePath);
    }

    /// <summary>
    /// Removes a previous file mapping from the preview tree entry if present.
    /// This is in case the user creates a mapping to an already mapped location.
    /// So previous mapping needs to be removed.
    /// </summary>
    /// <param name="previewEntry">The preview entry from which to remove the mapping.</param>
    private void RemovePreviousFileMapping(IPreviewTreeEntryViewModel previewEntry)
    {
        if (!previewEntry.MappedEntry.HasValue)
            return;
        var modEntry = previewEntry.MappedEntry.Value;
        var mappedViaParent = modEntry.Status == ModContentTreeEntryStatus.IncludedViaParent;

        previewEntry.RemoveFileMapping();
        modEntry.RemoveMapping();

        if (mappedViaParent)
        {
            RemoveParentMappingIfNecessary(modEntry, false);
        }

        DeploymentData.RemoveMapping(modEntry.RelativePath);
    }

    /// <summary>
    /// This creates the stump path up to the Selected target folder.
    /// All the created nodes are directories and they don't have a mapping, so they are not New.
    /// </summary>
    /// <param name="targetFolder">The GamePath to the folder selected as install location</param>
    /// <param name="previewTreeUpdater">SourceCache updater to make all changes in one operation.</param>
    /// <returns></returns>
    private IPreviewTreeEntryViewModel PreparePreviewTargetPath(GamePath targetFolder,
        ISourceUpdater<IPreviewTreeEntryViewModel, GamePath> previewTreeUpdater)
    {
        List<IPreviewTreeEntryViewModel> treeEntries = new();

        foreach (var subPath in targetFolder.GetAllParents().Reverse())
        {
            var existingEntry = previewTreeUpdater.Lookup(subPath).ValueOrDefault();
            if (existingEntry != null)
            {
                continue;
            }

            var newEntry = new PreviewTreeEntryViewModel(
                subPath,
                true,
                false);

            treeEntries.Add(newEntry);
        }

        if (treeEntries.Count > 0)
        {
            previewTreeUpdater.AddOrUpdate(treeEntries);
        }

        return previewTreeUpdater.Lookup(targetFolder).ValueOrDefault()!;
    }

    /// <summary>
    /// This goes through each preview node in a subTree and sets the expanded state to match the one in the mod content tree.
    /// </summary>
    private void ExpandPreviewNodesToMatchModContent(PreviewTreeNode subTree)
    {
        foreach (var child in subTree.Children)
        {
            if (!child.Item.IsDirectory)
                continue;

            if (!child.Item.MappedEntries.Any(modEntry =>
                    ModContentViewModel.Root.GetTreeNode(modEntry.RelativePath).ValueOrDefault() is
                    {
                        IsExpanded: true
                    })) continue;

            // At least one of the mapped entries is expanded in the modContent tree, so we expand this node as well.
            child.IsExpanded = true;
            ExpandPreviewNodesToMatchModContent(child);
        }
    }

    /// <summary>
    /// Expands all the preview nodes from the root to the node with the given path.
    /// </summary>
    /// <param name="path"></param>
    private void ExpandPreviewNodesInPath(GamePath path)
    {
        var previewNode = PreviewViewModel.TreeRoots.GetTreeNode(path).ValueOrDefault();
        if (previewNode is null)
            return;

        previewNode.IsExpanded = true;

        while (previewNode.Parent.HasValue)
        {
            previewNode.Parent.Value.IsExpanded = true;
            previewNode = previewNode.Parent.Value;
        }
    }

    /// <summary>
    /// Creates mappings for all children of the given Mod content directory.
    /// </summary>
    /// <param name="sourceNode">Source mod content folder.</param>
    /// <param name="mappingParentPreviewNode">The folder under which all the children are to be mapped.</param>
    /// <param name="previewTreeUpdater">An updater object to be used to add new preview entries to the preview tree.
    ///     This will result in a single batch update in the end.
    /// </param>
    private void MapChildrenRecursive(ModContentTreeNode sourceNode,
        IPreviewTreeEntryViewModel mappingParentPreviewNode,
        ISourceUpdater<IPreviewTreeEntryViewModel, GamePath> previewTreeUpdater)
    {
        foreach (var child in sourceNode.Children)
        {
            if (child.Item.Status != ModContentTreeEntryStatus.SelectingViaParent) continue;

            var entryMappingPath = new GamePath(mappingParentPreviewNode.GamePath.LocationId,
                mappingParentPreviewNode.GamePath.Path.Join(child.Item.RelativePath.FileName));
            var previewEntry = previewTreeUpdater.Lookup(entryMappingPath).ValueOrDefault();

            if (child.Item.IsDirectory)
            {
                if (previewEntry is null)
                {
                    previewEntry = new PreviewTreeEntryViewModel(entryMappingPath, true, true);
                    previewTreeUpdater.AddOrUpdate(previewEntry);
                }
                else
                {
                    previewEntry.IsFolderMerged = true;
                }

                CreateDirectoryMapping(child, previewEntry, previewTreeUpdater);
                continue;
            }

            // File mapping
            if (previewEntry is null)
            {
                previewEntry = new PreviewTreeEntryViewModel(entryMappingPath, false, true);
                previewTreeUpdater.AddOrUpdate(previewEntry);
            }
            else
            {
                RemovePreviousFileMapping(previewEntry);
            }

            CreateFileMapping(child.Item, previewEntry, false);
        }
    }

    #endregion CreateMappingFunctionality

    #region RemoveMappingFunctionality

    /// <summary>
    /// Removes the passed entry and all its children from the preview tree and removes all associated mappings.
    /// Cleans up the preview tree if necessary.
    /// Potentially changes the right content view.
    /// </summary>
    /// <param name="previewEntry">The preview entry the user requested to remove.</param>
    internal void OnRemoveEntryFromPreview(IPreviewTreeEntryViewModel previewEntry)
    {
        RemoveEntryFromPreview(previewEntry);
        CleanupPreviewTree(previewEntry.GamePath);

        // Switch to empty view if nothing is mapped anymore
        CurrentRightContentViewModel = PreviewViewModel.TreeEntriesCache.Count > 0
            ? PreviewViewModel
            : EmptyPreviewViewModel;
    }

    /// <summary>
    /// Removes the passed entry and all its children from the preview tree and removes all associated mappings.
    /// </summary>
    /// <param name="previewEntry"></param>
    private void RemoveEntryFromPreview(IPreviewTreeEntryViewModel previewEntry)
    {
        if (previewEntry.IsDirectory)
        {
            RemoveDirectoryFromPreviewRecursive(previewEntry);
        }
        else
        {
            RemoveFileFromPreview(previewEntry);
        }
    }

    /// <summary>
    /// Removes the passed directory and all its children from the preview tree and removes all associated mappings.
    /// </summary>
    /// <param name="previewEntry"></param>
    private void RemoveDirectoryFromPreviewRecursive(IPreviewTreeEntryViewModel previewEntry)
    {
        if (!previewEntry.IsDirectory)
            return;

        foreach (var mappedEntry in previewEntry.MappedEntries.ToArray())
        {
            // Will also remove this preview node.
            StartRemoveMapping(mappedEntry);
        }

        // Check if the node still exists and has any children left
        var previewNode = PreviewViewModel.TreeRoots.GetTreeNode(previewEntry.GamePath);

        if (previewNode.HasValue && previewNode.Value.Children.Count != 0)
        {
            // User removed the item from preview, we need force remove all children
            foreach (var child in previewNode.Value.Children.ToArray())
            {
                RemoveEntryFromPreview(child.Item);
            }
        }

        // Now that all descendent have been properly unmapped, we can remove this node.
        PreviewViewModel.TreeEntriesCache.Remove(previewEntry);
    }

    /// <summary>
    /// Removes the passed file from the preview tree and removes the associated mapping.
    /// </summary>
    /// <param name="previewEntry"></param>
    private void RemoveFileFromPreview(IPreviewTreeEntryViewModel previewEntry)
    {
        if (!previewEntry.MappedEntry.HasValue)
        {
            previewEntry.RemoveFileMapping();
            PreviewViewModel.TreeEntriesCache.Remove(previewEntry);
            return;
        }

        // Will also remove this preview node.
        StartRemoveMapping(previewEntry.MappedEntry.Value);
    }

    /// <summary>
    /// Removes the mappings from the ModContent entry and all its included children.
    /// Will remove preview nodes associated with the mappings that have no other mappings.
    /// Will remove mappings from parent nodes if no mapped children are left.
    /// Potentially changes the right content view.
    /// </summary>
    /// <param name="modEntry"></param>
    internal void OnRemoveMappingFromModContent(IModContentTreeEntryViewModel modEntry)
    {
        var mappingPath = modEntry.Mapping.ValueOr(new GamePath(LocationId.Unknown, RelativePath.Empty));

        StartRemoveMapping(modEntry);
        CleanupPreviewTree(mappingPath);

        // Switch to empty view if nothing is mapped anymore
        CurrentRightContentViewModel = PreviewViewModel.TreeEntriesCache.Count > 0
            ? PreviewViewModel
            : EmptyPreviewViewModel;
    }

    /// <summary>
    /// Removes the mapping from the ModContent entry and all its included children.
    /// Will remove preview nodes associated with the mappings that have no other mappings.
    /// Will remove mappings from parent nodes if no mapped children are left.
    /// </summary>
    /// <param name="modEntry"></param>
    private void StartRemoveMapping(IModContentTreeEntryViewModel modEntry)
    {
        var wasMappedViaParent = modEntry.Status == ModContentTreeEntryStatus.IncludedViaParent;

        if (modEntry.IsDirectory)
        {
            RemoveDirectoryMappingRecursive(modEntry);
        }
        else
        {
            RemoveFileMapping(modEntry);
        }

        // Check if parent node can be unmapped as well
        if (wasMappedViaParent)
        {
            RemoveParentMappingIfNecessary(modEntry);
        }
    }

    /// <summary>
    /// Removes the mapping from the ModContent directory and all its included children.
    /// Will remove preview nodes associated with the mappings that have no other mappings.
    /// </summary>
    /// <param name="modEntry"></param>
    private void RemoveDirectoryMappingRecursive(IModContentTreeEntryViewModel modEntry)
    {
        if (!modEntry.IsDirectory)
            return;

        var previewEntry = modEntry.Mapping.HasValue
            ? PreviewViewModel.TreeEntriesCache.Lookup(modEntry.Mapping.Value).ValueOrDefault()
            : null;

        var modNode = ModContentViewModel.Root.GetTreeNode(modEntry.RelativePath).Value;

        foreach (var child in modNode.Children.Where(child =>
                     child.Item.Status == ModContentTreeEntryStatus.IncludedViaParent))
        {
            if (child.Item.IsDirectory)
            {
                RemoveDirectoryMappingRecursive(child.Item);
            }
            else
            {
                RemoveFileMapping(child.Item);
            }
        }

        modEntry.RemoveMapping();
        if (previewEntry is null) return;

        previewEntry.RemoveDirectoryMapping(modEntry);

        RemovePreviewNodeIfNecessary(previewEntry);
    }

    /// <summary>
    /// Removes a file mapping from the ModContent entry and the associated preview entry.
    /// Will remove the preview entry from the preview tree.
    /// </summary>
    /// <param name="modEntry"></param>
    private void RemoveFileMapping(IModContentTreeEntryViewModel modEntry)
    {
        if (modEntry.IsDirectory)
            return;
        DeploymentData.RemoveMapping(modEntry.RelativePath);

        var previewEntry = modEntry.Mapping.HasValue
            ? PreviewViewModel.TreeEntriesCache.Lookup(modEntry.Mapping.Value).ValueOrDefault()
            : null;

        modEntry.RemoveMapping();

        if (previewEntry is null) return;

        previewEntry.RemoveFileMapping();
        PreviewViewModel.TreeEntriesCache.Remove(previewEntry);
    }

    /// <summary>
    /// Removes the preview node if it is doesn't have any children left.
    /// </summary>
    /// <param name="previewEntry"></param>
    private void RemovePreviewNodeIfNecessary(IPreviewTreeEntryViewModel previewEntry)
    {
        // Only remove node if it doesn't have other children left
        var previewNode = PreviewViewModel.TreeRoots.GetTreeNode(previewEntry.GamePath).Value;

        if (previewNode.Children.Count == 0)
        {
            PreviewViewModel.TreeEntriesCache.Remove(previewNode.Item);
        }
    }

    /// <summary>
    /// Removes the mapping from the mod content parent node if none of its children are mapped anymore.
    /// </summary>
    /// <param name="childEntry">The child of the parent node to remove the mapping from.</param>
    /// <param name="removePreviewNodes">Whether to also remove the associated preview entry from the preview tree.</param>
    private void RemoveParentMappingIfNecessary(IModContentTreeEntryViewModel childEntry,
        bool removePreviewNodes = true)
    {
        var currentParent = ModContentViewModel.Root.GetTreeNode(childEntry.RelativePath).ValueOrDefault()?.Parent
            .ValueOrDefault();
        if (currentParent is null) return;

        while (true)
        {
            // Parent exists since the child was mapped via parent
            if (currentParent.Children.Any(x => x.Item.Status == ModContentTreeEntryStatus.IncludedViaParent)) return;

            // Parent needs to be unmapped
            var previewEntry = currentParent.Item.Mapping.HasValue
                ? PreviewViewModel.TreeEntriesCache.Lookup(currentParent.Item.Mapping.Value).ValueOrDefault()
                : null;

            if (previewEntry != null)
            {
                previewEntry.RemoveDirectoryMapping(currentParent.Item);
                if (removePreviewNodes)
                    RemovePreviewNodeIfNecessary(previewEntry);
            }

            var parentWasMappedViaParent = currentParent.Item.Status == ModContentTreeEntryStatus.IncludedViaParent;
            currentParent.Item.RemoveMapping();

            if (parentWasMappedViaParent)
            {
                currentParent = currentParent.Parent.ValueOrDefault();
                if (currentParent is null) return;
                continue;
            }

            break;
        }
    }

    /// <summary>
    /// Given the GamePath of a removed preview entry, this function will remove any nodes on the path that have no children left.
    /// </summary>
    /// <param name="removedMappingPath"></param>
    private void CleanupPreviewTree(GamePath removedMappingPath)
    {
        if (removedMappingPath.LocationId == LocationId.Unknown)
        {
            // Shouldn't happen
            return;
        }

        // The nested paths might be missing, so try all subPaths
        foreach (var subPath in removedMappingPath.GetAllParents())
        {
            var previewEntry = PreviewViewModel.TreeEntriesCache.Lookup(subPath);
            if (!previewEntry.HasValue) continue;

            var previewNode = PreviewViewModel.TreeRoots.GetTreeNode(previewEntry.Value.GamePath).Value;

            if (previewNode.Children.Count != 0)
            {
                break;
            }

            PreviewViewModel.TreeEntriesCache.Remove(previewNode.Id);
        }
    }

    #endregion RemoveMappingFunctionality

    #region CreateFolderFunctionality

    /// <summary>
    /// Shows the input box for typing the name of the new folder in Selectable tree.
    /// </summary>
    /// <param name="selectableTreeEntryViewModel"></param>
    private void OnEditCreateFolder(ISelectableTreeEntryViewModel selectableTreeEntryViewModel)
    {
        var foundNode = SelectLocationViewModel.TreeRoots.GetTreeNode(selectableTreeEntryViewModel.GamePath)
            .ValueOrDefault();
        if (foundNode is null)
            return;

        foundNode.Item.InputText = string.Empty;

        // Set the status of the parent node to Edit
        foundNode.Item.Status = SelectableDirectoryNodeStatus.Editing;
    }


    /// <summary>
    /// Cancels the creation of a new folder in Selectable tree.
    /// </summary>
    /// <param name="selectableTreeEntryViewModel"></param>
    private void OnCancelCreateFolder(ISelectableTreeEntryViewModel selectableTreeEntryViewModel)
    {
        var foundNode = SelectLocationViewModel.TreeRoots.GetTreeNode(selectableTreeEntryViewModel.GamePath)
            .ValueOrDefault();
        if (foundNode is null)
            return;

        // Reset the status to Create
        foundNode.Item.Status = SelectableDirectoryNodeStatus.Create;
        foundNode.Item.InputText = string.Empty;
    }

    /// <summary>
    /// Creates a new folder in Selectable tree from the InputField text.
    /// </summary>
    /// <param name="selectableTreeEntryViewModel"></param>
    private void OnSaveCreateFolder(ISelectableTreeEntryViewModel selectableTreeEntryViewModel)
    {
        var foundNode = SelectLocationViewModel.TreeRoots
            .GetTreeNode(selectableTreeEntryViewModel.GamePath).ValueOrDefault();
        if (foundNode is null)
            return;

        var folderName = foundNode.Item.GetSanitizedInput();
        if (folderName == RelativePath.Empty)
            return;

        var newPath = new GamePath(foundNode.Item.GamePath.LocationId,
            foundNode.Item.GamePath.Parent.Path.Join(folderName));

        // If it doesn't exist yet, create a new node
        if (foundNode.Parent.Value.Children.All(child => child.Item.GamePath != newPath))
        {
            // Create a new child node in the parent with the given name.
            var newNode = new SelectableTreeEntryViewModel(
                new GamePath(foundNode.Item.GamePath.LocationId, foundNode.Item.GamePath.Parent.Path.Join(folderName)),
                SelectableDirectoryNodeStatus.Created);

            // Add a new CreateFolder node under it.
            var newNestedCreateFolder = new SelectableTreeEntryViewModel(
                new GamePath(newNode.GamePath.LocationId, newNode.GamePath.Path.Join("*CreateFolder*")),
                SelectableDirectoryNodeStatus.Create);

            // Add the nodes to the tree cache
            SelectLocationViewModel.TreeEntriesCache.AddOrUpdate(new[] { newNode, newNestedCreateFolder });
        }

        // Reset this to Create state.
        foundNode.Item.Status = SelectableDirectoryNodeStatus.Create;
        foundNode.Item.InputText = string.Empty;

        // Expand the new node
        SelectLocationViewModel.TreeRoots.GetTreeNode(newPath).Value.IsExpanded = true;
    }

    /// <summary>
    /// Will remove the created Selectable tree entry and all its created children.
    /// </summary>
    /// <param name="selectableTreeEntryViewModel"></param>
    private void OnDeleteCreatedFolder(ISelectableTreeEntryViewModel selectableTreeEntryViewModel)
    {
        var foundNode = SelectLocationViewModel.TreeRoots
            .GetTreeNode(selectableTreeEntryViewModel.GamePath).ValueOrDefault();
        if (foundNode is null) return;

        // Remove the node and all children from the cache
        var idsToRemove = foundNode.GetAllDescendentIds().Append(foundNode.Item.GamePath);
        SelectLocationViewModel.TreeEntriesCache.Remove(idsToRemove);
    }

    #endregion CreateFolderFunctionality
}<|MERGE_RESOLUTION|>--- conflicted
+++ resolved
@@ -1,4 +1,4 @@
-﻿using System.Reactive.Disposables;
+using System.Reactive.Disposables;
 using DynamicData;
 using DynamicData.Binding;
 using DynamicData.Kernel;
@@ -7,22 +7,11 @@
 using NexusMods.Abstractions.Installers.Info;
 using NexusMods.Abstractions.Installers.Trees;
 using NexusMods.App.UI.Extensions;
-<<<<<<< HEAD
-=======
-using NexusMods.DataModel.Games;
-using NexusMods.DataModel.Loadouts;
-using NexusMods.DataModel.ModInstallers;
-using NexusMods.DataModel.Trees;
->>>>>>> b811cd13
 using NexusMods.Games.AdvancedInstaller.UI.EmptyPreview;
 using NexusMods.Games.AdvancedInstaller.UI.ModContent;
 using NexusMods.Games.AdvancedInstaller.UI.Preview;
 using NexusMods.Games.AdvancedInstaller.UI.SelectLocation;
 using NexusMods.Paths;
-<<<<<<< HEAD
-=======
-using NexusMods.Paths.FileTree;
->>>>>>> b811cd13
 using NexusMods.Paths.Trees;
 using ReactiveUI;
 using ReactiveUI.Fody.Helpers;
@@ -57,11 +46,7 @@
         DeploymentData data,
         string modName,
         KeyedBox<RelativePath, ModFileTree> archiveFiles,
-<<<<<<< HEAD
         IGameLocationsRegister locationRegister,
-=======
-        GameLocationsRegister locationRegister,
->>>>>>> b811cd13
         Loadout? loadout,
         string gameName)
     {
