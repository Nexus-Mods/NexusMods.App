--- conflicted
+++ resolved
@@ -22,10 +22,8 @@
     /// <summary>
     ///     Status of the node in question.
     /// </summary>
-<<<<<<< HEAD
+    [Reactive]
     public ModContentNodeStatus Status { get; }
-=======
-    [Reactive] public TreeDataGridSourceFileNodeStatus Status { get; }
 
     /// <summary>
     ///     True if this is an element child of the root node.
@@ -34,7 +32,6 @@
     ///     This is useful for the UI, e.g. to determine "Included" vs "Included with folder" text.
     /// </remarks>
     bool IsTopLevel { get; }
->>>>>>> cc7b7ff6
 
     /// <summary>
     ///     The name of this specific file in the tree.
@@ -212,7 +209,7 @@
             return;
 
         // Update all of children
-        SetStatusRecursive(this, ModContentNodeStatus.Selecting);
+        SetStatusRecursive(this, ModContentNodeStatus.SelectingViaParent);
     }
 
     /// <summary>
@@ -302,14 +299,9 @@
         {
             Node = node,
             Parent = null!,
-<<<<<<< HEAD
-            Children = GC.AllocateUninitializedArray<IModContentNode>(node.Children.Count),
-            Status = ModContentNodeStatus.Default
-=======
             Children = GC.AllocateUninitializedArray<ITreeEntryViewModel>(node.Children.Count),
             IsTopLevel = false,
-            Status = TreeDataGridSourceFileNodeStatus.Default
->>>>>>> cc7b7ff6
+            Status = ModContentNodeStatus.Default
         };
 
         var childIndex = 0;
@@ -334,14 +326,9 @@
         {
             Node = node,
             Parent = parent,
-<<<<<<< HEAD
-            Children = GC.AllocateUninitializedArray<IModContentNode>(node.Children.Count),
-            Status = ModContentNodeStatus.Default
-=======
             Children = GC.AllocateUninitializedArray<ITreeEntryViewModel>(node.Children.Count),
             IsTopLevel = parent.IsRoot,
-            Status = TreeDataGridSourceFileNodeStatus.Default
->>>>>>> cc7b7ff6
+            Status = ModContentNodeStatus.Default
         };
 
         var childIndex = 0;
