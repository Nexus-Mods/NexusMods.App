using NexusMods.Paths;
using NexusMods.Paths.Extensions;

namespace NexusMods.Games.StardewValley;

public static class Constants
{
<<<<<<< HEAD
    public static readonly RelativePath ModsFolder = "Mods".ToRelativePath();
    public static readonly RelativePath ManifestFile = "manifest.json".ToRelativePath();
    public static readonly string SMAPILogsFolder = Path.Combine(Environment.GetFolderPath(Environment.SpecialFolder.ApplicationData), "StardewValley", "ErrorLogs");
    public static readonly string SMAPILogFileName = "SMAPI-latest.txt";
    public static readonly string SMAPIErrorFileName = "SMAPI-crash.txt";
    public static readonly Uri LogUploadURL = new("https://smapi.io/log");
=======
    public static readonly RelativePath ModsFolder = "Mods";
    public static readonly RelativePath ContentFolder = "Content";
    public static readonly RelativePath ManifestFile = "manifest.json";
>>>>>>> a8f5435f
}<|MERGE_RESOLUTION|>--- conflicted
+++ resolved
@@ -5,16 +5,13 @@
 
 public static class Constants
 {
-<<<<<<< HEAD
     public static readonly RelativePath ModsFolder = "Mods".ToRelativePath();
     public static readonly RelativePath ManifestFile = "manifest.json".ToRelativePath();
     public static readonly string SMAPILogsFolder = Path.Combine(Environment.GetFolderPath(Environment.SpecialFolder.ApplicationData), "StardewValley", "ErrorLogs");
     public static readonly string SMAPILogFileName = "SMAPI-latest.txt";
     public static readonly string SMAPIErrorFileName = "SMAPI-crash.txt";
     public static readonly Uri LogUploadURL = new("https://smapi.io/log");
-=======
     public static readonly RelativePath ModsFolder = "Mods";
     public static readonly RelativePath ContentFolder = "Content";
     public static readonly RelativePath ManifestFile = "manifest.json";
->>>>>>> a8f5435f
 }