using System.Reflection;
using CliWrap;
using Microsoft.Extensions.Logging;
using NexusMods.Abstractions.GameLocators;
using NexusMods.Abstractions.Games.Stores.Steam;
using NexusMods.Abstractions.Loadouts;
<<<<<<< HEAD
using NexusMods.Abstractions.Loadouts.Extensions;
=======
using NexusMods.Abstractions.NexusWebApi.Types.V2;
>>>>>>> edd8a028
using NexusMods.Games.Generic;
using NexusMods.Games.RedEngine.Cyberpunk2077.Models;
using NexusMods.Paths;
using static NexusMods.Games.RedEngine.Constants;

namespace NexusMods.Games.RedEngine;

public class RedModDeployTool : ITool
{
    private readonly GameToolRunner _toolRunner;
    private readonly TemporaryFileManager _temporaryFileManager;
    private readonly ILogger _logger;

    public RedModDeployTool(GameToolRunner toolRunner, TemporaryFileManager temporaryFileManager, ILogger<RedModDeployTool> logger)
    {
        _logger = logger;
        _toolRunner = toolRunner;
        _temporaryFileManager = temporaryFileManager;
    }
<<<<<<< HEAD

    public IEnumerable<GameDomain> Domains => [Cyberpunk2077.Cyberpunk2077Game.StaticDomain];
=======
    
    public IEnumerable<GameId> GameIds => [Cyberpunk2077.Cyberpunk2077Game.GameIdStatic];
>>>>>>> edd8a028

    public async Task Execute(Loadout.ReadOnly loadout, CancellationToken cancellationToken)
    {
        var exe = RedModPath.CombineChecked(loadout.InstallationInstance);
        var deployFolder = RedModDeployFolder.CombineChecked(loadout.InstallationInstance);

        await using var loadorderFile = _temporaryFileManager.CreateFile();
        await WriteLoadorderFile(loadorderFile.Path, loadout);
        
        // RedMod deploys to this folder and freaks out if it doesn't exist, but our synchronizer will
        // delete it if it's empty, so we need to recreate it here.
        if (!deployFolder.DirectoryExists())
            deployFolder.CreateDirectory();

        var fs = FileSystem.Shared;
        if (fs.OS.IsWindows)
        {
            var command = Cli.Wrap(exe.ToString())
                .WithArguments(["deploy", "--modlist=" + loadorderFile.Path], true)
                .WithWorkingDirectory(exe.Parent.ToString());
            await _toolRunner.ExecuteAsync(loadout, command, true, cancellationToken);
        }
        else
        {
            if (loadout.InstallationInstance.LocatorResultMetadata is SteamLocatorResultMetadata)
            {
                await using var batchPath = await ExtractTemporaryDeployScript();
                await _toolRunner.ExecuteAsync(loadout, Cli.Wrap(batchPath.ToString()), true, cancellationToken);
            }
            else
            {
                _logger.LogWarning("Skip running redmod, it's only supported for Steam on Linux at the moment");
            }
        }
    }

    internal async Task WriteLoadorderFile(AbsolutePath loadorderFilePath, Loadout.ReadOnly loadout)
    {
        // The process is as follows:
        // 1. Get all redmods from the loadout
        // 2. Remove all remods that are not enabled (or parent is disabled)
        // 3. Sort the redmods by their sort index
        // 4. Write the redmod names to the loadorder file using the `mod\{folder}` name

        var redmods = loadout.Items 
            // Get all redmods
            .OfTypeLoadoutItemGroup()
            .OfTypeRedModLoadoutGroup()
            // Only want the enabled redmods
            .Where(RedModIsEnabled)
            // Order by sort index
            .OrderBy(g => g.SortIndex)
            // Get the folder filename, so `My Mod` instead of `mod\My Mod\info.json`
            .Select(g => RedModFolder(g).Name.ToString());
        
        await loadorderFilePath.WriteAllLinesAsync(redmods);

    }

    internal static RelativePath RedModFolder(RedModLoadoutGroup.ReadOnly group)
    {
        var redModInfoFile = group.RedModInfoFile.AsLoadoutFile().AsLoadoutItemWithTargetPath().TargetPath.Item3;
        return redModInfoFile.Parent;
    }

    /// <summary>
    /// Returns true if the file and all its parents are not disabled.
    /// </summary>
    private static bool RedModIsEnabled(RedModLoadoutGroup.ReadOnly grp)
    {
        return !grp.AsLoadoutItemGroup().AsLoadoutItem().GetThisAndParents().Any(f => f.Contains(LoadoutItem.Disabled));
    }

    public string Name => "RedMod Deploy";

    private async Task<TemporaryPath> ExtractTemporaryDeployScript()
    {
        var assembly = Assembly.GetExecutingAssembly();
        var resourceName = "deploy_redmod.bat";

        await using var stream = assembly.GetManifestResourceStream(resourceName);
        if (stream == null)
            throw new InvalidOperationException($"Resource {resourceName} not found in assembly.");

        using var reader = new StreamReader(stream);
        var file = _temporaryFileManager.CreateFile((Extension?)".bat");
        await file.Path.WriteAllTextAsync(await reader.ReadToEndAsync());
        return file;
    }
}<|MERGE_RESOLUTION|>--- conflicted
+++ resolved
@@ -4,11 +4,8 @@
 using NexusMods.Abstractions.GameLocators;
 using NexusMods.Abstractions.Games.Stores.Steam;
 using NexusMods.Abstractions.Loadouts;
-<<<<<<< HEAD
+using NexusMods.Abstractions.NexusWebApi.Types.V2;
 using NexusMods.Abstractions.Loadouts.Extensions;
-=======
-using NexusMods.Abstractions.NexusWebApi.Types.V2;
->>>>>>> edd8a028
 using NexusMods.Games.Generic;
 using NexusMods.Games.RedEngine.Cyberpunk2077.Models;
 using NexusMods.Paths;
@@ -28,13 +25,8 @@
         _toolRunner = toolRunner;
         _temporaryFileManager = temporaryFileManager;
     }
-<<<<<<< HEAD
-
-    public IEnumerable<GameDomain> Domains => [Cyberpunk2077.Cyberpunk2077Game.StaticDomain];
-=======
     
     public IEnumerable<GameId> GameIds => [Cyberpunk2077.Cyberpunk2077Game.GameIdStatic];
->>>>>>> edd8a028
 
     public async Task Execute(Loadout.ReadOnly loadout, CancellationToken cancellationToken)
     {
@@ -79,7 +71,7 @@
         // 3. Sort the redmods by their sort index
         // 4. Write the redmod names to the loadorder file using the `mod\{folder}` name
 
-        var redmods = loadout.Items 
+        var redmods = loadout.Items
             // Get all redmods
             .OfTypeLoadoutItemGroup()
             .OfTypeRedModLoadoutGroup()
