﻿using Cathei.LinqGen;
using Microsoft.Extensions.DependencyInjection;
using Microsoft.Extensions.Logging;
<<<<<<< HEAD
using NexusMods.Abstractions.Games.GameCapabilities;
using NexusMods.Abstractions.Installers;
using NexusMods.Abstractions.Installers.DTO;
using NexusMods.Abstractions.Installers.DTO.Files;
using NexusMods.Abstractions.Installers.Trees;
using NexusMods.Paths;
=======
using NexusMods.DataModel.Games;
using NexusMods.DataModel.Games.GameCapabilities.FolderMatchInstallerCapability;
using NexusMods.DataModel.Loadouts;
using NexusMods.DataModel.Loadouts.ModFiles;
using NexusMods.DataModel.ModInstallers;
using NexusMods.DataModel.Trees;
using NexusMods.Paths;
using NexusMods.Paths.FileTree;
>>>>>>> b811cd13
using NexusMods.Paths.Trees;
using NexusMods.Paths.Trees.Traits;

namespace NexusMods.Games.Generic.Installers;

/// <summary>
/// Generic mod installer for simple mods that only need to have their contents placed to a specific game location
/// (<see cref="InstallFolderTarget"/>).
/// Requires the game to support <see cref="AFolderMatchInstallerCapability"/>.
/// Tries to match the mod archive folder structure to <see cref="InstallFolderTarget"/> offered by the capability.
///
/// Example: myMod/Textures/myTexture.dds -> Skyrim/Data/Textures/myTexture.dds
/// </summary>
public class GenericFolderMatchInstaller : AModInstaller
{
    private readonly ILogger<GenericFolderMatchInstaller> _logger;
    private readonly IEnumerable<InstallFolderTarget> _installFolderTargets;

    /// <summary>
    /// Creates a new instance of <see cref="GenericFolderMatchInstaller"/> with the provided <paramref name="installFolderTargets"/>.
    /// </summary>
    /// <param name="provider"></param>
    /// <param name="installFolderTargets"></param>
    /// <returns></returns>
    public static GenericFolderMatchInstaller Create(IServiceProvider provider, IEnumerable<InstallFolderTarget> installFolderTargets)
    {
        return new GenericFolderMatchInstaller(provider.GetRequiredService<ILogger<GenericFolderMatchInstaller>>(), installFolderTargets, provider);
    }

    private GenericFolderMatchInstaller(ILogger<GenericFolderMatchInstaller> logger, IEnumerable<InstallFolderTarget> installFolderTargets, IServiceProvider serviceProvider)
        : base(serviceProvider)
    {
        _logger = logger;
        _installFolderTargets = installFolderTargets;
    }

    #region IModInstaller

    public override ValueTask<IEnumerable<ModInstallerResult>> GetModsAsync(
<<<<<<< HEAD
        ModInstallerInfo info,
=======
        GameInstallation gameInstallation,
        LoadoutId loadoutId,
        ModId baseModId,
        KeyedBox<RelativePath, ModFileTree> archiveFiles,
>>>>>>> b811cd13
        CancellationToken cancellationToken = default)
    {
        List<RelativePath> missedFiles = new();
        List<StoredFile> modFiles = new();

        foreach (var target in _installFolderTargets)
        {
            modFiles.AddRange(GetModFilesForTarget(info.ArchiveFiles, target, missedFiles));
            if (modFiles.Any())
            {
                // If any file matched target, ignore other targets.
                // no support for multiple targets from the same archive.
                break;
            }
        }

        if (missedFiles.Any())
        {
            // Even though installation was successful, some files were not matched to the target.
            var missedFilesString = string.Join(",\n", missedFiles);
            _logger.LogWarning("Installer could not install some files:\n {MissedFiles}", missedFilesString);
        }

        return ValueTask.FromResult<IEnumerable<ModInstallerResult>>(new[]
        {
            new ModInstallerResult
            {
                Id = info.BaseModId,
                Files = modFiles
            }
        });
    }

    #endregion

    #region Helpers

    /// <summary>
    /// Gets all the mod files for a target or its sub-targets
    /// </summary>
    /// <param name="archiveFiles"></param>
    /// <param name="target"></param>
    /// <param name="missedFiles"></param>
    /// <returns></returns>
    private IEnumerable<StoredFile> GetModFilesForTarget(KeyedBox<RelativePath, ModFileTree> archiveFiles,
        InstallFolderTarget target, List<RelativePath> missedFiles)
    {
        List<StoredFile> modFiles = new();

        // TODO: Currently just assumes that the prefix of the first file that matches the target structure is the correct one.
        // Consider checking that each file matches the target at the found location before adding it.

        var paths = archiveFiles.GetFiles().Select(f => f.Path()).AsEnumerable();
        if (TryFindPrefixToDrop(target, paths, out var prefixToDrop))
        {
            foreach (var node in archiveFiles.GetFiles())
            {
                var filePath = node.Path();
                var trimmedPath = filePath;
                if (prefixToDrop != RelativePath.Empty)
                {
                    if (filePath.InFolder(prefixToDrop))
                    {
                        trimmedPath = filePath.RelativeTo(prefixToDrop);
                    }
                    else
                    {
                        // File didn't have the same prefix as the first file that matched the target structure.
                        // Keep track of these for debugging.
                        missedFiles.Add(filePath);
                    }
                }

                if (PathIsExcluded(trimmedPath, target))
                    continue;

                var modPath = new GamePath(target.DestinationGamePath.LocationId,
                    target.DestinationGamePath.Path.Join(trimmedPath));

                modFiles.Add(node.ToStoredFile(modPath));
            }

            return modFiles;
        }

        // No files matched, try sub targets
        foreach (var subTarget in target.SubTargets)
        {
            modFiles.AddRange(GetModFilesForTarget(archiveFiles, subTarget, missedFiles));
        }

        return modFiles;
    }

    /// <summary>
    /// If any of the files match the install target, returns true with <paramref name="prefix"/> set to the prefix to drop.
    /// </summary>
    /// <param name="target"></param>
    /// <param name="filePaths"></param>
    /// <param name="prefix"></param>
    /// <returns></returns>
    private bool TryFindPrefixToDrop(InstallFolderTarget target, IEnumerable<RelativePath> filePaths,
        out RelativePath prefix)
    {
        foreach (var filePath in filePaths)
        {
            if (PathMatchesTarget(filePath, target))
            {
                prefix = GetPrefixOfLength(filePath, GetNumParentsToDrop(filePath, target));
                return true;
            }
        }

        prefix = RelativePath.Empty;
        return false;
    }

    /// <summary>
    /// Returns the first numFolders of the path as a relative path.
    /// </summary>
    /// <param name="path"></param>
    /// <param name="numFolders"></param>
    /// <returns></returns>
    private RelativePath GetPrefixOfLength(RelativePath path, int numFolders)
    {
        // NOTE: Assumes that the path is longer than numFolders
        if (numFolders == 0)
            return RelativePath.Empty;

        var foldersToDrop = numFolders;
        var suffix = path;
        var prefix = new RelativePath("");
        while (foldersToDrop > 0)
        {
            prefix = prefix.Join(suffix.TopParent);
            suffix = suffix.DropFirst();
            foldersToDrop--;
        }

        return prefix;
    }

    /// <summary>
    /// Returns true if the path matches the target
    /// NOTE: Does not check sub-targets
    /// </summary>
    /// <param name="filePath"></param>
    /// <param name="installFolderTarget"></param>
    /// <returns></returns>
    private bool PathMatchesTarget(RelativePath filePath, InstallFolderTarget installFolderTarget)
    {
        if (PathContainsAny(filePath, installFolderTarget.KnownSourceFolderNames) > -1)
            return true;

        if (PathContainsAny(filePath, installFolderTarget.KnownValidSubfolders) > -1)
            return true;

        if (PathMatchesAnyExtensions(filePath, installFolderTarget.KnownValidFileExtensions))
            return true;

        return false;
    }

    /// <summary>
    /// Returns the number of folders that need to be dropped from the path to install the file to the target.
    /// NOTE: Assumes that the path matches the target.
    /// NOTE: number of folders to drop != depth, as depth starts from 0 for the first folder,
    ///     while number of folders to drop starts from 1.
    /// </summary>
    /// <param name="path"></param>
    /// <param name="target"></param>
    /// <returns></returns>
    /// <exception cref="InvalidOperationException"></exception>
    private int GetNumParentsToDrop(RelativePath path, InstallFolderTarget target)
    {
        int depth;
        if ((depth = PathContainsAny(path, target.KnownSourceFolderNames)) > -1)
        {
            // the match indicates an alias for the target, so we need the alias as well
            return depth + 1;
        }

        if ((depth = PathContainsAny(path, target.KnownValidSubfolders)) > -1)
        {
            // the match indicates a subfolder of the target, so we need to drop up to the parent
            return depth;
        }

        if (PathMatchesAnyExtensions(path, target.KnownValidFileExtensions))
        {
            // the file is a child of the target, so we need to drop everything up to the filename
            return path.Depth;
        }

        throw new InvalidOperationException($"Path {path} does not match target {target}");
    }

    /// <summary>
    /// Returns true if the path matches any of the provided extensions.
    /// </summary>
    /// <param name="filePath"></param>
    /// <param name="extensions"></param>
    /// <returns></returns>
    private bool PathMatchesAnyExtensions(RelativePath filePath, IEnumerable<Extension> extensions)
    {
        foreach (var extension in extensions)
        {
            if (filePath.Extension == extension)
                return true;
        }

        return false;
    }

    /// <summary>
    /// Returns true if the install target indicates that the path should be excluded.
    /// </summary>
    /// <param name="path"></param>
    /// <param name="target"></param>
    /// <returns></returns>
    private bool PathIsExcluded(RelativePath path, InstallFolderTarget target)
    {
        if (target.SubPathsToDiscard.Any(subPath => PathContainsSubPath(path, subPath)))
            return true;
        if (PathMatchesAnyExtensions(path, target.FileExtensionsToDiscard))
            return true;

        return false;
    }

    /// <summary>
    /// Returns whether the path contains the subPath.
    ///
    /// Example: path: "skse_1_07_03/src/skse/skse.sln" subPath: "src/skse"
    /// </summary>
    /// <param name="path"></param>
    /// <param name="subPath"></param>
    /// <returns></returns>
    private bool PathContainsSubPath(RelativePath path, RelativePath subPath)
    {
        if (path.InFolder(subPath))
            return true;

        // Remove parents of path until we reach the depth of subPath
        while (path.Depth > subPath.Depth)
        {
            if (path.InFolder(subPath))
                return true;

            path = path.DropFirst();
        }

        return false;
    }

    /// <summary>
    /// If any of the folderNames are in the path, returns the depth of the first match, otherwise -1.
    /// </summary>
    /// <param name="path"></param>
    /// <param name="folderNames"></param>
    /// <returns></returns>
    private int PathContainsAny(RelativePath path, IEnumerable<string> folderNames)
    {
        var depth = -1;
        if (folderNames.Any(folderName => (depth = GetFolderDepth(path, folderName)) > -1))
        {
            return depth;
        }

        return -1;
    }

    /// <summary>
    /// Returns the depth of the folderName in the filePath if present, otherwise -1.
    /// </summary>
    /// <param name="path"></param>
    /// <param name="folderName"></param>
    /// <returns></returns>
    private int GetFolderDepth(RelativePath path, string folderName)
    {
        var depth = 0;
        while (path != RelativePath.Empty && path.Depth > 0)
        {
            if (path.TopParent == folderName)
                return depth;

            depth++;
            path = path.DropFirst();
        }

        return -1;
    }

    #endregion
}<|MERGE_RESOLUTION|>--- conflicted
+++ resolved
@@ -1,23 +1,11 @@
-﻿using Cathei.LinqGen;
 using Microsoft.Extensions.DependencyInjection;
 using Microsoft.Extensions.Logging;
-<<<<<<< HEAD
 using NexusMods.Abstractions.Games.GameCapabilities;
 using NexusMods.Abstractions.Installers;
 using NexusMods.Abstractions.Installers.DTO;
 using NexusMods.Abstractions.Installers.DTO.Files;
 using NexusMods.Abstractions.Installers.Trees;
 using NexusMods.Paths;
-=======
-using NexusMods.DataModel.Games;
-using NexusMods.DataModel.Games.GameCapabilities.FolderMatchInstallerCapability;
-using NexusMods.DataModel.Loadouts;
-using NexusMods.DataModel.Loadouts.ModFiles;
-using NexusMods.DataModel.ModInstallers;
-using NexusMods.DataModel.Trees;
-using NexusMods.Paths;
-using NexusMods.Paths.FileTree;
->>>>>>> b811cd13
 using NexusMods.Paths.Trees;
 using NexusMods.Paths.Trees.Traits;
 
@@ -57,14 +45,7 @@
     #region IModInstaller
 
     public override ValueTask<IEnumerable<ModInstallerResult>> GetModsAsync(
-<<<<<<< HEAD
         ModInstallerInfo info,
-=======
-        GameInstallation gameInstallation,
-        LoadoutId loadoutId,
-        ModId baseModId,
-        KeyedBox<RelativePath, ModFileTree> archiveFiles,
->>>>>>> b811cd13
         CancellationToken cancellationToken = default)
     {
         List<RelativePath> missedFiles = new();
