--- conflicted
+++ resolved
@@ -128,13 +128,10 @@
             "| Status | Name | ModId | FileId | Hash | Exception |",
             "| ---- | ----- | ------ | ---- | ------ | --------- |"
         };
-<<<<<<< HEAD
+
         foreach (var result in results.OrderByDescending(x => x.Passed)
                      .ThenBy(x => x.ModId)
                      .ThenBy(x => x.FileId))
-=======
-        foreach (var result in results)
->>>>>>> bc279ced
         {
             var status = result.Passed ? ":white_check_mark:" : ":x:";
             lines.Add($"| {status} | {result.FileName} | {result.ModId} | {result.FileId} | {result.Hash} | {result.exception?.Message} |");
