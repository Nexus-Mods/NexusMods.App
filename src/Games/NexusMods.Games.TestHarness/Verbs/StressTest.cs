--- conflicted
+++ resolved
@@ -1,4 +1,4 @@
-﻿using Microsoft.Extensions.Logging;
+using Microsoft.Extensions.Logging;
 using NexusMods.CLI;
 using NexusMods.CLI.DataOutputs;
 using NexusMods.DataModel;
@@ -37,13 +37,8 @@
         _temporaryFileManager = temporaryFileManager;
     }
     
-<<<<<<< HEAD
     public static VerbDefinition Definition => 
         new VerbDefinition("stress-test", "Stress test the application by installing all recent mods for a given game", 
-=======
-    public static VerbDefinition Definition = 
-        new("stress-test", "Stress test the application by installing all recent mods for a given game", 
->>>>>>> d3a044b4
             new OptionDefinition[]
             {
                 new OptionDefinition<IGame>("g", "game", "The game to install mods for"),
@@ -59,20 +54,10 @@
         FileType.PDF
     };
 
-<<<<<<< HEAD
-    public async Task<int> Run(IGame game, CancellationToken token)
-=======
-
-
-    protected override async Task<int> Run(IGame game, AbsolutePath loadout, CancellationToken token)
->>>>>>> d3a044b4
+    public async Task<int> Run(IGame game, AbsolutePath loadout, CancellationToken token)
     {
-        
         var mods = await _client.ModUpdates(game.Domain, Client.PastTime.Day, token);
-
         var results = new List<(string FileName, ModId ModId, FileId FileId, bool Passed, Exception? exception)>();
-        
-        
 
         foreach (var mod in mods.Data)
         {
