--- conflicted
+++ resolved
@@ -1,12 +1,8 @@
-﻿<Project Sdk="Microsoft.NET.Sdk">
+<Project Sdk="Microsoft.NET.Sdk">
 
   <ItemGroup>
     <None Remove="Resources\game_image.jpg" />
     <None Remove="Resources\icon.png" />
-<<<<<<< HEAD
-=======
-    <EmbeddedResource Include="Resources\icon.png" />
->>>>>>> b92f02a9
     <None Remove="Resources\thumbnail.webp" />
     <EmbeddedResource Include="Resources\thumbnail.webp" />
     <None Remove="Resources\tile.webp" />
