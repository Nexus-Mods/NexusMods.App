--- conflicted
+++ resolved
@@ -37,14 +37,9 @@
     <ControlTheme x:Key="{x:Type controls:Toolbar}" TargetType="controls:Toolbar">
         <Setter Property="Focusable" Value="False" />
         <Setter Property="VerticalAlignment" Value="Top" />
-<<<<<<< HEAD
+        <Setter Property="Background" Value="{StaticResource SurfaceMidBrush}" />
         <Setter Property="Margin" Value="0 6 0 0" />
         <Setter Property="Padding" Value="0" />
-=======
-        <Setter Property="Background" Value="{StaticResource SurfaceMidBrush}" />
-        <Setter Property="Margin" Value="0" />
-        <Setter Property="Padding" Value="24, 12,24,0" />
->>>>>>> 650c8a43
         <Setter Property="CornerRadius" Value="{StaticResource Rounded-lg}" />
         <Setter Property="Template">
             <ControlTemplate>
