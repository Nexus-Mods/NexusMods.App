<Styles xmlns="https://github.com/avaloniaui"
        xmlns:x="http://schemas.microsoft.com/winfx/2006/xaml"
        xmlns:icons="clr-namespace:NexusMods.Icons;assembly=NexusMods.Icons">
    <Design.PreviewWith>
        <Border Padding="20">
            <StackPanel Classes="Spacing-5">
                <Button Classes="Action" HorizontalAlignment="Center">
                    <icons:UnifiedIcon Classes="Help" />
                </Button>
                <Button Classes="Action" HorizontalAlignment="Center" IsEnabled="False">
                    <icons:UnifiedIcon Classes="Help" />
                </Button>
                <Button Classes="Avatar" HorizontalAlignment="Center">
                    <icons:UnifiedIcon>
                        <icons:UnifiedIcon.Value>
                            <icons:IconValue
                                ImageSetter="avares://NexusMods.Themes.NexusFluentDark/Assets/DesignTime/cyberpunk_game.png" />
                        </icons:UnifiedIcon.Value>
                    </icons:UnifiedIcon>
                </Button>
<<<<<<< HEAD
                <!-- Disabled for now as it's broken due to code restructure -->
                <!-- 
                <loadout:LeftMenuCollectionView>
                    <items:IconViewModel Icon="{x:Static icons:IconValues.Home}" Name="Some Text" />
                </loadout:LeftMenuCollectionView> -->
=======
>>>>>>> 77f3b709
                <Button Classes="Invisible" HorizontalAlignment="Center">
                    <TextBlock Text="Invisible" />
                </Button>
                <Button Classes="Preview" HorizontalAlignment="Center">
                    <StackPanel>
                        <icons:UnifiedIcon Classes="Visibility" />
                        <TextBlock Text="Apply Preview" />
                    </StackPanel>
                </Button>
                <Button Classes="Square Primary" HorizontalAlignment="Center">
                    <StackPanel>
                        <icons:UnifiedIcon Classes="ModLibrary" />
                        <TextBlock Text="Square Primary" />
                    </StackPanel>
                </Button>
            </StackPanel>
        </Border>
    </Design.PreviewWith>

    <!-- blanket removal of pressed scale transform. we will add to specific styles when we need it i.e. spine buttons -->
    <Style Selector=":is(Button):pressed">
        <Setter Property="RenderTransform" Value="none" />
    </Style>

    <!-- TopBar Action Button -->
    <Style Selector="Button.Action">
        <Setter Property="Background" Value="{StaticResource SurfaceTransparentBrush}" />
        <Setter Property="Width" Value="40" />
        <Setter Property="Height" Value="40" />
        <Setter Property="CornerRadius" Value="{StaticResource Rounded}" />

        <Style Selector="^ icons|UnifiedIcon">
            <Setter Property="Size" Value="20" />
        </Style>

        <Style Selector="^:disabled">
            <Setter Property="Opacity" Value="{StaticResource OpacityDisabledElement}" />
        </Style>

        <Style Selector="^:disabled /template/ ContentPresenter#PART_ContentPresenter">
            <Setter Property="Background" Value="{StaticResource SurfaceTransparentBrush}" />
        </Style>
    </Style>


    <!-- Avatar Button -->
    <Style Selector="Button.Avatar">
        <Setter Property="Background" Value="{StaticResource SurfaceTransparentBrush}" />
        <Setter Property="Width" Value="30" />
        <Setter Property="Height" Value="30" />
        <Setter Property="Margin" Value="0" />
        <Setter Property="Padding" Value="0" />
        <Setter Property="CornerRadius" Value="{StaticResource Rounded-2xl}" />

        <Style Selector="^ icons|UnifiedIcon">
            <Setter Property="Size" Value="30" />
            <Setter Property="Clip">
                <EllipseGeometry Rect="0, 0, 30, 30" />
            </Setter>
        </Style>
    </Style>


    <!-- Left Menu Items -->
    <Style Selector="Button.LeftMenuItem">
        <Setter Property="CornerRadius" Value="{StaticResource Rounded-lg}" />
        <Setter Property="HorizontalAlignment" Value="Stretch" />
        <Setter Property="Background" Value="{StaticResource SurfaceTransparentBrush}" />


        <Style Selector="^ TextBlock#NameText">
            <Setter Property="Theme" Value="{StaticResource BodyMDNormalTheme}" />
            <Setter Property="Foreground" Value="{StaticResource NeutralSubduedBrush}" />
        </Style>

        <Style Selector="^ icons|UnifiedIcon#LeftIcon">
            <Setter Property="Foreground" Value="{StaticResource NeutralSubduedBrush}" />
            <Setter Property="Size" Value="20" />
        </Style>
        
        <Style Selector="^:pointerover /template/ ContentPresenter#PART_ContentPresenter">
            <Setter Property="Background" Value="{StaticResource SurfaceMidBrush}" />
        </Style>

        <Style Selector="^:pointerover TextBlock#NameText">
            <Setter Property="Foreground" Value="{StaticResource NeutralStrongBrush}" />
        </Style>

        <Style Selector="^:pointerover icons|UnifiedIcon#LeftIcon">
            <Setter Property="Foreground" Value="{StaticResource NeutralStrongBrush}" />
        </Style>


        <Style Selector="^:pressed /template/ ContentPresenter#PART_ContentPresenter">
            <Setter Property="Background" Value="{StaticResource SurfaceLowBrush}" />
        </Style>

        <!-- NOTE(insomnious): not being used until we have active states implemented
        <Style Selector="^:pressed TextBlock#NameText">
            <Setter Property="Theme" Value="{StaticResource BodyMDBoldTheme}" />
        </Style>
        -->

        <Style Selector="^.Active /template/ ContentPresenter#PART_ContentPresenter">
            <Setter Property="Background" Value="{StaticResource SurfaceLowBrush}" />
        </Style>

        <Style Selector="^.Active TextBlock#NameText">
            <Setter Property="Theme" Value="{StaticResource BodyMDBoldTheme}" />
            <Setter Property="Foreground" Value="{StaticResource NeutralModerateBrush}" />
        </Style>

        <Style Selector="^.Active icons|UnifiedIcon#LeftIcon">
            <Setter Property="Foreground" Value="{StaticResource NeutralModerateBrush}" />
        </Style>
    </Style>


    <!--  Invisible button  -->
    <Style Selector="Button.Invisible">
        <Setter Property="Background" Value="{StaticResource SurfaceTransparentBrush}" />
        <Setter Property="BorderThickness" Value="0" />
        <Setter Property="Padding" Value="0" />
        <Setter Property="Margin" Value="0" />
    </Style>

    <Style Selector="Button.Invisible:pressed">
        <Setter Property="Background" Value="{StaticResource SurfaceTransparentBrush}" />
    </Style>


    <!--  Preview button  -->
    <Style Selector="Button.Preview">
        <Setter Property="Background" Value="{StaticResource SurfaceMidBrush}" />
        <Setter Property="BorderThickness" Value="0" />
        <Setter Property="Padding" Value="8,0,8,0" />
        <Setter Property="Margin" Value="0" />
        <Setter Property="Height" Value="34" />
        <Setter Property="CornerRadius" Value="{StaticResource Rounded}" />
        <Setter Property="Foreground" Value="{StaticResource NeutralModerateBrush}" />

        <Style Selector="^:pointerover /template/ ContentPresenter#PART_ContentPresenter">
            <Setter Property="Background" Value="{StaticResource SurfaceHighBrush}" />
        </Style>

        <Style Selector="^:pressed /template/ ContentPresenter#PART_ContentPresenter">
            <Setter Property="Background" Value="{StaticResource SurfaceMidBrush}" />
        </Style>

        <Style Selector="^ > StackPanel">
            <Setter Property="Orientation" Value="Horizontal" />
            <Setter Property="HorizontalAlignment" Value="Center" />
            <Setter Property="Spacing" Value="{StaticResource Spacing-1.5}" />
            <Setter Property="Margin" Value="0" />

            <Style Selector="^ > icons|UnifiedIcon">
                <Setter Property="Size" Value="20" />
            </Style>

            <Style Selector="^ > TextBlock">
                <Setter Property="Theme" Value="{StaticResource BodySMNormalTheme}" />
                <Setter Property="VerticalAlignment" Value="Center" />
            </Style>
        </Style>

    </Style>
    
    
    <!--  Square primary  -->
    <Style Selector="Button.Square.Primary">
        <Setter Property="CornerRadius" Value="{StaticResource Rounded}" />
        <Setter Property="Height" Value="32" />
        <Setter Property="Padding" Value="12,0" />

        <!-- Set an invisible border thickness to 1 to avoid size differences with outlined variants. -->
        <Setter Property="BorderThickness" Value="1" />

        <!-- Allow the BoxShadow for the focus to extend beyond the button bounds -->
        <Setter Property="ClipToBounds" Value="False" />



        <!-- When TextBlock isn't wrapped in StackPanel, i.e. text only -->
        <Style Selector="^ > TextBlock">
            <Setter Property="Theme" Value="{StaticResource BodyMDNormalTheme}" />
            <Setter Property="VerticalAlignment" Value="Center" />
        </Style>

        <Style Selector="^ > StackPanel">
            <Setter Property="Orientation" Value="Horizontal" />
            <Setter Property="Spacing" Value="{StaticResource Spacing-1}" />
        </Style>

        <Style Selector="^ > StackPanel > TextBlock">
            <Setter Property="Theme" Value="{StaticResource BodyMDNormalTheme}" />
            <Setter Property="Margin" Value="0" />
            <Setter Property="VerticalAlignment" Value="Center" />
        </Style>

        <Style Selector="^ > StackPanel > icons|UnifiedIcon">
            <Setter Property="Size" Value="20" />
        </Style>

        <Style Selector="^ > StackPanel > Button.Pill.Label">
            <!-- This disables the Label's own click handling, so that the parent button receives clicks instead -->
            <Setter Property="IsHitTestVisible" Value="False" />
        </Style>

        <Style Selector="^:focus /template/ ContentPresenter#PART_ContentPresenter">
            <!-- ReSharper disable once Xaml.InvalidResourceType -->
            <Setter Property="BoxShadow" Value="{StaticResource FocusBoxShadow}" />
        </Style>

        <Style Selector="^:disabled /template/ ContentPresenter#PART_ContentPresenter">
            <Setter Property="Opacity" Value="{StaticResource OpacityDisabledElement}" />
        </Style>
        
        <Setter Property="Background" Value="{StaticResource BrandTranslucentLight100Brush}" />

        <Style Selector="^:pointerover /template/ ContentPresenter#PART_ContentPresenter">
            <Setter Property="Background" Value="{StaticResource BrandTranslucentLight200Brush}" />
        </Style>

        <Style Selector="^:pressed /template/ ContentPresenter#PART_ContentPresenter">
            <Setter Property="Background" Value="{StaticResource BrandTranslucentLight100Brush}" />
        </Style>

        <Style Selector="^:disabled /template/ ContentPresenter#PART_ContentPresenter">
            <Setter Property="Background" Value="{StaticResource BrandTranslucentLight100Brush}" />
        </Style>

    </Style>
</Styles><|MERGE_RESOLUTION|>--- conflicted
+++ resolved
@@ -18,14 +18,11 @@
                         </icons:UnifiedIcon.Value>
                     </icons:UnifiedIcon>
                 </Button>
-<<<<<<< HEAD
                 <!-- Disabled for now as it's broken due to code restructure -->
                 <!-- 
                 <loadout:LeftMenuCollectionView>
                     <items:IconViewModel Icon="{x:Static icons:IconValues.Home}" Name="Some Text" />
                 </loadout:LeftMenuCollectionView> -->
-=======
->>>>>>> 77f3b709
                 <Button Classes="Invisible" HorizontalAlignment="Center">
                     <TextBlock Text="Invisible" />
                 </Button>
