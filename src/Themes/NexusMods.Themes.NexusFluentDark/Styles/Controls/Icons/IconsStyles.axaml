--- conflicted
+++ resolved
@@ -89,16 +89,13 @@
             <icons:UnifiedIcon Classes="ColorLens"/>
             <icons:UnifiedIcon Classes="CheckBox"/>
             <icons:UnifiedIcon Classes="ViewCarousel"/>
-<<<<<<< HEAD
             <icons:UnifiedIcon Classes="Lightbulb"/>
-=======
             <icons:UnifiedIcon Classes="Steam"/>
             <icons:UnifiedIcon Classes="EA"/>
             <icons:UnifiedIcon Classes="Ubisoft"/>
             <icons:UnifiedIcon Classes="GOG"/>
             <icons:UnifiedIcon Classes="Xbox"/>
             <icons:UnifiedIcon Classes="Epic"/>
->>>>>>> f3b59a4b
         </WrapPanel>
     </Design.PreviewWith>
 
@@ -452,10 +449,10 @@
         <Setter Property="Value" Value="{x:Static icons:IconValues.ViewCarousel}"/>
     </Style>
     
-<<<<<<< HEAD
     <Style Selector="icons|UnifiedIcon.Lightbulb">
         <Setter Property="Value" Value="{x:Static icons:IconValues.Lightbulb}"/>
-=======
+    </Style>
+    
     <Style Selector="icons|UnifiedIcon.Steam">
         <Setter Property="Value" Value="{x:Static icons:IconValues.Steam}"/>
     </Style>
@@ -478,6 +475,5 @@
     
     <Style Selector="icons|UnifiedIcon.Ubisoft">
         <Setter Property="Value" Value="{x:Static icons:IconValues.Ubisoft}"/>
->>>>>>> f3b59a4b
     </Style>
 </Styles>