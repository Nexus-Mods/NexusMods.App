--- conflicted
+++ resolved
@@ -125,15 +125,12 @@
                     <icons:UnifiedIcon Classes="DotsGrid" />
                     <icons:UnifiedIcon Classes="FormatAlignJustify" />
                     <icons:UnifiedIcon Classes="MoreVertical" />
-<<<<<<< HEAD
                     <icons:UnifiedIcon Classes="ListBoxOutline" />
                     <icons:UnifiedIcon Classes="PartyPopper" />
                     <icons:UnifiedIcon Classes="Logout" />
                     <icons:UnifiedIcon Classes="AccountCog" />
                     <icons:UnifiedIcon Classes="Broadcast" />
-=======
                     <icons:UnifiedIcon Classes="FolderEyeOutline" />
->>>>>>> 1cf42ef7
                 </WrapPanel>
                 <WrapPanel>
                     <icons:UnifiedIcon Classes="Nexus" />
@@ -676,7 +673,6 @@
     <Style Selector="icons|UnifiedIcon.MoreVertical">
         <Setter Property="Value" Value="{x:Static icons:IconValues.MoreVertical}" />
     </Style>
-<<<<<<< HEAD
     <Style Selector="icons|UnifiedIcon.ListBoxOutline">
         <Setter Property="Value" Value="{x:Static icons:IconValues.ListBoxOutline}" />
     </Style>
@@ -697,9 +693,8 @@
     </Style>
     <Style Selector="icons|UnifiedIcon.Premium">
         <Setter Property="Value" Value="{x:Static icons:IconValues.Premium}" />
-=======
+    </Style>
     <Style Selector="icons|UnifiedIcon.FolderEyeOutline">
         <Setter Property="Value" Value="{x:Static icons:IconValues.FolderEyeOutline}" />
->>>>>>> 1cf42ef7
     </Style>
 </Styles>