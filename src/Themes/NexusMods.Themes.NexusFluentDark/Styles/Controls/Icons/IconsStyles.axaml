--- conflicted
+++ resolved
@@ -64,11 +64,8 @@
                     <icons:UnifiedIcon Classes="DragVertical" />
                     <icons:UnifiedIcon Classes="Search" />
                     <icons:UnifiedIcon Classes="Home" />
-<<<<<<< HEAD
                     <icons:UnifiedIcon Classes="ToggleSwitchOn" />
                     <icons:UnifiedIcon Classes="ToggleSwitchOff" />
-=======
->>>>>>> 07b7b032
                     <icons:UnifiedIcon Classes="Game" />
                     <icons:UnifiedIcon Classes="Undo" />
                     <icons:UnifiedIcon Classes="Redo" />
@@ -409,16 +406,9 @@
         <Setter Property="Value" Value="{x:Static icons:IconValues.Home}" />
     </Style>
 
-<<<<<<< HEAD
     <Style Selector="icons|UnifiedIcon.ToggleSwitchOn">
         <Setter Property="Value" Value="{x:Static icons:IconValues.ToggleOn}" />
     </Style>
-
-    <Style Selector="icons|UnifiedIcon.ToggleSwitchOff">
-        <Setter Property="Value" Value="{x:Static icons:IconValues.ToggleOff}" />
-    </Style>
-=======
->>>>>>> 07b7b032
 
     <Style Selector="icons|UnifiedIcon.Game">
         <Setter Property="Value" Value="{x:Static icons:IconValues.Game}" />
