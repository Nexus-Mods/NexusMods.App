--- conflicted
+++ resolved
@@ -13,61 +13,6 @@
                 </Style>
             </WrapPanel.Styles>
 
-<<<<<<< HEAD
-            <icons:Icon Classes="Alert" />
-            <icons:Icon Classes="AlertOutline" />
-            <icons:Icon Classes="Bell" />
-            <icons:Icon Classes="CheckUnderline" />
-            <icons:Icon Classes="ClearAll" />
-            <icons:Icon Classes="Cog" />
-            <icons:Icon Classes="Download" />
-            <icons:Icon Classes="HelpCircle" />
-            <icons:Icon Classes="Help" />
-            <icons:Icon Classes="History" />
-            <icons:Icon Classes="Play" />
-            <icons:Icon Classes="PlusCircleOutline" />
-            <icons:Icon Classes="ProgressDownload" />
-            <icons:Icon Classes="PauseCircleOutline" />
-            <icons:Icon Classes="PauseCircleFilled" />
-            <icons:Icon Classes="RemoveCircleOutline" />
-            <icons:Icon Classes="Star" />
-            <icons:Icon Classes="TrashCanOutline" />
-            <icons:Icon Classes="PlayCircleOutline" />
-            <icons:Icon Classes="PlayCircleFilled" />
-            <icons:Icon Classes="Image" />
-            <icons:Icon Classes="Description" />
-            <icons:Icon Classes="Tune" />
-            <icons:Icon Classes="ArrowLeft" />
-            <icons:Icon Classes="ArrowRight" />
-            <icons:Icon Classes="Plus" />
-            <icons:Icon Classes="MenuDown" />
-            <icons:Icon Classes="MenuUp" />
-            <icons:Icon Classes="Close" />
-            <icons:Icon Classes="OpenInNew" />
-            <icons:Icon Classes="Tab" />
-            <icons:Icon Classes="ChevronLeft" />
-            <icons:Icon Classes="ChevronRight" />
-            <icons:Icon Classes="FolderOutline" />
-            <icons:Icon Classes="File" />
-            <icons:Icon Classes="Check" />
-            <icons:Icon Classes="DeleteOutline" />
-            <icons:Icon Classes="DragHorizontal" />
-            <icons:Icon Classes="DragVertical" />
-            <icons:Icon Classes="Search" />
-            <icons:Icon Classes="Home" />
-            <icons:Icon Classes="ToggleSwitch" />
-            <icons:Icon Classes="ToggleSwitchOff" />
-            <icons:Icon Classes="News" />
-            <icons:Icon Classes="Bookmark" />
-            <icons:Icon Classes="Game" />
-            <icons:Icon Classes="HourglassEmpty" />
-            <icons:Icon Classes="Undo" />
-            <icons:Icon Classes="Redo" />
-
-            <Svg Classes="AddCircle" />
-            <icons:Icon Classes="View" />
-
-=======
             <unifiedIcon:UnifiedIcon Classes="Alert" />
             <unifiedIcon:UnifiedIcon Classes="AlertOutline" />
             <unifiedIcon:UnifiedIcon Classes="Bell" />
@@ -118,7 +63,7 @@
             <unifiedIcon:UnifiedIcon Classes="Undo" />
             <unifiedIcon:UnifiedIcon Classes="Redo" />
             <unifiedIcon:UnifiedIcon Classes="AddCircle" />
->>>>>>> 3d936f1a
+            <unifiedIcon:UnifiedIcon Classes="View" />
         </WrapPanel>
     </Design.PreviewWith>
 
@@ -447,19 +392,17 @@
         </Setter>
     </Style>
 
-<<<<<<< HEAD
-    <Style Selector="icons|Icon.View">
-        <Setter Property="Value" Value="mdi-eye" />
+    <Style Selector="unifiedIcon|UnifiedIcon.AddCircle">
+        <Setter Property="Value">
+            <unifiedIcon:IconValue SvgSetter="avares://NexusMods.App.UI/Assets/Icons/add_circle_24px.svg" />
+        </Setter>
     </Style>
     
-    <Style Selector="Svg.AddCircle">
-        <Setter Property="Path" Value="avares://NexusMods.App.UI/Assets/Icons/add_circle_24px.svg" />
-=======
-    <Style Selector="unifiedIcon|UnifiedIcon.AddCircle">
-        <Setter Property="Value">
-            <unifiedIcon:IconValue SvgSetter="avares://NexusMods.App.UI/Assets/Icons/add_circle_24px.svg" />
-        </Setter>
->>>>>>> 3d936f1a
-    </Style>
+    <Style Selector="unifiedIcon|UnifiedIcon.View">
+        <Setter Property="Value">
+            <unifiedIcon:IconValue MdiValueSetter="view" />
+        </Setter>
+    </Style>
+
 
 </Styles>