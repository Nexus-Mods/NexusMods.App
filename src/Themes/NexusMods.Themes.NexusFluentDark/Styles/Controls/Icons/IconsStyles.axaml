--- conflicted
+++ resolved
@@ -527,8 +527,6 @@
     <Style Selector="icons|UnifiedIcon.Trophy">
         <Setter Property="Value" Value="{x:Static icons:IconValues.Trophy}"/>
     </Style>
-<<<<<<< HEAD
-=======
     <Style Selector="icons|UnifiedIcon.ArrowUpThick">
         <Setter Property="Value" Value="{x:Static icons:IconValues.ArrowUpThick}"/>
     </Style>    
@@ -544,5 +542,4 @@
     <Style Selector="icons|UnifiedIcon.SortDescending">
         <Setter Property="Value" Value="{x:Static icons:IconValues.SortDescending}"/>
     </Style> 
->>>>>>> a22fb2ee
 </Styles>