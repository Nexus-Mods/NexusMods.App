<Styles
    xmlns="https://github.com/avaloniaui"
    xmlns:x="http://schemas.microsoft.com/winfx/2006/xaml"
    xmlns:icons="clr-namespace:NexusMods.Icons;assembly=NexusMods.Icons"
    xmlns:controls="clr-namespace:NexusMods.App.UI.Controls;assembly=NexusMods.App.UI">

    <!-- Preview -->
    <Design.PreviewWith>
        <Border Padding="16">

            <StackPanel Orientation="Vertical" Width="400" Spacing="16">
                <StackPanel.Styles>
                    <Style Selector="icons|UnifiedIcon">
                        <Setter Property="Size" Value="24" />
                        <Setter Property="Margin" Value="2" />
                    </Style>
                </StackPanel.Styles>
                <WrapPanel>
                    <icons:UnifiedIcon Classes="Alert" />
                    <icons:UnifiedIcon Classes="AlertOutline" />
                    <icons:UnifiedIcon Classes="Bell" />
                    <icons:UnifiedIcon Classes="CheckUnderline" />
                    <icons:UnifiedIcon Classes="ClearAll" />
                    <icons:UnifiedIcon Classes="Cog" />
                    <icons:UnifiedIcon Classes="Download" />
                    <icons:UnifiedIcon Classes="HelpCircle" />
                    <icons:UnifiedIcon Classes="Help" />
                    <icons:UnifiedIcon Classes="History" />
                    <icons:UnifiedIcon Classes="Play" />
                    <icons:UnifiedIcon Classes="PlusCircleOutline" />
                    <icons:UnifiedIcon Classes="ProgressDownload" />
                    <icons:UnifiedIcon Classes="PauseCircleOutline" />
                    <icons:UnifiedIcon Classes="PauseCircleFilled" />
                    <icons:UnifiedIcon Classes="RemoveCircleOutline" />
                    <icons:UnifiedIcon Classes="Star" />
                    <icons:UnifiedIcon Classes="TrashCanOutline" />
                    <icons:UnifiedIcon Classes="PlayCircleOutline" />
                    <icons:UnifiedIcon Classes="PlayCircleFilled" />
                    <icons:UnifiedIcon Classes="Image" />
                    <icons:UnifiedIcon Classes="Description" />
                    <icons:UnifiedIcon Classes="Tune" />
                    <icons:UnifiedIcon Classes="ArrowLeft" />
                    <icons:UnifiedIcon Classes="ArrowRight" />
                    <icons:UnifiedIcon Classes="ArrowDown" />
                    <icons:UnifiedIcon Classes="ArrowUp" />
                    <icons:UnifiedIcon Classes="Plus" />
                    <icons:UnifiedIcon Classes="MenuDown" />
                    <icons:UnifiedIcon Classes="MenuUp" />
                    <icons:UnifiedIcon Classes="Close" />
                    <icons:UnifiedIcon Classes="OpenInNew" />
                    <icons:UnifiedIcon Classes="Tab" />
                    <icons:UnifiedIcon Classes="ChevronLeft" />
                    <icons:UnifiedIcon Classes="ChevronRight" />
                    <icons:UnifiedIcon Classes="FolderOutline" />
                    <icons:UnifiedIcon Classes="FolderOpenOutline" />
                    <icons:UnifiedIcon Classes="File" />
                    <icons:UnifiedIcon Classes="Check" />
                    <icons:UnifiedIcon Classes="CheckCircle" />
                    <icons:UnifiedIcon Classes="CheckCircleOutline" />
                    <icons:UnifiedIcon Classes="DeleteOutline" />
                    <icons:UnifiedIcon Classes="DragHorizontal" />
                    <icons:UnifiedIcon Classes="DragVertical" />
                    <icons:UnifiedIcon Classes="Search" />
                    <icons:UnifiedIcon Classes="Home" />
                    <icons:UnifiedIcon Classes="ToggleSwitch" />
                    <icons:UnifiedIcon Classes="ToggleSwitchOff" />
                    <icons:UnifiedIcon Classes="Game" />
                    <icons:UnifiedIcon Classes="Undo" />
                    <icons:UnifiedIcon Classes="Redo" />
                    <icons:UnifiedIcon Classes="Save" />
                    <icons:UnifiedIcon Classes="Copy" />
                    <icons:UnifiedIcon Classes="Paste" />
                    <icons:UnifiedIcon Classes="AddCircle" />
                    <icons:UnifiedIcon Classes="AlertCircle" />
                    <icons:UnifiedIcon Classes="AlertOctagon" />
                    <icons:UnifiedIcon Classes="FileDocumentOutline" />
                    <icons:UnifiedIcon Classes="MusicNote" />
                    <icons:UnifiedIcon Classes="VideoOutline" />
                    <icons:UnifiedIcon Classes="Refresh" />
                    <icons:UnifiedIcon Classes="Collections" />
                    <icons:UnifiedIcon Classes="Add" />
                    <icons:UnifiedIcon Classes="DeleteForever" />
                    <icons:UnifiedIcon Classes="Mods" />
                    <icons:UnifiedIcon Classes="ModLibrary" />
                    <icons:UnifiedIcon Classes="ListFilled" />
                    <icons:UnifiedIcon Classes="FileEdit" />
                    <icons:UnifiedIcon Classes="Code" />
                    <icons:UnifiedIcon Classes="Discord" />
                    <icons:UnifiedIcon Classes="Forum" />
                    <icons:UnifiedIcon Classes="Sync" />
                    <icons:UnifiedIcon Classes="Visibility" />
                    <icons:UnifiedIcon Classes="PlaylistAdd" />
                    <icons:UnifiedIcon Classes="PlaylistRemove" />
                    <icons:UnifiedIcon Classes="HardDrive" />
                    <icons:UnifiedIcon Classes="ColorLens" />
                    <icons:UnifiedIcon Classes="CheckBox" />
                    <icons:UnifiedIcon Classes="ViewCarousel" />
                    <icons:UnifiedIcon Classes="Lightbulb" />
                    <icons:UnifiedIcon Classes="ThumbUp" />
                    <icons:UnifiedIcon Classes="Database" />
                    <icons:UnifiedIcon Classes="Size" />
                    <icons:UnifiedIcon Classes="Info" />
                    <icons:UnifiedIcon Classes="Trophy" />
                    <icons:UnifiedIcon Classes="ArrowUpThick" />
                    <icons:UnifiedIcon Classes="ArrowDownThick" />
                    <icons:UnifiedIcon Classes="Sort" />
                    <icons:UnifiedIcon Classes="SortAscending" />
                    <icons:UnifiedIcon Classes="SortDescending" />
                    <icons:UnifiedIcon Classes="GamepadOutline" />
                    <icons:UnifiedIcon Classes="Package" />
                </WrapPanel>
                <WrapPanel>
                    <icons:UnifiedIcon Classes="Nexus" />
                    <icons:UnifiedIcon Classes="Steam" />
                    <icons:UnifiedIcon Classes="EA" />
                    <icons:UnifiedIcon Classes="Ubisoft" />
                    <icons:UnifiedIcon Classes="GOG" />
                    <icons:UnifiedIcon Classes="Xbox" />
                    <icons:UnifiedIcon Classes="Epic" />
                </WrapPanel>
                <WrapPanel>
                    <icons:UnifiedIcon Classes="PictogramHealth" />
                    <icons:UnifiedIcon Classes="PictogramHealth" Size="32" />
                    <icons:UnifiedIcon Classes="PictogramHealth" Size="48" />
                    <icons:UnifiedIcon Classes="PictogramGame3D" />
                    <icons:UnifiedIcon Classes="PictogramGame3D" Size="32" />
                    <icons:UnifiedIcon Classes="PictogramGame3D" Size="48" />
                    <icons:UnifiedIcon Classes="PictogramGame3D" Size="48" IsEnabled="False" />
                    <icons:UnifiedIcon Classes="PictogramGame3D" Size="48" Opacity="0.4" />
                </WrapPanel>
                <WrapPanel>
                    <icons:UnifiedIcon Classes="PictogramBox2" />
                    <icons:UnifiedIcon Classes="PictogramBox2" Size="32" />
                    <icons:UnifiedIcon Classes="PictogramBox2" Size="48" />
                </WrapPanel>
            </StackPanel>
        </Border>
    </Design.PreviewWith>

    <!-- Style Definitions -->
    <Style Selector="icons|UnifiedIcon">
        <Setter Property="Theme" Value="{StaticResource UnifiedIconTheme}" />
    </Style>

    <!-- Foreground color classes -->
    <Style Selector="icons|UnifiedIcon.ForegroundStrong">
        <Setter Property="Foreground" Value="{StaticResource NeutralStrongBrush}" />
    </Style>

    <Style Selector="icons|UnifiedIcon.ForegroundModerate">
        <Setter Property="Foreground" Value="{StaticResource NeutralModerateBrush}" />
    </Style>

    <Style Selector="icons|UnifiedIcon.ForegroundSubdued">
        <Setter Property="Foreground" Value="{StaticResource NeutralSubduedBrush}" />
    </Style>

    <Style Selector="icons|UnifiedIcon.ForegroundWeak">
        <Setter Property="Foreground" Value="{StaticResource NeutralWeakBrush}" />
    </Style>

    <Style Selector="icons|UnifiedIcon.ForegroundInverted">
        <Setter Property="Foreground" Value="{StaticResource NeutralInvertedBrush}" />
    </Style>

    <Style Selector="icons|UnifiedIcon.ForegroundInfoStrong">
        <Setter Property="Foreground" Value="{StaticResource InfoStrongBrush}" />
    </Style>

    <Style Selector="icons|UnifiedIcon.ForegroundWarningStrong">
        <Setter Property="Foreground" Value="{StaticResource WarningStrongBrush}" />
    </Style>

    <Style Selector="icons|UnifiedIcon.ForegroundDangerStrong">
        <Setter Property="Foreground" Value="{StaticResource DangerStrongBrush}" />
    </Style>

    <Style Selector="icons|UnifiedIcon.ForegroundSuccessStrong">
        <Setter Property="Foreground" Value="{StaticResource SuccessStrongBrush}" />
    </Style>

    <!-- Icon Selection -->

    <!-- NOTE: Material icon names are not standardized well, use this site to look them up:  -->
    <!-- https://pictogrammers.com/library/mdi/ -->

    <Style Selector="icons|UnifiedIcon.Alert">
        <Setter Property="Value" Value="{x:Static icons:IconValues.Warning}" />
    </Style>

    <Style Selector="icons|UnifiedIcon.AlertOutline">
        <Setter Property="Value" Value="{x:Static icons:IconValues.WarningAmber}" />
    </Style>

    <Style Selector="icons|UnifiedIcon.Bell">
        <Setter Property="Value" Value="{x:Static icons:IconValues.NotificationImportant}" />
    </Style>

    <Style Selector="icons|UnifiedIcon.CheckUnderline">
        <Setter Property="Value" Value="{x:Static icons:IconValues.DownloadDone}" />
    </Style>

    <Style Selector="icons|UnifiedIcon.ClearAll">
        <Setter Property="Value" Value="{x:Static icons:IconValues.ClearAll}" />
    </Style>

    <Style Selector="icons|UnifiedIcon.Cog">
        <Setter Property="Value" Value="{x:Static icons:IconValues.Settings}" />
    </Style>

    <Style Selector="icons|UnifiedIcon.Download">
        <Setter Property="Value" Value="{x:Static icons:IconValues.Download}" />
    </Style>

    <Style Selector="icons|UnifiedIcon.HelpCircle">
        <Setter Property="Value" Value="{x:Static icons:IconValues.Help}" />
    </Style>

    <Style Selector="icons|UnifiedIcon.Help">
        <Setter Property="Value" Value="{x:Static icons:IconValues.HelpOutline}" />
    </Style>

    <Style Selector="icons|UnifiedIcon.History">
        <Setter Property="Value" Value="{x:Static icons:IconValues.History}" />
    </Style>

    <Style Selector="icons|UnifiedIcon.Play">
        <Setter Property="Value" Value="{x:Static icons:IconValues.PlayArrow}" />
    </Style>

    <Style Selector="icons|UnifiedIcon.PlusCircleOutline">
        <Setter Property="Value" Value="{x:Static icons:IconValues.AddCircleOutline}" />
    </Style>

    <Style Selector="icons|UnifiedIcon.ProgressDownload">
        <Setter Property="Value" Value="{x:Static icons:IconValues.Downloading}" />
    </Style>

    <Style Selector="icons|UnifiedIcon.PauseCircleOutline">
        <Setter Property="Value" Value="{x:Static icons:IconValues.PauseCircleOutline}" />
    </Style>

    <Style Selector="icons|UnifiedIcon.PauseCircleFilled">
        <Setter Property="Value" Value="{x:Static icons:IconValues.PauseCircleFilled}" />
    </Style>

    <Style Selector="icons|UnifiedIcon.RemoveCircleOutline">
        <Setter Property="Value" Value="{x:Static icons:IconValues.RemoveCircleOutline}" />
    </Style>

    <Style Selector="icons|UnifiedIcon.Star">
        <Setter Property="Value" Value="{x:Static icons:IconValues.Star}" />
    </Style>

    <Style Selector="icons|UnifiedIcon.TrashCanOutline">
        <Setter Property="Value" Value="{x:Static icons:IconValues.DeleteOutline}" />
    </Style>

    <Style Selector="icons|UnifiedIcon.PlayCircleOutline">
        <Setter Property="Value" Value="{x:Static icons:IconValues.PlayCircleOutline}" />
    </Style>

    <Style Selector="icons|UnifiedIcon.PlayCircleFilled">
        <Setter Property="Value" Value="{x:Static icons:IconValues.PlayCircleFilled}" />
    </Style>

    <Style Selector="icons|UnifiedIcon.Image">
        <Setter Property="Value" Value="{x:Static icons:IconValues.Image}" />
    </Style>

    <Style Selector="icons|UnifiedIcon.Description">
        <Setter Property="Value" Value="{x:Static icons:IconValues.Description}" />
    </Style>

    <Style Selector="icons|UnifiedIcon.Tune">
        <Setter Property="Value" Value="{x:Static icons:IconValues.Tune}" />
    </Style>

    <Style Selector="icons|UnifiedIcon.ArrowLeft">
        <Setter Property="Value" Value="{x:Static icons:IconValues.ArrowBack}" />
    </Style>

    <Style Selector="icons|UnifiedIcon.ArrowRight">
        <Setter Property="Value" Value="{x:Static icons:IconValues.ArrowForward}" />
    </Style>

    <Style Selector="icons|UnifiedIcon.ArrowDown">
        <Setter Property="Value" Value="{x:Static icons:IconValues.ArrowDown}" />
    </Style>

    <Style Selector="icons|UnifiedIcon.ArrowUp">
        <Setter Property="Value" Value="{x:Static icons:IconValues.ArrowUp}" />
    </Style>

    <Style Selector="icons|UnifiedIcon.Plus">
        <Setter Property="Value" Value="{x:Static icons:IconValues.Add}" />
    </Style>

    <Style Selector="icons|UnifiedIcon.MenuDown">
        <Setter Property="Value" Value="{x:Static icons:IconValues.ArrowDropDown}" />
    </Style>

    <Style Selector="icons|UnifiedIcon.MenuUp">
        <Setter Property="Value" Value="{x:Static icons:IconValues.ArrowDropUp}" />
    </Style>

    <Style Selector="icons|UnifiedIcon.Close">
        <Setter Property="Value" Value="{x:Static icons:IconValues.Close}" />
    </Style>

    <Style Selector="icons|UnifiedIcon.OpenInNew">
        <Setter Property="Value" Value="{x:Static icons:IconValues.OpenInNew}" />
    </Style>

    <Style Selector="icons|UnifiedIcon.Tab">
        <Setter Property="Value" Value="{x:Static icons:IconValues.Tab}" />
    </Style>

    <Style Selector="icons|UnifiedIcon.ChevronLeft">
        <Setter Property="Value" Value="{x:Static icons:IconValues.ChevronLeft}" />
    </Style>

    <Style Selector="icons|UnifiedIcon.ChevronRight">
        <Setter Property="Value" Value="{x:Static icons:IconValues.ChevronRight}" />
    </Style>

    <Style Selector="icons|UnifiedIcon.FolderOutline">
        <Setter Property="Value" Value="{x:Static icons:IconValues.Folder}" />
    </Style>

    <Style Selector="icons|UnifiedIcon.FolderOpenOutline">
        <Setter Property="Value" Value="{x:Static icons:IconValues.FolderOpen}" />
    </Style>

    <Style Selector="icons|UnifiedIcon.File">
        <Setter Property="Value" Value="{x:Static icons:IconValues.File}" />
    </Style>

    <Style Selector="icons|UnifiedIcon.Check">
        <Setter Property="Value" Value="{x:Static icons:IconValues.Check}" />
    </Style>

    <Style Selector="icons|UnifiedIcon.DeleteOutline">
        <Setter Property="Value" Value="{x:Static icons:IconValues.DeleteOutline}" />
    </Style>

    <Style Selector="icons|UnifiedIcon.DragHorizontal">
        <Setter Property="Value" Value="{x:Static icons:IconValues.DragHandleHorizontal}" />
    </Style>

    <Style Selector="icons|UnifiedIcon.DragVertical">
        <Setter Property="Value" Value="{x:Static icons:IconValues.DragHandleVertical}" />
    </Style>

    <Style Selector="icons|UnifiedIcon.Search">
        <Setter Property="Value" Value="{x:Static icons:IconValues.Search}" />
    </Style>

    <Style Selector="icons|UnifiedIcon.Home">
        <Setter Property="Value" Value="{x:Static icons:IconValues.Home}" />
    </Style>

    <Style Selector="icons|UnifiedIcon.ToggleSwitch">
        <Setter Property="Value" Value="{x:Static icons:IconValues.ToggleOn}" />
    </Style>

    <Style Selector="icons|UnifiedIcon.ToggleSwitchOff">
        <Setter Property="Value" Value="{x:Static icons:IconValues.ToggleOff}" />
    </Style>

    <Style Selector="icons|UnifiedIcon.Game">
        <Setter Property="Value" Value="{x:Static icons:IconValues.Game}" />
    </Style>

    <Style Selector="icons|UnifiedIcon.Save">
        <Setter Property="Value" Value="{x:Static icons:IconValues.Save}" />
    </Style>

    <Style Selector="icons|UnifiedIcon.Copy">
        <Setter Property="Value" Value="{x:Static icons:IconValues.Copy}" />
    </Style>

    <Style Selector="icons|UnifiedIcon.Paste">
        <Setter Property="Value" Value="{x:Static icons:IconValues.Paste}" />
    </Style>

    <Style Selector="icons|UnifiedIcon.Undo">
        <Setter Property="Value" Value="{x:Static icons:IconValues.Undo}" />
    </Style>

    <Style Selector="icons|UnifiedIcon.Redo">
        <Setter Property="Value" Value="{x:Static icons:IconValues.Redo}" />
    </Style>

    <Style Selector="icons|UnifiedIcon.AddCircle">
        <Setter Property="Value" Value="{x:Static icons:IconValues.AddCircle}" />
    </Style>

    <Style Selector="icons|UnifiedIcon.AlertCircle">
        <Setter Property="Value" Value="{x:Static icons:IconValues.Error}" />
    </Style>

    <Style Selector="icons|UnifiedIcon.AlertOctagon">
        <Setter Property="Value" Value="{x:Static icons:IconValues.Alert}" />
    </Style>

    <Style Selector="icons|UnifiedIcon.FileDocumentOutline">
        <Setter Property="Value" Value="{x:Static icons:IconValues.FileDocumentOutline}" />
    </Style>

    <Style Selector="icons|UnifiedIcon.MusicNote">
        <Setter Property="Value" Value="{x:Static icons:IconValues.MusicNote}" />
    </Style>

    <Style Selector="icons|UnifiedIcon.VideoOutline">
        <Setter Property="Value" Value="{x:Static icons:IconValues.Video}" />
    </Style>

    <Style Selector="icons|UnifiedIcon.Refresh">
        <Setter Property="Value" Value="{x:Static icons:IconValues.Refresh}" />
    </Style>

    <Style Selector="icons|UnifiedIcon.Collections">
        <Setter Property="Value" Value="{x:Static icons:IconValues.Collections}" />
    </Style>

    <Style Selector="icons|UnifiedIcon.Add">
        <Setter Property="Value" Value="{x:Static icons:IconValues.Add}" />
    </Style>

    <Style Selector="icons|UnifiedIcon.DeleteForever">
        <Setter Property="Value" Value="{x:Static icons:IconValues.DeleteForever}" />
    </Style>

    <Style Selector="icons|UnifiedIcon.Mods">
        <Setter Property="Value" Value="{x:Static icons:IconValues.Mods}" />
    </Style>

    <Style Selector="icons|UnifiedIcon.ModLibrary">
        <Setter Property="Value" Value="{x:Static icons:IconValues.ModLibrary}" />
    </Style>

    <Style Selector="icons|UnifiedIcon.ListFilled">
        <Setter Property="Value" Value="{x:Static icons:IconValues.ListFilled}" />
    </Style>

    <Style Selector="icons|UnifiedIcon.FileEdit">
        <Setter Property="Value" Value="{x:Static icons:IconValues.FileEdit}" />
    </Style>

    <Style Selector="icons|UnifiedIcon.Code">
        <Setter Property="Value" Value="{x:Static icons:IconValues.Code}" />
    </Style>

    <Style Selector="icons|UnifiedIcon.Discord">
        <Setter Property="Value" Value="{x:Static icons:IconValues.Discord}" />
    </Style>

    <Style Selector="icons|UnifiedIcon.Forum">
        <Setter Property="Value" Value="{x:Static icons:IconValues.Forum}" />
    </Style>

    <Style Selector="icons|UnifiedIcon.Sync">
        <Setter Property="Value" Value="{x:Static icons:IconValues.Sync}" />
    </Style>

    <Style Selector="icons|UnifiedIcon.Visibility">
        <Setter Property="Value" Value="{x:Static icons:IconValues.Visibility}" />
    </Style>

    <Style Selector="icons|UnifiedIcon.PlaylistAdd">
        <Setter Property="Value" Value="{x:Static icons:IconValues.PlaylistAdd}" />
    </Style>

    <Style Selector="icons|UnifiedIcon.PlaylistRemove">
        <Setter Property="Value" Value="{x:Static icons:IconValues.PlaylistRemove}" />
    </Style>

    <Style Selector="icons|UnifiedIcon.HardDrive">
        <Setter Property="Value" Value="{x:Static icons:IconValues.HardDrive}" />
    </Style>

    <Style Selector="icons|UnifiedIcon.Nexus">
        <Setter Property="Value" Value="{x:Static icons:IconValues.Nexus}" />
    </Style>

    <Style Selector="icons|UnifiedIcon.ColorLens">
        <Setter Property="Value" Value="{x:Static icons:IconValues.ColorLens}" />
    </Style>

    <Style Selector="icons|UnifiedIcon.CheckBox">
        <Setter Property="Value" Value="{x:Static icons:IconValues.CheckBox}" />
    </Style>

    <Style Selector="icons|UnifiedIcon.ViewCarousel">
        <Setter Property="Value" Value="{x:Static icons:IconValues.ViewCarousel}" />
    </Style>

    <Style Selector="icons|UnifiedIcon.Lightbulb">
        <Setter Property="Value" Value="{x:Static icons:IconValues.Lightbulb}" />
    </Style>

    <Style Selector="icons|UnifiedIcon.Steam">
        <Setter Property="Value" Value="{x:Static icons:IconValues.Steam}" />
    </Style>

    <Style Selector="icons|UnifiedIcon.EA">
        <Setter Property="Value" Value="{x:Static icons:IconValues.EA}" />
    </Style>

    <Style Selector="icons|UnifiedIcon.Epic">
        <Setter Property="Value" Value="{x:Static icons:IconValues.Epic}" />
    </Style>

    <Style Selector="icons|UnifiedIcon.GOG">
        <Setter Property="Value" Value="{x:Static icons:IconValues.GOG}" />
    </Style>

    <Style Selector="icons|UnifiedIcon.Xbox">
        <Setter Property="Value" Value="{x:Static icons:IconValues.Xbox}" />
    </Style>

    <Style Selector="icons|UnifiedIcon.Ubisoft">
        <Setter Property="Value" Value="{x:Static icons:IconValues.Ubisoft}" />
    </Style>

    <Style Selector="icons|UnifiedIcon.ThumbUp">
        <Setter Property="Value" Value="{x:Static icons:IconValues.ThumbUp}" />
    </Style>

    <Style Selector="icons|UnifiedIcon.Database">
        <Setter Property="Value" Value="{x:Static icons:IconValues.Database}" />
    </Style>

    <Style Selector="icons|UnifiedIcon.Size">
        <Setter Property="Value" Value="{x:Static icons:IconValues.Size}" />
    </Style>

    <Style Selector="icons|UnifiedIcon.Info">
        <Setter Property="Value" Value="{x:Static icons:IconValues.Info}" />
    </Style>

    <Style Selector="icons|UnifiedIcon.Check">
        <Setter Property="Value" Value="{x:Static icons:IconValues.Check}" />
    </Style>
    <Style Selector="icons|UnifiedIcon.CheckCircle">
        <Setter Property="Value" Value="{x:Static icons:IconValues.CheckCircle}" />
    </Style>
    <Style Selector="icons|UnifiedIcon.CheckCircleOutline">
        <Setter Property="Value" Value="{x:Static icons:IconValues.CheckCircleOutline}" />
    </Style>
    <Style Selector="icons|UnifiedIcon.Trophy">
        <Setter Property="Value" Value="{x:Static icons:IconValues.Trophy}" />
    </Style>
    <Style Selector="icons|UnifiedIcon.ArrowUpThick">
        <Setter Property="Value" Value="{x:Static icons:IconValues.ArrowUpThick}" />
    </Style>
    <Style Selector="icons|UnifiedIcon.ArrowDownThick">
        <Setter Property="Value" Value="{x:Static icons:IconValues.ArrowDownThick}" />
    </Style>
    <Style Selector="icons|UnifiedIcon.Sort">
        <Setter Property="Value" Value="{x:Static icons:IconValues.Sort}" />
    </Style>
    <Style Selector="icons|UnifiedIcon.SortAscending">
        <Setter Property="Value" Value="{x:Static icons:IconValues.SortAscending}" />
    </Style>
    <Style Selector="icons|UnifiedIcon.SortDescending">
        <Setter Property="Value" Value="{x:Static icons:IconValues.SortDescending}" />
    </Style>
    <Style Selector="icons|UnifiedIcon.PictogramGame3D">
        <Setter Property="Value" Value="{x:Static icons:IconValues.PictogramGame3D}" />
    </Style>
<<<<<<< HEAD
    <Style Selector="icons|UnifiedIcon.PictogramHealth">
        <Setter Property="Value" Value="{x:Static icons:IconValues.PictogramHealth}" />
=======
    <Style Selector="icons|UnifiedIcon.PictogramBox2">
        <Setter Property="Value" Value="{x:Static icons:IconValues.PictogramBox2}" />
    </Style>
    <Style Selector="icons|UnifiedIcon.GamepadOutline">
        <Setter Property="Value" Value="{x:Static icons:IconValues.GamepadOutline}" />
    </Style>
    <Style Selector="icons|UnifiedIcon.Package">
        <Setter Property="Value" Value="{x:Static icons:IconValues.Package}" />
>>>>>>> bd2078e2
    </Style>
</Styles><|MERGE_RESOLUTION|>--- conflicted
+++ resolved
@@ -570,18 +570,16 @@
     <Style Selector="icons|UnifiedIcon.PictogramGame3D">
         <Setter Property="Value" Value="{x:Static icons:IconValues.PictogramGame3D}" />
     </Style>
-<<<<<<< HEAD
+    <Style Selector="icons|UnifiedIcon.PictogramBox2">
+        <Setter Property="Value" Value="{x:Static icons:IconValues.PictogramBox2}" />
+    </Style>
+    <Style Selector="icons|UnifiedIcon.GamepadOutline">
+        <Setter Property="Value" Value="{x:Static icons:IconValues.GamepadOutline}" />
+    </Style>
+    <Style Selector="icons|UnifiedIcon.Package">
+        <Setter Property="Value" Value="{x:Static icons:IconValues.Package}" />
+    </Style>
     <Style Selector="icons|UnifiedIcon.PictogramHealth">
         <Setter Property="Value" Value="{x:Static icons:IconValues.PictogramHealth}" />
-=======
-    <Style Selector="icons|UnifiedIcon.PictogramBox2">
-        <Setter Property="Value" Value="{x:Static icons:IconValues.PictogramBox2}" />
-    </Style>
-    <Style Selector="icons|UnifiedIcon.GamepadOutline">
-        <Setter Property="Value" Value="{x:Static icons:IconValues.GamepadOutline}" />
-    </Style>
-    <Style Selector="icons|UnifiedIcon.Package">
-        <Setter Property="Value" Value="{x:Static icons:IconValues.Package}" />
->>>>>>> bd2078e2
     </Style>
 </Styles>