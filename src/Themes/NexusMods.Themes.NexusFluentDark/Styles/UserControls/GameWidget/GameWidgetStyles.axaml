--- conflicted
+++ resolved
@@ -39,11 +39,7 @@
             <Setter Property="BorderBrush" Value="{StaticResource StrokeTranslucentWeakBrush}" />
         </Style>
 
-<<<<<<< HEAD
-        <Style Selector="^ Button#AddGameButton unifiedIcon|UnifiedIcon">
-=======
-        <Style Selector="^ Button.FirstButton icons|UnifiedIcon">
->>>>>>> 5e763097
+        <Style Selector="^ Button#AddGameButton icons|UnifiedIcon">
             <Setter Property="Size" Value="20" />
             <Setter Property="Foreground" Value="{StaticResource NeutralStrongBrush}" />
         </Style>
