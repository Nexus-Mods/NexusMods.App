﻿<Styles xmlns="https://github.com/avaloniaui"
        xmlns:x="http://schemas.microsoft.com/winfx/2006/xaml"
        xmlns:ui="clr-namespace:NexusMods.App.UI.Controls.GameWidget;assembly=NexusMods.App.UI"
        xmlns:progressRing="clr-namespace:NexusMods.App.UI.Controls.ProgressRing;assembly=NexusMods.App.UI">
    <Design.PreviewWith>
        <Border Classes="Mid" Padding="30">
            <ui:GameWidget>
                <ui:GameWidget.DataContext>
                    <ui:GameWidgetDesignViewModel />
                </ui:GameWidget.DataContext>
            </ui:GameWidget>
        </Border>
    </Design.PreviewWith>

    <!-- Style Definitions -->
    <Style Selector="ui|GameWidget">
        
        <Setter Property="ClipToBounds" Value="False" />

        <Style Selector="^ Border#GameWidgetBorder">
<<<<<<< HEAD
            <Setter Property="Background" Value="{StaticResource SurfaceTransparentBrush}" />
            
            <!-- override disabled for children, so we fade some but not others -->
            <Style Selector="^.Disabled">
                <Setter Property="Opacity" Value="1" />
                
                <Style Selector="^ Border#ImageSectionBorder">
                    <Setter Property="Opacity" Value="0.4" />
                </Style>
                
                <Style Selector="^ StackPanel#DetailsSectionStackPanel">
                    <Setter Property="Opacity" Value="0.4" />
                </Style>
            </Style>
            
        </Style>
        
        <Style Selector="^ Border#ImageSectionBorder">
=======
            <Setter Property="CornerRadius" Value="{StaticResource Rounded-md}" />
            <Setter Property="BoxShadow">
                <extensions:BoxShadows
                    BlurRadius="5" ShadowColor="{StaticResource BrandTranslucentDark500}"
                    VerticalLength1="3" BlurRadius1="4" ShadowColor1="{StaticResource BrandTranslucentDark100}"
                    VerticalLength2="2" BlurRadius2="4" ShadowColor2="{StaticResource BrandTranslucentDark100}" />
            </Setter>
        </Style>

        <Style Selector="^ Border#MainBorder">
            <Setter Property="CornerRadius" Value="{StaticResource Rounded-md}" />
>>>>>>> 5b560e4d
            <Setter Property="ClipToBounds" Value="True" />
            <Setter Property="CornerRadius" Value="{StaticResource Rounded-lg}" />
            
            <Style Selector="^ Image#GameImage">
                <Setter Property="Stretch" Value="UniformToFill" />
                <Setter Property="Width" Value="184" />
                <Setter Property="Height" Value="184" />
            </Style>
        
            <Style Selector="^ Border#StoreBackground">
                <Setter Property="CornerRadius" Value="{StaticResource Rounded-br}" />
                <Setter Property="Background" Value="{StaticResource BrandTranslucentDark700}" />
            </Style>
        </Style>
        
        <Style Selector="^ TextBlock#NameTextBlock">
            <Setter Property="Theme" Value="{StaticResource BodyLGNormalTheme}" />
            <Setter Property="Foreground" Value="{StaticResource NeutralStrongBrush}" />
        </Style>
        
        <Style Selector="^ TextBlock#VersionTextBlock">
            <Setter Property="Theme" Value="{StaticResource BodyMDNormalTheme}" />
            <Setter Property="Foreground" Value="{StaticResource NeutralSubduedBrush}" />
        </Style>
        
        
        <Style Selector="^ progressRing|ProgressRing">
            <Style Selector="^ Arc">
                <Setter Property="Stroke" Value="White" /> 
                <Setter Property="StrokeThickness" Value="2.8" />
                <Setter Property="SweepAngle" Value="270" />
            </Style>
            <Style Selector="^ Ellipse">
                <Setter Property="Stroke" Value="{StaticResource SurfaceTransparentBrush}" />
            </Style>
        </Style>
        
        <Style Selector="^ TextBlock#AddingGameTextBlock">
            <Setter Property="Theme" Value="{StaticResource BodyLGNormalTheme}" />
        </Style>
        
        <Style Selector="^ TextBlock#RemovingGameTextBlock">
            <Setter Property="Theme" Value="{StaticResource BodyLGNormalTheme}" />
        </Style>
        
    </Style>


</Styles><|MERGE_RESOLUTION|>--- conflicted
+++ resolved
@@ -18,7 +18,6 @@
         <Setter Property="ClipToBounds" Value="False" />
 
         <Style Selector="^ Border#GameWidgetBorder">
-<<<<<<< HEAD
             <Setter Property="Background" Value="{StaticResource SurfaceTransparentBrush}" />
             
             <!-- override disabled for children, so we fade some but not others -->
@@ -32,24 +31,10 @@
                 <Style Selector="^ StackPanel#DetailsSectionStackPanel">
                     <Setter Property="Opacity" Value="0.4" />
                 </Style>
-            </Style>
-            
+            </Style>            
         </Style>
         
         <Style Selector="^ Border#ImageSectionBorder">
-=======
-            <Setter Property="CornerRadius" Value="{StaticResource Rounded-md}" />
-            <Setter Property="BoxShadow">
-                <extensions:BoxShadows
-                    BlurRadius="5" ShadowColor="{StaticResource BrandTranslucentDark500}"
-                    VerticalLength1="3" BlurRadius1="4" ShadowColor1="{StaticResource BrandTranslucentDark100}"
-                    VerticalLength2="2" BlurRadius2="4" ShadowColor2="{StaticResource BrandTranslucentDark100}" />
-            </Setter>
-        </Style>
-
-        <Style Selector="^ Border#MainBorder">
-            <Setter Property="CornerRadius" Value="{StaticResource Rounded-md}" />
->>>>>>> 5b560e4d
             <Setter Property="ClipToBounds" Value="True" />
             <Setter Property="CornerRadius" Value="{StaticResource Rounded-lg}" />
             
@@ -73,8 +58,7 @@
         <Style Selector="^ TextBlock#VersionTextBlock">
             <Setter Property="Theme" Value="{StaticResource BodyMDNormalTheme}" />
             <Setter Property="Foreground" Value="{StaticResource NeutralSubduedBrush}" />
-        </Style>
-        
+        </Style>        
         
         <Style Selector="^ progressRing|ProgressRing">
             <Style Selector="^ Arc">
@@ -97,5 +81,4 @@
         
     </Style>
 
-
 </Styles>