<Styles xmlns="https://github.com/avaloniaui"
        xmlns:x="http://schemas.microsoft.com/winfx/2006/xaml"
        xmlns:converters="clr-namespace:Avalonia.Controls.Converters;assembly=Avalonia.Controls"
<<<<<<< HEAD
        xmlns:icons="clr-namespace:NexusMods.Icons;assembly=NexusMods.Icons"
        xmlns:controls="clr-namespace:NexusMods.App.UI.Controls;assembly=NexusMods.App.UI"
        xmlns:abstractions="clr-namespace:NexusMods.MnemonicDB.Abstractions;assembly=NexusMods.MnemonicDB.Abstractions">
=======
        xmlns:icons="clr-namespace:NexusMods.UI.Sdk.Icons;assembly=NexusMods.UI.Sdk">
>>>>>>> f34157d3

    <Design.PreviewWith>
        <Border Width="720" Height="300">
            <StackPanel>
                <Border Background="{StaticResource SurfaceLowBrush}">
                    <Menu>
                        <MenuItem Header="Item 1">
                            <MenuItem Header="SubItem 1" IsEnabled="False" />
                            <MenuItem Header="SubItem 2" />
                            <MenuItem Header="SubItem 3" />
                            <MenuItem Header="-" />
                            <MenuItem Header="SubItem 4" />
                        </MenuItem>
                        <MenuItem Header="Item 2">
                            <MenuItem Header="SubItem 1">
                                <MenuItem Header="SubItem 3" />
                                <MenuItem Header="SubItem 4" />
                            </MenuItem>
                            <MenuItem Header="SubItem 1" IsEnabled="False">
                                <MenuItem Header="SubItem 5" />
                            </MenuItem>
                            <MenuItem Header="SubItem 2" />
                        </MenuItem>
                        <MenuItem Header="Disabled" IsEnabled="False" />
                        <MenuItem Header="Third" IsSubMenuOpen="False">
                            <MenuItem Header="With Icon" IsEnabled="False">
                                <MenuItem.Icon>
                                    <icons:UnifiedIcon Value="{x:Static icons:IconValues.Code}" />
                                </MenuItem.Icon>
                            </MenuItem>

                            <Separator />

                            <MenuItem Header="With Radio 1" ToggleType="Radio" GroupName="Group" IsChecked="True" />
                            <MenuItem Header="With Radio 2" ToggleType="Radio" GroupName="Group" />

                            <Separator />

                            <MenuItem Header="With CheckBox" ToggleType="CheckBox" IsChecked="True" />
                            <MenuItem Header="Nexus Mods">
                                <MenuItem.Icon>
                                    <icons:UnifiedIcon Value="{x:Static icons:IconValues.NexusColor}" />
                                </MenuItem.Icon>
                            </MenuItem>
                            <MenuItem Header="Something Critical" Classes="Critical">
                                <MenuItem.Icon>
                                    <icons:UnifiedIcon Value="{x:Static icons:IconValues.DeleteOutline}" />
                                </MenuItem.Icon>
                            </MenuItem>
                            <MenuItem Header="Get Premium" Classes="Premium">
                                <MenuItem.Icon>
                                    <icons:UnifiedIcon Value="{x:Static icons:IconValues.Premium}" />
                                </MenuItem.Icon>
                            </MenuItem>
                        </MenuItem>
                    </Menu>
                </Border>

                <Button Content="Click Me" HorizontalAlignment="Center">
                    <Button.Flyout>
                        <MenuFlyout>
                            <MenuItem Header="Item 1" />
                            <MenuItem Header="Item 2" />
                        </MenuFlyout>
                    </Button.Flyout>
                </Button>

                <Button Content="TreeDataGridMenu" HorizontalAlignment="Center">
                    <Button.Flyout>
                        <MenuFlyout FlyoutPresenterClasses="TreeDataGridMenu">
                            <Border>
                                <MenuItem Header="Item 1" />
                            </Border>
                            <Border>
                                <MenuItem Header="Item 2" />
                            </Border>
                        </MenuFlyout>
                    </Button.Flyout>
                </Button>

                <Border Background="DarkRed" Padding="8" HorizontalAlignment="Center">
                    <Border.ContextMenu>
                        <ContextMenu>
                            <MenuItem Header="Item 1" />
                            <MenuItem Header="Item 2" />
                        </ContextMenu>
                    </Border.ContextMenu>
                    <TextBlock Text="Right Click Me" />
                </Border>

                <Border Background="DarkSlateBlue" Padding="8" HorizontalAlignment="Center">
                    <Border.ContextMenu>
                        <ContextMenu Classes="TreeDataGridMenu">
                            <Border>
                                <MenuItem Header="Item 1" />
                            </Border>
                            <Border>
                                <MenuItem Header="Item 2" />
                            </Border>
                        </ContextMenu>
                    </Border.ContextMenu>
                    <TextBlock Text="Right Click Me" />
                </Border>

                <Border Background="DarkGreen" Padding="8" HorizontalAlignment="Center">
                    <Border.ContextMenu>
                        <ContextMenu Classes="TreeDataGridMenu">
                            <controls:ComponentControl x:TypeArguments="abstractions:EntityId">
                                <Border>
                                    <MenuItem Header="MenuItem 1" />
                                </Border>
                            </controls:ComponentControl>
                            <controls:ComponentControl x:TypeArguments="abstractions:EntityId">
                                <Border>
                                    <MenuItem Header="Item 2" />
                                </Border>
                            </controls:ComponentControl>
                            <Separator />
                            <controls:ComponentControl x:TypeArguments="abstractions:EntityId">
                                <Border>
                                    <MenuItem Header="Item 3" IsEnabled="False">
                                        <MenuItem.Icon>
                                            <icons:UnifiedIcon Value="{x:Static icons:IconValues.DeleteOutline}" />
                                        </MenuItem.Icon>
                                    </MenuItem>
                                </Border>
                            </controls:ComponentControl>
                        </ContextMenu>
                    </Border.ContextMenu>
                    <TextBlock Text="Right Click Me" />
                </Border>
            </StackPanel>
        </Border>
    </Design.PreviewWith>


    <Styles.Resources>
        <!-- Resources for MenuFlyout.xaml (Menu, ContextMenu, etc) -->
        <x:Double x:Key="MenuFlyoutSeparatorThemeHeight">2</x:Double>
        <x:Double x:Key="MenuFlyoutThemeMinHeight">32</x:Double>
        <Thickness x:Key="MenuFlyoutPresenterThemePadding">0,0</Thickness>
        <Thickness x:Key="MenuFlyoutItemChevronMargin">12,0,0,0</Thickness>
        <Thickness x:Key="MenuFlyoutSeparatorThemePadding">12,4,12,4</Thickness>

        <StaticResource x:Key="MenuFlyoutPresenterBackground" ResourceKey="SurfaceMidBrush" />
        <StaticResource x:Key="MenuFlyoutPresenterBorderBrush" ResourceKey="StrokeTranslucentWeakBrush" />
        <Thickness x:Key="MenuFlyoutPresenterBorderThemeThickness">0</Thickness>

        <StaticResource x:Key="MenuFlyoutItemBackground" ResourceKey="SurfaceTransparentBrush" />
        <StaticResource x:Key="MenuFlyoutItemBackgroundPointerOver" ResourceKey="SurfaceTranslucentHighBrush" />
        <StaticResource x:Key="MenuFlyoutItemBackgroundPressed" ResourceKey="SurfaceTranslucentLowBrush" />
        <StaticResource x:Key="MenuFlyoutItemBackgroundDisabled" ResourceKey="SystemControlTransparentBrush" />

        <StaticResource x:Key="MenuFlyoutItemForeground" ResourceKey="NeutralModerateBrush" />
        <StaticResource x:Key="MenuFlyoutItemForegroundPointerOver" ResourceKey="NeutralStrongBrush" />
        <StaticResource x:Key="MenuFlyoutItemForegroundPressed" ResourceKey="NeutralModerateBrush" />
        <SolidColorBrush x:Key="MenuFlyoutItemForegroundDisabled" Color="{StaticResource NeutralModerate}"
                         Opacity="{StaticResource OpacityDisabledElement}" />

        <StaticResource x:Key="MenuFlyoutSubItemChevron" ResourceKey="NeutralModerateBrush" />
        <StaticResource x:Key="MenuFlyoutSubItemChevronPointerOver" ResourceKey="NeutralStrongBrush" />
        <StaticResource x:Key="MenuFlyoutSubItemChevronPressed" ResourceKey="NeutralModerateBrush" />
        <StaticResource x:Key="MenuFlyoutSubItemChevronSubMenuOpened" ResourceKey="NeutralStrongBrush" />
        <SolidColorBrush x:Key="MenuFlyoutSubItemChevronDisabled" Color="{StaticResource NeutralModerate}"
                         Opacity="{StaticResource OpacityDisabledElement}" />

        <StaticResource x:Key="MenuFlyoutItemKeyboardAcceleratorTextForeground"
                        ResourceKey="NeutralModerateBrush" />
        <StaticResource x:Key="MenuFlyoutItemKeyboardAcceleratorTextForegroundPointerOver"
                        ResourceKey="NeutralStrongBrush" />
        <StaticResource x:Key="MenuFlyoutItemKeyboardAcceleratorTextForegroundPressed"
                        ResourceKey="NeutralModerateBrush" />
        <SolidColorBrush x:Key="MenuFlyoutItemKeyboardAcceleratorTextForegroundDisabled"
                         Color="{StaticResource NeutralModerate}"
                         Opacity="{StaticResource OpacityDisabledElement}" />

        <Thickness x:Key="MenuFlyoutItemThemePadding">11,9,11,10</Thickness>
        <Thickness x:Key="MenuFlyoutItemThemePaddingNarrow">12,6,12,6</Thickness>

        <x:Double x:Key="MenuBarHeight">32</x:Double>

        <converters:PlatformKeyGestureConverter x:Key="KeyGestureConverter" />
        <x:Double x:Key="MenuFlyoutSubItemPopupHorizontalOffset">-4</x:Double>
        <Thickness x:Key="MenuIconPresenterMargin">0,0,12,0</Thickness>
        <Thickness x:Key="MenuInputGestureTextMargin">24,0,0,0</Thickness>
        <StreamGeometry x:Key="MenuItemChevronPathData">M 1,0 10,10 l -9,10 -1,-1 L 8,10 -0,1 Z</StreamGeometry>

        <!-- Moved from MenuItem.xaml -->
        <Thickness x:Key="MenuFlyoutScrollerMargin">0,4,0,4</Thickness>

        <!-- Moved from Menu.xaml -->
        <Thickness x:Key="MenuBarItemPadding">12,0,12,0</Thickness>
    </Styles.Resources>


    <Style Selector="Menu">
        <!--
        https://github.com/AvaloniaUI/Avalonia/blob/master/src/Avalonia.Themes.Fluent/Controls/MenuFlyoutPresenter.xaml
        -->
    </Style>

    <Style Selector="MenuItem">
        <!--
        https://github.com/AvaloniaUI/Avalonia/blob/master/src/Avalonia.Themes.Fluent/Controls/MenuItem.xaml
        https://github.com/AvaloniaUI/Avalonia/blob/master/src/Avalonia.Controls/MenuItem.cs
        -->

        <!-- seperator -->
        <Style Selector="^ > Separator">
            <Setter Property="Background" Value="{StaticResource SurfaceTranslucentMidBrush}" />
            <Setter Property="Height" Value="1" />
        </Style>

        <Style Selector="^.Critical">
            <Style Selector="^ /template/ ContentControl#PART_IconPresenter">
                <Setter Property="IsVisible" Value="True" />
                <Setter Property="Foreground" Value="{StaticResource DangerStrongBrush}" />
            </Style>
            <Style Selector="^ /template/ ContentPresenter#PART_HeaderPresenter">
                <Setter Property="Foreground" Value="{StaticResource DangerStrongBrush}" />
            </Style>
        </Style>

        <Style Selector="^.Premium">
            <Setter Property="Background" Value="{StaticResource PremiumSubduedBrush}" />

            <Style Selector="^ /template/ ContentPresenter#PART_HeaderPresenter">
                <Setter Property="Foreground" Value="{StaticResource NeutralStrongBrush}" />
            </Style>

            <Style Selector="^ /template/ ContentControl#PART_IconPresenter">
                <Setter Property="Foreground" Value="{StaticResource NeutralStrongBrush}" />
            </Style>

            <!-- Hover state (yes, this is using :selected) -->
            <Style Selector="^:selected /template/ Border#PART_LayoutRoot">
                <Setter Property="Background" Value="{StaticResource PremiumModerateBrush}" />
            </Style>

            <!-- Pressed state -->
            <Style Selector="^:pressed /template/ Border#PART_LayoutRoot:pointerover">
                <Setter Property="Background" Value="{StaticResource PremiumWeakBrush}" />
            </Style>

        </Style>

        <!-- disabled state -->
        <Style Selector="^:disabled /template/ ContentControl#PART_IconPresenter">
            <Setter Property="Foreground" Value="{StaticResource MenuFlyoutSubItemChevronDisabled}" />
        </Style>
    </Style>


    <!-- used for treedatagrid menus to fix the problem of our componentcontrol nesting menuitems -->
    <Style Selector="ContextMenu.TreeDataGridMenu,MenuFlyoutPresenter.TreeDataGridMenu">

        <Style Selector="^ > MenuItem">
            <Setter Property="Margin" Value="0" />
            <Setter Property="Padding" Value="0" />

            <!-- change the template of this menuitem -->
            <Setter Property="Template">
                <Setter.Value>
                    <ControlTemplate>
                        <Border x:Name="PART_LayoutRoot">
                            <ContentPresenter x:Name="PART_HeaderPresenter"
                                              Content="{TemplateBinding Header}"
                                              ContentTemplate="{TemplateBinding HeaderTemplate}"/>
                        </Border>
                    </ControlTemplate>
                </Setter.Value>
            </Setter>
        </Style>

        <Style Selector="^ > Separator">
            <Setter Property="Background" Value="{StaticResource SurfaceTranslucentMidBrush}" />
            <Setter Property="Height" Value="1" />
        </Style>
    </Style>

</Styles><|MERGE_RESOLUTION|>--- conflicted
+++ resolved
@@ -1,13 +1,9 @@
 <Styles xmlns="https://github.com/avaloniaui"
         xmlns:x="http://schemas.microsoft.com/winfx/2006/xaml"
         xmlns:converters="clr-namespace:Avalonia.Controls.Converters;assembly=Avalonia.Controls"
-<<<<<<< HEAD
-        xmlns:icons="clr-namespace:NexusMods.Icons;assembly=NexusMods.Icons"
+        xmlns:icons="clr-namespace:NexusMods.UI.Sdk.Icons;assembly=NexusMods.UI.Sdk"
         xmlns:controls="clr-namespace:NexusMods.App.UI.Controls;assembly=NexusMods.App.UI"
         xmlns:abstractions="clr-namespace:NexusMods.MnemonicDB.Abstractions;assembly=NexusMods.MnemonicDB.Abstractions">
-=======
-        xmlns:icons="clr-namespace:NexusMods.UI.Sdk.Icons;assembly=NexusMods.UI.Sdk">
->>>>>>> f34157d3
 
     <Design.PreviewWith>
         <Border Width="720" Height="300">
