<Styles
    xmlns="https://github.com/avaloniaui"
    xmlns:x="http://schemas.microsoft.com/winfx/2006/xaml"
    xmlns:icons="clr-namespace:NexusMods.UI.Sdk.Icons;assembly=NexusMods.UI.Sdk"
    xmlns:controls="clr-namespace:NexusMods.App.UI.Controls;assembly=NexusMods.App.UI">

    <!-- Preview -->
    <Design.PreviewWith>
        <Border Padding="8">
            <StackPanel Orientation="Vertical" Width="400" Spacing="16">
                <StackPanel.Styles>
                    <Style Selector="icons|UnifiedIcon">
                        <Setter Property="Foreground" Value="{StaticResource NeutralModerateBrush}" />
                        <Setter Property="Size" Value="24" />
                        <Setter Property="Margin" Value="2" />
                    </Style>
                </StackPanel.Styles>
                <WrapPanel>
                    <icons:UnifiedIcon Classes="Alert" />
                    <icons:UnifiedIcon Classes="AlertOutline" />
                    <icons:UnifiedIcon Classes="Bell" />
                    <icons:UnifiedIcon Classes="CheckUnderline" />
                    <icons:UnifiedIcon Classes="ClearAll" />
                    <icons:UnifiedIcon Classes="Cog" />
                    <icons:UnifiedIcon Classes="CogOutline" />
                    <icons:UnifiedIcon Classes="Download" />
                    <icons:UnifiedIcon Classes="HelpCircle" />
                    <icons:UnifiedIcon Classes="Help" />
                    <icons:UnifiedIcon Classes="History" />
                    <icons:UnifiedIcon Classes="Play" />
                    <icons:UnifiedIcon Classes="PlusCircleOutline" />
                    <icons:UnifiedIcon Classes="ProgressDownload" />
                    <icons:UnifiedIcon Classes="PauseCircleOutline" />
                    <icons:UnifiedIcon Classes="PauseCircleFilled" />
                    <icons:UnifiedIcon Classes="RemoveCircleOutline" />
                    <icons:UnifiedIcon Classes="Star" />
                    <icons:UnifiedIcon Classes="TrashCanOutline" />
                    <icons:UnifiedIcon Classes="PlayCircleOutline" />
                    <icons:UnifiedIcon Classes="PlayCircleFilled" />
                    <icons:UnifiedIcon Classes="Image" />
                    <icons:UnifiedIcon Classes="ImageOutline" />
                    <icons:UnifiedIcon Classes="Description" />
                    <icons:UnifiedIcon Classes="Tune" />
                    <icons:UnifiedIcon Classes="ArrowLeft" />
                    <icons:UnifiedIcon Classes="ArrowRight" />
                    <icons:UnifiedIcon Classes="ArrowDown" />
                    <icons:UnifiedIcon Classes="ArrowUp" />
                    <icons:UnifiedIcon Classes="Plus" />
                    <icons:UnifiedIcon Classes="MenuDown" />
                    <icons:UnifiedIcon Classes="MenuUp" />
                    <icons:UnifiedIcon Classes="Close" />
                    <icons:UnifiedIcon Classes="OpenInNew" />
                    <icons:UnifiedIcon Classes="Tab" />
                    <icons:UnifiedIcon Classes="ChevronLeft" />
                    <icons:UnifiedIcon Classes="ChevronRight" />
                    <icons:UnifiedIcon Classes="FolderOutline" />
                    <icons:UnifiedIcon Classes="FolderOpenOutline" />
                    <icons:UnifiedIcon Classes="FolderEditOutline" />
                    <icons:UnifiedIcon Classes="File" />
                    <icons:UnifiedIcon Classes="Check" />
                    <icons:UnifiedIcon Classes="CheckBold" />
                    <icons:UnifiedIcon Classes="CheckCircle" />
                    <icons:UnifiedIcon Classes="CheckCircleOutline" />
                    <icons:UnifiedIcon Classes="DeleteOutline" />
                    <icons:UnifiedIcon Classes="DragHorizontal" />
                    <icons:UnifiedIcon Classes="DragVertical" />
                    <icons:UnifiedIcon Classes="Search" />
                    <icons:UnifiedIcon Classes="Home" />
                    <icons:UnifiedIcon Classes="Game" />
                    <icons:UnifiedIcon Classes="Undo" />
                    <icons:UnifiedIcon Classes="Redo" />
                    <icons:UnifiedIcon Classes="Save" />
                    <icons:UnifiedIcon Classes="Copy" />
                    <icons:UnifiedIcon Classes="Paste" />
                    <icons:UnifiedIcon Classes="AddCircle" />
                    <icons:UnifiedIcon Classes="AlertCircle" />
                    <icons:UnifiedIcon Classes="AlertOctagon" />
                    <icons:UnifiedIcon Classes="FileDocumentOutline" />
                    <icons:UnifiedIcon Classes="MusicNote" />
                    <icons:UnifiedIcon Classes="VideoOutline" />
                    <icons:UnifiedIcon Classes="Refresh" />
                    <icons:UnifiedIcon Classes="Collections" />
                    <icons:UnifiedIcon Classes="Add" />
                    <icons:UnifiedIcon Classes="DeleteForever" />
                    <icons:UnifiedIcon Classes="Mods" />
                    <icons:UnifiedIcon Classes="ModLibrary" />
                    <icons:UnifiedIcon Classes="ListFilled" />
                    <icons:UnifiedIcon Classes="FileEdit" />
                    <icons:UnifiedIcon Classes="Code" />
                    <icons:UnifiedIcon Classes="Discord" />
                    <icons:UnifiedIcon Classes="Forum" />
                    <icons:UnifiedIcon Classes="Sync" />
                    <icons:UnifiedIcon Classes="Visibility" />
                    <icons:UnifiedIcon Classes="PlaylistAdd" />
                    <icons:UnifiedIcon Classes="PlaylistRemove" />
                    <icons:UnifiedIcon Classes="HardDrive" />
                    <icons:UnifiedIcon Classes="ColorLens" />
                    <icons:UnifiedIcon Classes="CheckBox" />
                    <icons:UnifiedIcon Classes="ViewCarousel" />
                    <icons:UnifiedIcon Classes="Lightbulb" />
                    <icons:UnifiedIcon Classes="ThumbUp" />
                    <icons:UnifiedIcon Classes="ThumbsUpDown" />
                    <icons:UnifiedIcon Classes="ThumbsUpDownOutline" />
                    <icons:UnifiedIcon Classes="Database" />
                    <icons:UnifiedIcon Classes="Size" />
                    <icons:UnifiedIcon Classes="Info" />
                    <icons:UnifiedIcon Classes="Trophy" />
                    <icons:UnifiedIcon Classes="ArrowUpThick" />
                    <icons:UnifiedIcon Classes="ArrowDownThick" />
                    <icons:UnifiedIcon Classes="Sort" />
                    <icons:UnifiedIcon Classes="Swap" />
                    <icons:UnifiedIcon Classes="SortAscending" />
                    <icons:UnifiedIcon Classes="SortDescending" />
                    <icons:UnifiedIcon Classes="GamepadOutline" />
                    <icons:UnifiedIcon Classes="Package" />
                    <icons:UnifiedIcon Classes="Cardiology" />
                    <icons:UnifiedIcon Classes="LibraryOutline" />
                    <icons:UnifiedIcon Classes="CollectionsOutline" />
                    <icons:UnifiedIcon Classes="ModsOutline" />
                    <icons:UnifiedIcon Classes="InfoFilled" />
                    <icons:UnifiedIcon Classes="NexusColor" />
                    <icons:UnifiedIcon Classes="Account" />
                    <icons:UnifiedIcon Classes="FormatListBullet" />
                    <icons:UnifiedIcon Classes="FormatListCheckbox" />
                    <icons:UnifiedIcon Classes="FormatListNumbered" />
                    <icons:UnifiedIcon Classes="DotsGrid" />
                    <icons:UnifiedIcon Classes="FormatAlignJustify" />
                    <icons:UnifiedIcon Classes="MoreVertical" />
                    <icons:UnifiedIcon Classes="ListBoxOutline" />
                    <icons:UnifiedIcon Classes="PartyPopper" />
                    <icons:UnifiedIcon Classes="Logout" />
                    <icons:UnifiedIcon Classes="AccountCog" />
                    <icons:UnifiedIcon Classes="Broadcast" />
                    <icons:UnifiedIcon Classes="FolderEyeOutline" />
                    <icons:UnifiedIcon Classes="ThumbUpOutline" />
                    <icons:UnifiedIcon Classes="Update" />
                    <icons:UnifiedIcon Classes="TrayArrowDown" />
                    <icons:UnifiedIcon Classes="FolderUploadOutline" />
                    <icons:UnifiedIcon Classes="TrophyOutline" />
                    <icons:UnifiedIcon Classes="DragVerticalDots" />
                    <icons:UnifiedIcon Classes="WindowMaximize" />
                    <icons:UnifiedIcon Classes="WindowMinimize" />
                    <icons:UnifiedIcon Classes="WindowRestore" />
                    <icons:UnifiedIcon Classes="Link" />
                    <icons:UnifiedIcon Classes="Upload" />
                    <icons:UnifiedIcon Classes="Pencil" />
                    <icons:UnifiedIcon Classes="VisibilityListed" />
                    <icons:UnifiedIcon Classes="VisibilityUnlisted" />
                </WrapPanel>
                <WrapPanel>
                    <icons:UnifiedIcon Classes="Nexus" />
                    <icons:UnifiedIcon Classes="Steam" />
                    <icons:UnifiedIcon Classes="EA" />
                    <icons:UnifiedIcon Classes="Ubisoft" />
                    <icons:UnifiedIcon Classes="GOG" />
                    <icons:UnifiedIcon Classes="Xbox" />
                    <icons:UnifiedIcon Classes="Epic" />
                    <icons:UnifiedIcon Classes="GitHub" />
                    <icons:UnifiedIcon Classes="Premium" />
                    <icons:UnifiedIcon Classes="ToggleSwitchOn" />
                    <icons:UnifiedIcon Classes="ToggleSwitchOff" />
                    <icons:UnifiedIcon Classes="ToggleSwitchIndeterminate" />
                    <icons:UnifiedIcon Classes="ExportVariant" />
                </WrapPanel>
                <WrapPanel>
                    <icons:UnifiedIcon Classes="PanelAllFull" />
                </WrapPanel>
                <WrapPanel>
                    <icons:UnifiedIcon Classes="PictogramHealth" />
                    <icons:UnifiedIcon Classes="PictogramHealth" Size="32" />
                    <icons:UnifiedIcon Classes="PictogramHealth" Size="48" />
                    <icons:UnifiedIcon Classes="PictogramGame3D" />
                    <icons:UnifiedIcon Classes="PictogramGame3D" Size="32" />
                    <icons:UnifiedIcon Classes="PictogramGame3D" Size="48" />
                    <icons:UnifiedIcon Classes="PictogramBox2" />
                    <icons:UnifiedIcon Classes="PictogramBox2" Size="32" />
                    <icons:UnifiedIcon Classes="PictogramBox2" Size="48" />
                </WrapPanel>
                <WrapPanel>
                    <icons:UnifiedIcon Classes="PictogramSettings" />
                    <icons:UnifiedIcon Classes="PictogramSettings" Size="32" />
                    <icons:UnifiedIcon Classes="PictogramSettings" Size="48" />
                    <icons:UnifiedIcon Classes="PictogramCelebrate" />
                    <icons:UnifiedIcon Classes="PictogramCelebrate" Size="32" />
                    <icons:UnifiedIcon Classes="PictogramCelebrate" Size="48" />
                    <icons:UnifiedIcon Classes="PictogramLibrary" />
                    <icons:UnifiedIcon Classes="PictogramLibrary" Size="32" />
                    <icons:UnifiedIcon Classes="PictogramLibrary" Size="48" />
                </WrapPanel>
                <WrapPanel>
                    <icons:UnifiedIcon Classes="PictogramPlaylistAdd" />
                    <icons:UnifiedIcon Classes="PictogramPlaylistAdd" Size="32" />
                    <icons:UnifiedIcon Classes="PictogramPlaylistAdd" Size="48" />
                    <icons:UnifiedIcon Classes="PictogramCollection3D" />
                    <icons:UnifiedIcon Classes="PictogramCollection3D" Size="32" />
                    <icons:UnifiedIcon Classes="PictogramCollection3D" Size="48" />
                    <icons:UnifiedIcon Classes="PictogramUpload" />
                    <icons:UnifiedIcon Classes="PictogramUpload" Size="32" />
                    <icons:UnifiedIcon Classes="PictogramUpload" Size="48" />
                </WrapPanel>
                <WrapPanel>
<<<<<<< HEAD
                    <icons:UnifiedIcon Classes="PictogramPremium" />
                    <icons:UnifiedIcon Classes="PictogramPremium" Size="32" />
                    <icons:UnifiedIcon Classes="PictogramPremium" Size="48" />
=======
                    <icons:UnifiedIcon Classes="PictogramSuccess" />
                    <icons:UnifiedIcon Classes="PictogramSuccess" Size="32" />
                    <icons:UnifiedIcon Classes="PictogramSuccess" Size="48" />
>>>>>>> bcc95f02
                </WrapPanel>
                <WrapPanel>
                    <icons:UnifiedIcon Value="{x:Static icons:IconValues.Cog}" Classes="Suggestion" />
                    <icons:UnifiedIcon Value="{x:Static icons:IconValues.Cog}" Classes="Warning" />
                    <icons:UnifiedIcon Value="{x:Static icons:IconValues.Cog}" Classes="Critical" />
                    <icons:UnifiedIcon Value="{x:Static icons:IconValues.Cog}" Classes="Success" />
                </WrapPanel>
            </StackPanel>
        </Border>
    </Design.PreviewWith>
    
    
    <Style Selector="icons|UnifiedIcon.Suggestion">
        <Setter Property="Foreground" Value="{StaticResource InfoStrongBrush}" />
    </Style>
    <Style Selector="icons|UnifiedIcon.Warning">
        <Setter Property="Foreground" Value="{StaticResource WarningStrongBrush}" />
    </Style>
    <Style Selector="icons|UnifiedIcon.Critical">
        <Setter Property="Foreground" Value="{StaticResource DangerStrongBrush}" />
    </Style>
    <Style Selector="icons|UnifiedIcon.Success">
        <Setter Property="Foreground" Value="{StaticResource SuccessStrongBrush}" />
    </Style>
    
    <!-- Icon Selection -->
    
    

    <!-- NOTE: Material icon names are not standardized well, use this site to look them up:  -->
    <!-- https://pictogrammers.com/library/mdi/ -->

    <Style Selector="icons|UnifiedIcon.Alert">
        <Setter Property="Value" Value="{x:Static icons:IconValues.Warning}" />
    </Style>

    <Style Selector="icons|UnifiedIcon.AlertOutline">
        <Setter Property="Value" Value="{x:Static icons:IconValues.WarningAmber}" />
    </Style>

    <Style Selector="icons|UnifiedIcon.Bell">
        <Setter Property="Value" Value="{x:Static icons:IconValues.NotificationImportant}" />
    </Style>

    <Style Selector="icons|UnifiedIcon.CheckUnderline">
        <Setter Property="Value" Value="{x:Static icons:IconValues.DownloadDone}" />
    </Style>

    <Style Selector="icons|UnifiedIcon.ClearAll">
        <Setter Property="Value" Value="{x:Static icons:IconValues.ClearAll}" />
    </Style>

    <Style Selector="icons|UnifiedIcon.Cog">
        <Setter Property="Value" Value="{x:Static icons:IconValues.Cog}" />
    </Style>
    <Style Selector="icons|UnifiedIcon.CogOutline">
        <Setter Property="Value" Value="{x:Static icons:IconValues.CogOutline}" />
    </Style>
    <Style Selector="icons|UnifiedIcon.Download">
        <Setter Property="Value" Value="{x:Static icons:IconValues.Download}" />
    </Style>

    <Style Selector="icons|UnifiedIcon.HelpCircle">
        <Setter Property="Value" Value="{x:Static icons:IconValues.Help}" />
    </Style>

    <Style Selector="icons|UnifiedIcon.Help">
        <Setter Property="Value" Value="{x:Static icons:IconValues.HelpOutline}" />
    </Style>

    <Style Selector="icons|UnifiedIcon.History">
        <Setter Property="Value" Value="{x:Static icons:IconValues.History}" />
    </Style>

    <Style Selector="icons|UnifiedIcon.Play">
        <Setter Property="Value" Value="{x:Static icons:IconValues.PlayArrow}" />
    </Style>

    <Style Selector="icons|UnifiedIcon.PlusCircleOutline">
        <Setter Property="Value" Value="{x:Static icons:IconValues.AddCircleOutline}" />
    </Style>

    <Style Selector="icons|UnifiedIcon.ProgressDownload">
        <Setter Property="Value" Value="{x:Static icons:IconValues.Downloading}" />
    </Style>

    <Style Selector="icons|UnifiedIcon.PauseCircleOutline">
        <Setter Property="Value" Value="{x:Static icons:IconValues.PauseCircleOutline}" />
    </Style>

    <Style Selector="icons|UnifiedIcon.PauseCircleFilled">
        <Setter Property="Value" Value="{x:Static icons:IconValues.PauseCircleFilled}" />
    </Style>

    <Style Selector="icons|UnifiedIcon.RemoveCircleOutline">
        <Setter Property="Value" Value="{x:Static icons:IconValues.RemoveCircleOutline}" />
    </Style>

    <Style Selector="icons|UnifiedIcon.Star">
        <Setter Property="Value" Value="{x:Static icons:IconValues.Star}" />
    </Style>

    <Style Selector="icons|UnifiedIcon.TrashCanOutline">
        <Setter Property="Value" Value="{x:Static icons:IconValues.DeleteOutline}" />
    </Style>

    <Style Selector="icons|UnifiedIcon.PlayCircleOutline">
        <Setter Property="Value" Value="{x:Static icons:IconValues.PlayCircleOutline}" />
    </Style>

    <Style Selector="icons|UnifiedIcon.PlayCircleFilled">
        <Setter Property="Value" Value="{x:Static icons:IconValues.PlayCircleFilled}" />
    </Style>

    <Style Selector="icons|UnifiedIcon.Image">
        <Setter Property="Value" Value="{x:Static icons:IconValues.Image}" />
    </Style>
    
    <Style Selector="icons|UnifiedIcon.ImageOutline">
        <Setter Property="Value" Value="{x:Static icons:IconValues.ImageOutline}" />
    </Style>
    
    <Style Selector="icons|UnifiedIcon.Description">
        <Setter Property="Value" Value="{x:Static icons:IconValues.Description}" />
    </Style>

    <Style Selector="icons|UnifiedIcon.Tune">
        <Setter Property="Value" Value="{x:Static icons:IconValues.Tune}" />
    </Style>

    <Style Selector="icons|UnifiedIcon.ArrowLeft">
        <Setter Property="Value" Value="{x:Static icons:IconValues.ArrowBack}" />
    </Style>

    <Style Selector="icons|UnifiedIcon.ArrowRight">
        <Setter Property="Value" Value="{x:Static icons:IconValues.ArrowForward}" />
    </Style>

    <Style Selector="icons|UnifiedIcon.ArrowDown">
        <Setter Property="Value" Value="{x:Static icons:IconValues.ArrowDown}" />
    </Style>

    <Style Selector="icons|UnifiedIcon.ArrowUp">
        <Setter Property="Value" Value="{x:Static icons:IconValues.ArrowUp}" />
    </Style>

    <Style Selector="icons|UnifiedIcon.Plus">
        <Setter Property="Value" Value="{x:Static icons:IconValues.Add}" />
    </Style>

    <Style Selector="icons|UnifiedIcon.MenuDown">
        <Setter Property="Value" Value="{x:Static icons:IconValues.ArrowDropDown}" />
    </Style>

    <Style Selector="icons|UnifiedIcon.MenuUp">
        <Setter Property="Value" Value="{x:Static icons:IconValues.ArrowDropUp}" />
    </Style>

    <Style Selector="icons|UnifiedIcon.Close">
        <Setter Property="Value" Value="{x:Static icons:IconValues.Close}" />
    </Style>

    <Style Selector="icons|UnifiedIcon.OpenInNew">
        <Setter Property="Value" Value="{x:Static icons:IconValues.OpenInNew}" />
    </Style>

    <Style Selector="icons|UnifiedIcon.Tab">
        <Setter Property="Value" Value="{x:Static icons:IconValues.Tab}" />
    </Style>

    <Style Selector="icons|UnifiedIcon.ChevronLeft">
        <Setter Property="Value" Value="{x:Static icons:IconValues.ChevronLeft}" />
    </Style>

    <Style Selector="icons|UnifiedIcon.ChevronRight">
        <Setter Property="Value" Value="{x:Static icons:IconValues.ChevronRight}" />
    </Style>

    <Style Selector="icons|UnifiedIcon.FolderOutline">
        <Setter Property="Value" Value="{x:Static icons:IconValues.Folder}" />
    </Style>

    <Style Selector="icons|UnifiedIcon.FolderOpenOutline">
        <Setter Property="Value" Value="{x:Static icons:IconValues.FolderOpen}" />
    </Style>

    <Style Selector="icons|UnifiedIcon.FolderEditOutline">
        <Setter Property="Value" Value="{x:Static icons:IconValues.FolderEditOutline}" />
    </Style>

    <Style Selector="icons|UnifiedIcon.File">
        <Setter Property="Value" Value="{x:Static icons:IconValues.File}" />
    </Style>

    <Style Selector="icons|UnifiedIcon.Check">
        <Setter Property="Value" Value="{x:Static icons:IconValues.Check}" />
    </Style>

    <Style Selector="icons|UnifiedIcon.CheckBold">
        <Setter Property="Value" Value="{x:Static icons:IconValues.CheckBold}" />
    </Style>
    
    <Style Selector="icons|UnifiedIcon.DeleteOutline">
        <Setter Property="Value" Value="{x:Static icons:IconValues.DeleteOutline}" />
    </Style>

    <Style Selector="icons|UnifiedIcon.DragHorizontal">
        <Setter Property="Value" Value="{x:Static icons:IconValues.DragHandleHorizontal}" />
    </Style>

    <Style Selector="icons|UnifiedIcon.DragVertical">
        <Setter Property="Value" Value="{x:Static icons:IconValues.DragHandleVertical}" />
    </Style>

    <Style Selector="icons|UnifiedIcon.Search">
        <Setter Property="Value" Value="{x:Static icons:IconValues.Search}" />
    </Style>

    <Style Selector="icons|UnifiedIcon.Home">
        <Setter Property="Value" Value="{x:Static icons:IconValues.Home}" />
    </Style>

    <Style Selector="icons|UnifiedIcon.Game">
        <Setter Property="Value" Value="{x:Static icons:IconValues.Game}" />
    </Style>

    <Style Selector="icons|UnifiedIcon.Save">
        <Setter Property="Value" Value="{x:Static icons:IconValues.Save}" />
    </Style>

    <Style Selector="icons|UnifiedIcon.Copy">
        <Setter Property="Value" Value="{x:Static icons:IconValues.Copy}" />
    </Style>

    <Style Selector="icons|UnifiedIcon.Paste">
        <Setter Property="Value" Value="{x:Static icons:IconValues.Paste}" />
    </Style>

    <Style Selector="icons|UnifiedIcon.Undo">
        <Setter Property="Value" Value="{x:Static icons:IconValues.Undo}" />
    </Style>

    <Style Selector="icons|UnifiedIcon.Redo">
        <Setter Property="Value" Value="{x:Static icons:IconValues.Redo}" />
    </Style>

    <Style Selector="icons|UnifiedIcon.AddCircle">
        <Setter Property="Value" Value="{x:Static icons:IconValues.AddCircle}" />
    </Style>

    <Style Selector="icons|UnifiedIcon.AlertCircle">
        <Setter Property="Value" Value="{x:Static icons:IconValues.Error}" />
    </Style>

    <Style Selector="icons|UnifiedIcon.AlertOctagon">
        <Setter Property="Value" Value="{x:Static icons:IconValues.Alert}" />
    </Style>

    <Style Selector="icons|UnifiedIcon.FileDocumentOutline">
        <Setter Property="Value" Value="{x:Static icons:IconValues.FileDocumentOutline}" />
    </Style>

    <Style Selector="icons|UnifiedIcon.MusicNote">
        <Setter Property="Value" Value="{x:Static icons:IconValues.MusicNote}" />
    </Style>

    <Style Selector="icons|UnifiedIcon.VideoOutline">
        <Setter Property="Value" Value="{x:Static icons:IconValues.Video}" />
    </Style>

    <Style Selector="icons|UnifiedIcon.Refresh">
        <Setter Property="Value" Value="{x:Static icons:IconValues.Refresh}" />
    </Style>

    <Style Selector="icons|UnifiedIcon.Collections">
        <Setter Property="Value" Value="{x:Static icons:IconValues.Collections}" />
    </Style>

    <Style Selector="icons|UnifiedIcon.Add">
        <Setter Property="Value" Value="{x:Static icons:IconValues.Add}" />
    </Style>

    <Style Selector="icons|UnifiedIcon.DeleteForever">
        <Setter Property="Value" Value="{x:Static icons:IconValues.DeleteForever}" />
    </Style>

    <Style Selector="icons|UnifiedIcon.Mods">
        <Setter Property="Value" Value="{x:Static icons:IconValues.Mods}" />
    </Style>

    <Style Selector="icons|UnifiedIcon.ModLibrary">
        <Setter Property="Value" Value="{x:Static icons:IconValues.ModLibrary}" />
    </Style>

    <Style Selector="icons|UnifiedIcon.ListFilled">
        <Setter Property="Value" Value="{x:Static icons:IconValues.ListFilled}" />
    </Style>

    <Style Selector="icons|UnifiedIcon.FileEdit">
        <Setter Property="Value" Value="{x:Static icons:IconValues.FileEdit}" />
    </Style>

    <Style Selector="icons|UnifiedIcon.Code">
        <Setter Property="Value" Value="{x:Static icons:IconValues.Code}" />
    </Style>

    <Style Selector="icons|UnifiedIcon.Discord">
        <Setter Property="Value" Value="{x:Static icons:IconValues.Discord}" />
    </Style>

    <Style Selector="icons|UnifiedIcon.Forum">
        <Setter Property="Value" Value="{x:Static icons:IconValues.Forum}" />
    </Style>

    <Style Selector="icons|UnifiedIcon.Sync">
        <Setter Property="Value" Value="{x:Static icons:IconValues.Sync}" />
    </Style>

    <Style Selector="icons|UnifiedIcon.Visibility">
        <Setter Property="Value" Value="{x:Static icons:IconValues.Visibility}" />
    </Style>
    
    <Style Selector="icons|UnifiedIcon.VisibilityOff">
        <Setter Property="Value" Value="{x:Static icons:IconValues.VisibilityOff}" />
    </Style>

    <Style Selector="icons|UnifiedIcon.PlaylistAdd">
        <Setter Property="Value" Value="{x:Static icons:IconValues.PlaylistAdd}" />
    </Style>

    <Style Selector="icons|UnifiedIcon.PlaylistRemove">
        <Setter Property="Value" Value="{x:Static icons:IconValues.PlaylistRemove}" />
    </Style>

    <Style Selector="icons|UnifiedIcon.HardDrive">
        <Setter Property="Value" Value="{x:Static icons:IconValues.HardDrive}" />
    </Style>

    <Style Selector="icons|UnifiedIcon.Nexus">
        <Setter Property="Value" Value="{x:Static icons:IconValues.Nexus}" />
    </Style>

    <Style Selector="icons|UnifiedIcon.ColorLens">
        <Setter Property="Value" Value="{x:Static icons:IconValues.ColorLens}" />
    </Style>

    <Style Selector="icons|UnifiedIcon.CheckBox">
        <Setter Property="Value" Value="{x:Static icons:IconValues.CheckBox}" />
    </Style>

    <Style Selector="icons|UnifiedIcon.ViewCarousel">
        <Setter Property="Value" Value="{x:Static icons:IconValues.ViewCarousel}" />
    </Style>

    <Style Selector="icons|UnifiedIcon.Lightbulb">
        <Setter Property="Value" Value="{x:Static icons:IconValues.Lightbulb}" />
    </Style>

    <Style Selector="icons|UnifiedIcon.Steam">
        <Setter Property="Value" Value="{x:Static icons:IconValues.Steam}" />
    </Style>

    <Style Selector="icons|UnifiedIcon.EA">
        <Setter Property="Value" Value="{x:Static icons:IconValues.EA}" />
    </Style>

    <Style Selector="icons|UnifiedIcon.Epic">
        <Setter Property="Value" Value="{x:Static icons:IconValues.Epic}" />
    </Style>

    <Style Selector="icons|UnifiedIcon.GOG">
        <Setter Property="Value" Value="{x:Static icons:IconValues.GOG}" />
    </Style>

    <Style Selector="icons|UnifiedIcon.Xbox">
        <Setter Property="Value" Value="{x:Static icons:IconValues.Xbox}" />
    </Style>

    <Style Selector="icons|UnifiedIcon.Ubisoft">
        <Setter Property="Value" Value="{x:Static icons:IconValues.Ubisoft}" />
    </Style>

    <Style Selector="icons|UnifiedIcon.ThumbUp">
        <Setter Property="Value" Value="{x:Static icons:IconValues.ThumbUp}" />
    </Style>
    <Style Selector="icons|UnifiedIcon.ThumbsUpDown">
        <Setter Property="Value" Value="{x:Static icons:IconValues.ThumbsUpDown}" />
    </Style>
    <Style Selector="icons|UnifiedIcon.ThumbsUpDownOutline">
        <Setter Property="Value" Value="{x:Static icons:IconValues.ThumbsUpDownOutline}" />
    </Style>
    <Style Selector="icons|UnifiedIcon.Database">
        <Setter Property="Value" Value="{x:Static icons:IconValues.Database}" />
    </Style>

    <Style Selector="icons|UnifiedIcon.Size">
        <Setter Property="Value" Value="{x:Static icons:IconValues.Size}" />
    </Style>

    <Style Selector="icons|UnifiedIcon.Info">
        <Setter Property="Value" Value="{x:Static icons:IconValues.Info}" />
    </Style>
    <Style Selector="icons|UnifiedIcon.CheckCircle">
        <Setter Property="Value" Value="{x:Static icons:IconValues.CheckCircle}" />
    </Style>
    <Style Selector="icons|UnifiedIcon.CheckCircleOutline">
        <Setter Property="Value" Value="{x:Static icons:IconValues.CheckCircleOutline}" />
    </Style>
    <Style Selector="icons|UnifiedIcon.Trophy">
        <Setter Property="Value" Value="{x:Static icons:IconValues.Trophy}" />
    </Style>
    <Style Selector="icons|UnifiedIcon.ArrowUpThick">
        <Setter Property="Value" Value="{x:Static icons:IconValues.ArrowUpThick}" />
    </Style>
    <Style Selector="icons|UnifiedIcon.ArrowDownThick">
        <Setter Property="Value" Value="{x:Static icons:IconValues.ArrowDownThick}" />
    </Style>
    <Style Selector="icons|UnifiedIcon.Sort">
        <Setter Property="Value" Value="{x:Static icons:IconValues.Sort}" />
    </Style>
    <Style Selector="icons|UnifiedIcon.SortAscending">
        <Setter Property="Value" Value="{x:Static icons:IconValues.SortAscending}" />
    </Style>
    <Style Selector="icons|UnifiedIcon.SortDescending">
        <Setter Property="Value" Value="{x:Static icons:IconValues.SortDescending}" />
    </Style>
    <Style Selector="icons|UnifiedIcon.PictogramGame3D">
        <Setter Property="Value" Value="{x:Static icons:IconValues.PictogramGame3D}" />
    </Style>
    <Style Selector="icons|UnifiedIcon.PictogramBox2">
        <Setter Property="Value" Value="{x:Static icons:IconValues.PictogramBox2}" />
    </Style>
    <Style Selector="icons|UnifiedIcon.GamepadOutline">
        <Setter Property="Value" Value="{x:Static icons:IconValues.GamepadOutline}" />
    </Style>
    <Style Selector="icons|UnifiedIcon.Package">
        <Setter Property="Value" Value="{x:Static icons:IconValues.Package}" />
    </Style>
    <Style Selector="icons|UnifiedIcon.PictogramHealth">
        <Setter Property="Value" Value="{x:Static icons:IconValues.PictogramHealth}" />
    </Style>
    <Style Selector="icons|UnifiedIcon.PictogramSettings">
        <Setter Property="Value" Value="{x:Static icons:IconValues.PictogramSettings}" />
    </Style>
    <Style Selector="icons|UnifiedIcon.Cardiology">
        <Setter Property="Value" Value="{x:Static icons:IconValues.Cardiology}" />
    </Style>
    <Style Selector="icons|UnifiedIcon.LibraryOutline">
        <Setter Property="Value" Value="{x:Static icons:IconValues.LibraryOutline}" />
    </Style>
    <Style Selector="icons|UnifiedIcon.Swap">
        <Setter Property="Value" Value="{x:Static icons:IconValues.Swap}" />
    </Style>
    <Style Selector="icons|UnifiedIcon.CollectionsOutline">
        <Setter Property="Value" Value="{x:Static icons:IconValues.CollectionsOutline}" />
    </Style>
    <Style Selector="icons|UnifiedIcon.ModsOutline">
        <Setter Property="Value" Value="{x:Static icons:IconValues.ModsOutline}" />
    </Style>
    <Style Selector="icons|UnifiedIcon.InfoFilled">
        <Setter Property="Value" Value="{x:Static icons:IconValues.InfoFilled}" />
    </Style>
    <Style Selector="icons|UnifiedIcon.NexusColor">
        <Setter Property="Value" Value="{x:Static icons:IconValues.NexusColor}" />
    </Style>
    <Style Selector="icons|UnifiedIcon.Account">
        <Setter Property="Value" Value="{x:Static icons:IconValues.Account}" />
    </Style>
    <Style Selector="icons|UnifiedIcon.FormatListBullet">
        <Setter Property="Value" Value="{x:Static icons:IconValues.FormatListBullet}" />
    </Style>
    <Style Selector="icons|UnifiedIcon.FormatListCheckbox">
        <Setter Property="Value" Value="{x:Static icons:IconValues.FormatListCheckbox}" />
    </Style>
    <Style Selector="icons|UnifiedIcon.FormatListNumbered">
        <Setter Property="Value" Value="{x:Static icons:IconValues.FormatListNumbered}" />
    </Style>
    <Style Selector="icons|UnifiedIcon.DotsGrid">
        <Setter Property="Value" Value="{x:Static icons:IconValues.DotsGrid}" />
    </Style>
    <Style Selector="icons|UnifiedIcon.FormatAlignJustify">
        <Setter Property="Value" Value="{x:Static icons:IconValues.FormatAlignJustify}" />
    </Style>
    <Style Selector="icons|UnifiedIcon.PanelAllFull">
        <Setter Property="Value" Value="{x:Static icons:IconValues.PanelAllFull}" />
    </Style>
    <Style Selector="icons|UnifiedIcon.PictogramCelebrate">
        <Setter Property="Value" Value="{x:Static icons:IconValues.PictogramCelebrate}" />
    </Style>
    <Style Selector="icons|UnifiedIcon.MoreVertical">
        <Setter Property="Value" Value="{x:Static icons:IconValues.MoreVertical}" />
    </Style>
    <Style Selector="icons|UnifiedIcon.ListBoxOutline">
        <Setter Property="Value" Value="{x:Static icons:IconValues.ListBoxOutline}" />
    </Style>
    <Style Selector="icons|UnifiedIcon.PartyPopper">
        <Setter Property="Value" Value="{x:Static icons:IconValues.PartyPopper}" />
    </Style>
    <Style Selector="icons|UnifiedIcon.AccountCog">
        <Setter Property="Value" Value="{x:Static icons:IconValues.AccountCog}" />
    </Style>
    <Style Selector="icons|UnifiedIcon.Logout">
        <Setter Property="Value" Value="{x:Static icons:IconValues.Logout}" />
    </Style>
    <Style Selector="icons|UnifiedIcon.GitHub">
        <Setter Property="Value" Value="{x:Static icons:IconValues.GitHub}" />
    </Style>
    <Style Selector="icons|UnifiedIcon.Broadcast">
        <Setter Property="Value" Value="{x:Static icons:IconValues.Broadcast}" />
    </Style>
    <Style Selector="icons|UnifiedIcon.Premium">
        <Setter Property="Value" Value="{x:Static icons:IconValues.Premium}" />
    </Style>
    <Style Selector="icons|UnifiedIcon.FolderEyeOutline">
        <Setter Property="Value" Value="{x:Static icons:IconValues.FolderEyeOutline}" />
    </Style>
    <Style Selector="icons|UnifiedIcon.ThumbUpOutline">
        <Setter Property="Value" Value="{x:Static icons:IconValues.ThumbUpOutline}" />
    </Style>
    <Style Selector="icons|UnifiedIcon.Update">
        <Setter Property="Value" Value="{x:Static icons:IconValues.Update}" />
    </Style>
    <Style Selector="icons|UnifiedIcon.FolderUploadOutline">
        <Setter Property="Value" Value="{x:Static icons:IconValues.FolderUploadOutline}" />
    </Style>
    <Style Selector="icons|UnifiedIcon.Upload">
        <Setter Property="Value" Value="{x:Static icons:IconValues.Upload}" />
    </Style>
    <Style Selector="icons|UnifiedIcon.Pencil">
        <Setter Property="Value" Value="{x:Static icons:IconValues.Pencil}" />
    </Style>
    <Style Selector="icons|UnifiedIcon.TrayArrowDown">
        <Setter Property="Value" Value="{x:Static icons:IconValues.TrayArrowDown}" />
    </Style>
    
    <Style Selector="icons|UnifiedIcon.ToggleSwitchOn">
        <Setter Property="Value" Value="{x:Static icons:IconValues.ToggleOn}" />
    </Style>

    <Style Selector="icons|UnifiedIcon.ToggleSwitchOff">
        <Setter Property="Value" Value="{x:Static icons:IconValues.ToggleOff}" />
    </Style>
    
    <Style Selector="icons|UnifiedIcon.ToggleSwitchIndeterminate">
        <Setter Property="Value" Value="{x:Static icons:IconValues.ToggleIndeterminate}" />
    </Style>
    <Style Selector="icons|UnifiedIcon.TrophyOutline">
        <Setter Property="Value" Value="{x:Static icons:IconValues.TrophyOutline}" />
    </Style>
    <Style Selector="icons|UnifiedIcon.DragVerticalDots">
        <Setter Property="Value" Value="{x:Static icons:IconValues.DragVerticalDots}" />
    </Style>
    <Style Selector="icons|UnifiedIcon.WindowMaximize">
        <Setter Property="Value" Value="{x:Static icons:IconValues.WindowMaximize}" />
    </Style>
    <Style Selector="icons|UnifiedIcon.WindowMinimize">
        <Setter Property="Value" Value="{x:Static icons:IconValues.WindowMinimize}" />
    </Style>
    <Style Selector="icons|UnifiedIcon.WindowRestore">
        <Setter Property="Value" Value="{x:Static icons:IconValues.WindowRestore}" />
    </Style>
    <Style Selector="icons|UnifiedIcon.PictogramCollection3D">
        <Setter Property="Value" Value="{x:Static icons:IconValues.PictogramCollection3D}" />
    </Style>
    <Style Selector="icons|UnifiedIcon.PictogramPlaylistAdd">
        <Setter Property="Value" Value="{x:Static icons:IconValues.PictogramPlaylistAdd}" />
    </Style>
    <Style Selector="icons|UnifiedIcon.PictogramLibrary">
        <Setter Property="Value" Value="{x:Static icons:IconValues.PictogramLibrary}" />
    </Style>
    <Style Selector="icons|UnifiedIcon.PictogramUpload">
        <Setter Property="Value" Value="{x:Static icons:IconValues.PictogramUpload}" />
    </Style>
    <Style Selector="icons|UnifiedIcon.ExportVariant">
        <Setter Property="Value" Value="{x:Static icons:IconValues.ExportVariant}" />
    </Style>
    <Style Selector="icons|UnifiedIcon.Link">
        <Setter Property="Value" Value="{x:Static icons:IconValues.Link}" />
    </Style>
<<<<<<< HEAD
    <Style Selector="icons|UnifiedIcon.PictogramPremium">
        <Setter Property="Value" Value="{x:Static icons:IconValues.PictogramPremium}" />
=======
    <Style Selector="icons|UnifiedIcon.PictogramSuccess">
        <Setter Property="Value" Value="{x:Static icons:IconValues.PictogramSuccess}" />
    </Style>
    <Style Selector="icons|UnifiedIcon.VisibilityListed">
        <Setter Property="Value" Value="{x:Static icons:IconValues.VisibilityListed}" />
    </Style>
    <Style Selector="icons|UnifiedIcon.VisibilityUnlisted">
        <Setter Property="Value" Value="{x:Static icons:IconValues.VisibilityUnlisted}" />
>>>>>>> bcc95f02
    </Style>
</Styles><|MERGE_RESOLUTION|>--- conflicted
+++ resolved
@@ -199,15 +199,14 @@
                     <icons:UnifiedIcon Classes="PictogramUpload" Size="48" />
                 </WrapPanel>
                 <WrapPanel>
-<<<<<<< HEAD
                     <icons:UnifiedIcon Classes="PictogramPremium" />
                     <icons:UnifiedIcon Classes="PictogramPremium" Size="32" />
                     <icons:UnifiedIcon Classes="PictogramPremium" Size="48" />
-=======
+                </WrapPanel>
+				<WrapPanel>
                     <icons:UnifiedIcon Classes="PictogramSuccess" />
                     <icons:UnifiedIcon Classes="PictogramSuccess" Size="32" />
                     <icons:UnifiedIcon Classes="PictogramSuccess" Size="48" />
->>>>>>> bcc95f02
                 </WrapPanel>
                 <WrapPanel>
                     <icons:UnifiedIcon Value="{x:Static icons:IconValues.Cog}" Classes="Suggestion" />
@@ -787,11 +786,10 @@
     <Style Selector="icons|UnifiedIcon.Link">
         <Setter Property="Value" Value="{x:Static icons:IconValues.Link}" />
     </Style>
-<<<<<<< HEAD
     <Style Selector="icons|UnifiedIcon.PictogramPremium">
         <Setter Property="Value" Value="{x:Static icons:IconValues.PictogramPremium}" />
-=======
-    <Style Selector="icons|UnifiedIcon.PictogramSuccess">
+    </Style>
+        <Style Selector="icons|UnifiedIcon.PictogramSuccess">
         <Setter Property="Value" Value="{x:Static icons:IconValues.PictogramSuccess}" />
     </Style>
     <Style Selector="icons|UnifiedIcon.VisibilityListed">
@@ -799,6 +797,5 @@
     </Style>
     <Style Selector="icons|UnifiedIcon.VisibilityUnlisted">
         <Setter Property="Value" Value="{x:Static icons:IconValues.VisibilityUnlisted}" />
->>>>>>> bcc95f02
     </Style>
 </Styles>