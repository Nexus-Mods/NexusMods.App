<Styles xmlns="https://github.com/avaloniaui"
        xmlns:x="http://schemas.microsoft.com/winfx/2006/xaml"
        xmlns:controls="clr-namespace:NexusMods.App.UI.Controls;assembly=NexusMods.App.UI"
        xmlns:resources="clr-namespace:NexusMods.App.UI.Resources;assembly=NexusMods.App.UI"
        xmlns:icons="clr-namespace:NexusMods.UI.Sdk.Icons;assembly=NexusMods.UI.Sdk">

    <Design.PreviewWith>
        <Border Width="800">
            <StackPanel>

                <StackPanel Orientation="Horizontal">
                    <controls:Toolbar>
                        <controls:StandardButton Text="Button 1" Fill="Weak"
                                                 Size="Toolbar" />
                        <controls:StandardButton Text="Button 2" Fill="Weak"
                                                 Size="Toolbar" />
                    </controls:Toolbar>
                    <controls:Toolbar>
                        <controls:StandardButton Text="Button 6" Fill="Weak"
                                                 Size="Toolbar" />
                        <controls:StandardButton Text="Button 5" Fill="Weak"
                                                 Size="Toolbar" />
                    </controls:Toolbar>
                </StackPanel>

                <controls:Toolbar />
                <controls:Toolbar>
                    <controls:StandardButton Text="Button 1" Fill="Weak"
                                             Size="Toolbar" />
                    <controls:StandardButton Text="Button 2" Fill="Weak"
                                             Size="Toolbar" />
                    <Separator />
                    <controls:StandardButton Text="Button 3" Fill="Weak"
                                             Size="Toolbar" />
                    <SplitButton Height="24">SplitButton</SplitButton>
                    <ComboBox PlaceholderText="Select an item">
                        <ComboBoxItem>Item 1</ComboBoxItem>
                        <ComboBoxItem>Item 2</ComboBoxItem>
                    </ComboBox>
                    <Separator />
                    <controls:StandardButton Text="Button 4" Fill="Weak"
                                             Size="Toolbar" />
                </controls:Toolbar>

                <controls:Toolbar>
                    <controls:StandardButton Text="Button 3" Fill="Weak"
                                             Size="Toolbar" />
                </controls:Toolbar>
                <!-- toolbar component -->
                <controls:Toolbar>

                    <!-- search button group -->
                    <ItemsControl Theme="{StaticResource ToolbarControlsGroup}">
                        <controls:StandardButton x:Name="SearchButton"
                                                 Text="x selected"
                                                 Type="Tertiary"
                                                 Size="Toolbar"
                                                 Fill="Weak"
                                                 ShowIcon="Left"
                                                 ShowLabel="False"
                                                 LeftIcon="{x:Static icons:IconValues.Search}"
                                                 ToolTip.Tip="Deselect mods" />
                    </ItemsControl>

                    <!-- context button group -->
                    <ItemsControl Theme="{StaticResource ToolbarControlsGroup}" x:Name="SelectedButtonStack">

                        <!-- fixed height until we have our StandardSplitComponent -->
                        <SplitButton x:Name="InstallModSplitButton"
                                     Height="24"
                                     Classes="StandardSplitButton"
                                     Content="{x:Static resources:Language.FileOriginPage_AddMod}"
                                     ToolTip.Tip="{x:Static resources:Language.FileOriginPage_AddMod_ToolTip}">
                            <SplitButton.Flyout>
                                <MenuFlyout>
                                    <MenuItem x:Name="InstallModMenuItem"
                                              Header="{x:Static resources:Language.FileOriginPage_AddMod}" />
                                    <MenuItem x:Name="AdvancedInstallModMenuItem"
                                              Header="{x:Static resources:Language.FileOriginPage_AddModAdvanced}" />
                                </MenuFlyout>
                            </SplitButton.Flyout>
                        </SplitButton>

                        <controls:StandardButton x:Name="RemoveModButton"
                                                 Text="{x:Static resources:Language.FileOriginPage_DeleteMod}"
                                                 Type="Tertiary"
                                                 Size="Toolbar"
                                                 Fill="Weak"
                                                 ShowIcon="Left"
                                                 LeftIcon="{x:Static icons:IconValues.DeleteOutline}"
                                                 ToolTip.Tip="{x:Static resources:Language.FileOriginPage_DeleteMod_ToolTip}" />

                        <controls:StandardButton x:Name="DeselectItemsButton"
                                                 Text="x selected"
                                                 Type="Tertiary"
                                                 Size="Toolbar"
                                                 Fill="Weak"
                                                 ShowIcon="Left"
                                                 LeftIcon="{x:Static icons:IconValues.Close}"
                                                 ToolTip.Tip="Deselect mods" />
                        <Separator />

                        <controls:StandardButton
                            Text="Add"
                            Type="Tertiary"
                            Size="Toolbar"
                            Fill="Weak"
                            ShowIcon="Both"
                            LeftIcon="{x:Static icons:IconValues.AddCircleOutline}"
                            RightIcon="{x:Static icons:IconValues.ChevronDown}">
                            <controls:StandardButton.Flyout>
                                <MenuFlyout>
                                    <MenuItem x:Name="GetModsFromDriveButton"
                                              Header="{x:Static resources:Language.FileOriginsPage_FromDrive}">
                                        <MenuItem.Icon>
                                            <icons:UnifiedIcon Value="{x:Static icons:IconValues.HardDrive}" />
                                        </MenuItem.Icon>
                                    </MenuItem>
                                    <MenuItem x:Name="GetModsFromNexusButton"
                                              Header="{x:Static resources:Language.FileOriginsPage_FromNexusMods}">
                                        <MenuItem.Icon>
                                            <icons:UnifiedIcon Value="{x:Static icons:IconValues.NexusColor}" />
                                        </MenuItem.Icon>
                                    </MenuItem>
                                </MenuFlyout>
                            </controls:StandardButton.Flyout>

                        </controls:StandardButton>
                    </ItemsControl>

                    <!-- update button group -->
                    <Separator />

                    <!-- 'Updates' button. -->
                    <controls:StandardButton x:Name="Refresh" ShowIcon="Left" ShowLabel="False" Size="Toolbar"
                                             Type="Tertiary" Fill="Weak"
                                             LeftIcon="{x:Static icons:IconValues.Refresh}"
                                             ToolTip.Tip="{x:Static resources:Language.FileOriginsPage_CheckForUpdates_ToolTip}" />
                </controls:Toolbar>

            </StackPanel>

        </Border>
    </Design.PreviewWith>

    <!-- Add Styles Here -->
    <Style Selector="controls|Toolbar">

        <Style Selector="^ Separator">
            <Setter Property="Background" Value="{StaticResource SurfaceLowBrush}" />
            <Setter Property="Margin" Value="2,-4" />
            <Setter Property="Height" Value="{CompiledBinding $parent[controls:Toolbar].Height}" />
            <Setter Property="Width" Value="1" />
        </Style>
        
<<<<<<< HEAD
        <Style Selector="^ ItemsControl">
            <Setter Property="Theme" Value="{StaticResource ToolbarControlGroup}" />
        </Style>
=======
        <Style Selector="^ controls|StandardButton[Size=Toolbar]:not(:pointerover)">
            <Setter Property="Background" Value="{StaticResource SurfaceTransparentBrush}" />
        </Style>
        
        <Style Selector="^ SplitButton">
            <Setter Property="Background" Value="{StaticResource SurfaceTransparentBrush}" />
            <Setter Property="Height" Value="24" />
            <Setter Property="Padding" Value="8,0" />
        </Style>
        
        <Style Selector="^ ComboBox">
            <Setter Property="Background" Value="{StaticResource SurfaceTransparentBrush}" />
            <Setter Property="Height" Value="24" />
            <Setter Property="Padding" Value="8,0" />
        </Style>
        
>>>>>>> e4d1c36f
    </Style>
</Styles><|MERGE_RESOLUTION|>--- conflicted
+++ resolved
@@ -153,11 +153,6 @@
             <Setter Property="Width" Value="1" />
         </Style>
         
-<<<<<<< HEAD
-        <Style Selector="^ ItemsControl">
-            <Setter Property="Theme" Value="{StaticResource ToolbarControlGroup}" />
-        </Style>
-=======
         <Style Selector="^ controls|StandardButton[Size=Toolbar]:not(:pointerover)">
             <Setter Property="Background" Value="{StaticResource SurfaceTransparentBrush}" />
         </Style>
@@ -174,6 +169,8 @@
             <Setter Property="Padding" Value="8,0" />
         </Style>
         
->>>>>>> e4d1c36f
+        <Style Selector="^ ItemsControl">
+            <Setter Property="Theme" Value="{StaticResource ToolbarControlGroup}" />
+        </Style>
     </Style>
 </Styles>