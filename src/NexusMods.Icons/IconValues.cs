using Avalonia.Media;

namespace NexusMods.Icons;

// https://www.figma.com/file/8pjtQeNggvVi7RWoLNGV80/%F0%9F%A7%B0-Nexus-Mods-Design-System?type=design&node-id=130-463

/*
    Important Notes!! - Sewer
    
    What not to do:
    
        - Paste Raw Coordinates from SVG in Figma
            - This will get you wrong icon sizes, as padding will be excluded.
            
    What to do:
    
        - Use Projektanker Icon if possible https://pictogrammers.com/library/mdi/icon/code-tags/
            - Projectanker Icons are the raw SVGs, so it's okay ^-^
        - Export SVG from Figma if icon is custom.
            - This will give you the correct icon size, as padding etc. is preserved.

    How to Import SVG:
    
        Exporting from Figma may give you an SVG like
        
        ```xml
        <svg width="25" height="25" viewBox="0 0 25 25" fill="none" xmlns="http://www.w3.org/2000/svg">
        <path fill-rule="evenodd" clip-rule="evenodd" d="M12.1979 15.4946L6.68644 11.2096L5.47498 12.1518L12.2053 17.3866L18.9357 12.1518L17.7167 11.2021L12.1979 15.4946ZM12.1979 19.2336L6.68644 14.9486L5.47498 15.8908L12.2053 21.1255L18.9357 15.8908L17.7167 14.9411L12.1979 19.2336ZM12.2053 13.5951L17.7093 9.31006L18.9357 8.36033L12.2053 3.12561L5.47498 8.36033L6.69392 9.31006L12.2053 13.5951Z" fill="#F4F4F5"/>
        </svg>
        ```
        
        You have to remove the 'fill' info. So remove `fill="none"`, `fill="#F4F4F5"`
        and `fill-rule="evenodd"`. This will allow recolouring of the icon.
    
        ```xml
        <svg width="25" height="25" viewBox="0 0 25 25" xmlns="http://www.w3.org/2000/svg">
        <path clip-rule="evenodd" d="M12.1979 15.4946L6.68644 11.2096L5.47498 12.1518L12.2053 17.3866L18.9357 12.1518L17.7167 11.2021L12.1979 15.4946ZM12.1979 19.2336L6.68644 14.9486L5.47498 15.8908L12.2053 21.1255L18.9357 15.8908L17.7167 14.9411L12.1979 19.2336ZM12.2053 13.5951L17.7093 9.31006L18.9357 8.36033L12.2053 3.12561L5.47498 8.36033L6.69392 9.31006L12.2053 13.5951Z"/>
        </svg>
        ```
*/

public static class IconValues
{
#region Action
    // https://pictogrammers.com/library/mdi/icon/code-tags/
    public static readonly IconValue Code = new ProjektankerIcon("mdi-code-tags");

    // https://pictogrammers.com/library/mdi/icon/check-circle/
    public static readonly IconValue CheckCircle = new ProjektankerIcon("mdi-check-circle");

    // https://pictogrammers.com/library/mdi/icon/delete-outline/
    public static readonly IconValue DeleteOutline = new ProjektankerIcon("mdi-delete-outline");

    // https://pictogrammers.com/library/mdi/icon/delete-forever/
    public static readonly IconValue DeleteForever = new ProjektankerIcon("mdi-delete-forever");

    // https://pictogrammers.com/library/mdi/icon/file-document/
    // This is mislabeled on Figma and some places as 'description'
    public static readonly IconValue Description = new ProjektankerIcon("mdi-file-document");

    // https://pictogrammers.com/library/mdi/icon/check/
    public static readonly IconValue Done = new ProjektankerIcon("mdi-check");

    // https://pictogrammers.com/library/mdi/icon/help-circle/
    public static readonly IconValue Help = new ProjektankerIcon("mdi-help-circle");

    // https://pictogrammers.com/library/mdi/icon/help-circle-outline/
    public static readonly IconValue HelpOutline = new ProjektankerIcon("mdi-help-circle-outline");

    // https://pictogrammers.com/library/mdi/icon/history/
    public static readonly IconValue History = new ProjektankerIcon("mdi-history");

    // https://pictogrammers.com/library/mdi/icon/home/
    public static readonly IconValue Home = new ProjektankerIcon("mdi-home");

    // https://pictogrammers.com/library/mdi/icon/playlist-plus/
    public static readonly IconValue PlaylistAdd = new ProjektankerIcon("mdi-playlist-plus");
    
    // https://pictogrammers.com/library/mdi/icon/playlist-remove/
    public static readonly IconValue PlaylistRemove = new ProjektankerIcon("mdi-playlist-remove");

    // https://pictogrammers.com/library/mdi/icon/open-in-new/
    public static readonly IconValue OpenInNew = new ProjektankerIcon("mdi-open-in-new");

    // https://pictogrammers.com/library/mdi/icon/tab/
    public static readonly IconValue Tab = new ProjektankerIcon("mdi-tab");

    // https://pictogrammers.com/library/mdi/icon/magnfiy/
    public static readonly IconValue Search = new ProjektankerIcon("mdi-magnify");

    // https://pictogrammers.com/library/mdi/icon/cog/
    public static readonly IconValue Settings = new ProjektankerIcon("mdi-cog");

    // https://pictogrammers.com/library/mdi/icon/eye/
    public static readonly IconValue Visibility = new ProjektankerIcon("mdi-eye");

#endregion

#region Alert

    // https://pictogrammers.com/library/mdi/icon/alert-circle/
    public static readonly IconValue Error = new ProjektankerIcon("mdi-alert-circle");

    // https://pictogrammers.com/library/mdi/icon/alert/
    public static readonly IconValue Warning = new ProjektankerIcon("mdi-alert");

    // https://pictogrammers.com/library/mdi/icon/alert-outline/
    public static readonly IconValue WarningAmber = new ProjektankerIcon("mdi-alert-outline");

    // https://pictogrammers.com/library/mdi/icon/bell/
    public static readonly IconValue NotificationImportant = new ProjektankerIcon("mdi-bell");

#endregion

#region AV

    // https://pictogrammers.com/library/mdi/icon/pause-circle/
    public static readonly IconValue PauseCircleFilled = new ProjektankerIcon("mdi-pause-circle");

    // https://pictogrammers.com/library/mdi/icon/pause-circle-outline/
    public static readonly IconValue PauseCircleOutline = new ProjektankerIcon("mdi-pause-circle-outline");

    // https://pictogrammers.com/library/mdi/icon/play/
    public static readonly IconValue PlayArrow = new ProjektankerIcon("mdi-play");

    // https://pictogrammers.com/library/mdi/icon/play-circle/
    public static readonly IconValue PlayCircleFilled = new ProjektankerIcon("mdi-play-circle");

    // https://pictogrammers.com/library/mdi/icon/play-circle-outline/
    public static readonly IconValue PlayCircleOutline = new ProjektankerIcon("mdi-play-circle-outline");

#endregion

#region Communication

    // https://pictogrammers.com/library/mdi/icon/notification-clear-all/
    public static readonly IconValue ClearAll = new ProjektankerIcon("mdi-notification-clear-all");

    // https://pictogrammers.com/library/mdi/icon/tooltip-question/
    public static readonly IconValue LiveHelp = new ProjektankerIcon("mdi-tooltip-question");

#endregion

#region Content

    // https://pictogrammers.com/library/mdi/icon/plus/
    public static readonly IconValue Add = new ProjektankerIcon("mdi-plus");

    // https://pictogrammers.com/library/mdi/icon/plus-circle/
    public static readonly IconValue AddCircle = new ProjektankerIcon("mdi-plus-circle");

    // https://pictogrammers.com/library/mdi/icon/plus-circle-outline/
    public static readonly IconValue AddCircleOutline = new ProjektankerIcon("mdi-plus-circle-outline");

    // https://pictogrammers.com/library/mdi/icon/content-copy/
    public static readonly IconValue Copy = new ProjektankerIcon("mdi-content-copy");

    // https://pictogrammers.com/library/mdi/icon/content-paste/
    public static readonly IconValue Paste = new ProjektankerIcon("mdi-content-paste");

    // https://pictogrammers.com/library/mdi/icon/redo/
    public static readonly IconValue Redo = new ProjektankerIcon("mdi-redo");

    // https://pictogrammers.com/library/mdi/icon/minus-circle-outline/
    public static readonly IconValue RemoveCircleOutline = new ProjektankerIcon("mdi-minus-circle-outline");

    // https://pictogrammers.com/library/mdi/icon/content-save/
    public static readonly IconValue Save = new ProjektankerIcon("mdi-content-save");

    // https://pictogrammers.com/library/mdi/icon/undo/
    public static readonly IconValue Undo = new ProjektankerIcon("mdi-undo");

#endregion

#region Editor

    // https://pictogrammers.com/library/mdi/icon/poll
    public static readonly IconValue BarChart = new ProjektankerIcon("mdi-poll");

    // https://pictogrammers.com/library/mdi/icon/drag-horizontal-variant/
    public static readonly IconValue DragHandleHorizontal = new ProjektankerIcon("mdi-drag-horizontal-variant");

    // https://pictogrammers.com/library/mdi/icon/drag-vertical-variant/
    public static readonly IconValue DragHandleVertical = new ProjektankerIcon("mdi-drag-vertical-variant");

    // https://pictogrammers.com/library/mdi/icon/file-outline/
    public static readonly IconValue File = new ProjektankerIcon("mdi-file-outline");

#endregion

#region File

    // https://pictogrammers.com/library/mdi/icon/download/
    public static readonly IconValue Download = new ProjektankerIcon("mdi-download");

    // https://pictogrammers.com/library/mdi/icon/check-underline/
    public static readonly IconValue DownloadDone = new ProjektankerIcon("mdi-check-underline");

    // https://pictogrammers.com/library/mdi/icon/folder-outline/
    public static readonly IconValue Folder = new ProjektankerIcon("mdi-folder-outline");

    // https://pictogrammers.com/library/mdi/icon/check-underline/
    public static readonly IconValue FolderOpen = new ProjektankerIcon("mdi-folder-open-outline");

    // https://pictogrammers.com/library/mdi/icon/file-edit/
    public static readonly IconValue FileEdit = new ProjektankerIcon("mdi-file-edit");

    // https://pictogrammers.com/library/mdi/icon/video-outline/
    public static readonly IconValue Video = new ProjektankerIcon("mdi-video-outline");

    // https://pictogrammers.com/library/mdi/icon/music-note/
    public static readonly IconValue MusicNote = new ProjektankerIcon("mdi-music-note");

    // https://pictogrammers.com/library/mdi/icon/file-document-outline/
    public static readonly IconValue FileDocumentOutline = new ProjektankerIcon("mdi-file-document-outline");

#endregion

#region Hardware

<<<<<<< HEAD
    // https://pictogrammers.com/library/mdi/icon/gamepad-square/
    public static readonly IconValue Game = new ProjektankerIcon("mdi-gamepad-square");
=======
    // https://pictogrammers.com/library/mdi/icon/monitor/
    public static readonly IconValue Desktop = new ProjektankerIcon("mdi-monitor");

    // https://pictogrammers.com/library/mdi/icon/gamepad-square-outline/
    public static readonly IconValue Game = new ProjektankerIcon("mdi-gamepad-square-outline");
>>>>>>> 1c3a98f6

#endregion

#region Image

    // https://pictogrammers.com/library/mdi/icon/image/
    public static readonly IconValue Image = new ProjektankerIcon("mdi-image");

    // https://pictogrammers.com/library/mdi/icon/tune/
    public static readonly IconValue Tune = new ProjektankerIcon("mdi-tune");
    
    // https://pictogrammers.com/library/mdi/icon/palette/
    public static readonly IconValue ColorLens = new ProjektankerIcon("mdi-palette");
    
    

#endregion

#region Navigation

    // https://pictogrammers.com/library/mdi/icon/arrow-left/
    public static readonly IconValue ArrowBack = new ProjektankerIcon("mdi-arrow-left");

    // https://pictogrammers.com/library/mdi/icon/arrow-right/
    public static readonly IconValue ArrowForward = new ProjektankerIcon("mdi-arrow-right");

    // https://pictogrammers.com/library/mdi/icon/menu-down/
    public static readonly IconValue ArrowDropDown = new ProjektankerIcon("mdi-menu-down");

    // https://pictogrammers.com/library/mdi/icon/menu-up/
    public static readonly IconValue ArrowDropUp = new ProjektankerIcon("mdi-menu-up");

    // https://pictogrammers.com/library/mdi/icon/chevron-left/
    public static readonly IconValue ChevronLeft = new ProjektankerIcon("mdi-chevron-left");

    // https://pictogrammers.com/library/mdi/icon/chevron-right/
    public static readonly IconValue ChevronRight = new ProjektankerIcon("mdi-chevron-right");
    
    // https://pictogrammers.com/library/mdi/icon/chevron-down/
    public static readonly IconValue ChevronDown = new ProjektankerIcon("mdi-chevron-down");
    
    // https://pictogrammers.com/library/mdi/icon/chevron-up/
    public static readonly IconValue ChevronUp = new ProjektankerIcon("mdi-chevron-up");

    // https://pictogrammers.com/library/mdi/icon/close/
    public static readonly IconValue Close = new ProjektankerIcon("mdi-close");
    
    // https://pictogrammers.com/library/mdi/icon/window-minimize/
    public static readonly IconValue WindowMinimize = new ProjektankerIcon("mdi-window-minimize");
    
    // https://pictogrammers.com/library/mdi/icon/window-maximize/
    public static readonly IconValue WindowMaximize = new ProjektankerIcon("mdi-window-maximize");
    
    // https://pictogrammers.com/library/mdi/icon/refresh/
    public static readonly IconValue Refresh = new ProjektankerIcon("mdi-refresh");

#endregion
    
#region Notification
    
    // https://pictogrammers.com/library/mdi/icon/sync/
    public static readonly IconValue Sync = new ProjektankerIcon("mdi-sync");
    
#endregion

#region Social

    // https://pictogrammers.com/library/mdi/icon/school
    public static readonly IconValue School = new ProjektankerIcon("mdi-school");

#endregion

#region Toggle

    // https://pictogrammers.com/library/mdi/icon/star/
    public static readonly IconValue Star = new ProjektankerIcon("mdi-star");

    // https://pictogrammers.com/library/mdi/icon/toggle-switch-outline/
    public static readonly IconValue ToggleOff = new ProjektankerIcon("mdi-toggle-switch-outline");

    // https://pictogrammers.com/library/mdi/icon/toggle-switch-off-outline/
    public static readonly IconValue ToggleOn = new ProjektankerIcon("mdi-toggle-switch-off-outline");

#endregion

#region Custom Icons

    // https://pictogrammers.com/library/mdi/icon/alert-octagon/
    public static readonly IconValue Alert = new ProjektankerIcon("mdi-alert-octagon");

    // From Design System "Custom Icons" section on Figma
    public static readonly IconValue Mods = new AvaloniaSvg("avares://NexusMods.App.UI/Assets/Icons/mods.svg");

    // From Design System "Custom Icons" section on Figma
    public static readonly IconValue Collections = new AvaloniaSvg("avares://NexusMods.App.UI/Assets/Icons/collections.svg");
    
    // From Design System "Custom Icons" section on Figma
    public static readonly IconValue ListFilled = new AvaloniaSvg("avares://NexusMods.App.UI/Assets/Icons/list_filled_24px.svg");

    // https://pictogrammers.com/library/mdi/icon/progress-download/
    public static readonly IconValue Downloading = new ProjektankerIcon("mdi-progress-download");

    // From Design System "Custom Icons" section on Figma
    public static readonly IconValue ModLibrary = new AvaloniaSvg("avares://NexusMods.App.UI/Assets/Icons/mod_library.svg");

    // From Design System "Custom Icons" section on Figma
    public static readonly IconValue Discord = new AvaloniaSvg("avares://NexusMods.App.UI/Assets/Icons/discord.svg");

    // From Design System "Custom Icons" section on Figma
    public static readonly IconValue Forum = new AvaloniaSvg("avares://NexusMods.App.UI/Assets/Icons/forum.svg");
    
    // Custom Icon from Figma. The source of this icon is currently unknown.
    // Need to ask. - Sewer
    public static readonly IconValue HardDrive = new AvaloniaSvg("avares://NexusMods.App.UI/Assets/Icons/disk_20px.svg");

    // The Black and White Nexus 'Developer' Logo.
    // This is the variation of the Nexus logo used in the App, and on the Discord.
    public static readonly IconValue Nexus = new AvaloniaSvg("avares://NexusMods.App.UI/Assets/nexus-logo-white.svg");

    // From Design System "Custom Icons" section on Figma
    public static readonly IconValue Stethoscope = new AvaloniaSvg("avares://NexusMods.App.UI/Assets/Icons/stethoscope_24px.svg");

    // From Design System "Custom Icons" section on Figma
    public static readonly IconValue ShieldHalfFull = new AvaloniaPathIcon(
        Geometry.Parse(
            "M21.4751 11.1256C21.4751 16.6756 17.6351 21.8656 12.4751 23.1256C7.3151 21.8656 3.4751 16.6756 3.4751 11.1256V5.12561L12.4751 1.12561L21.4751 5.12561V11.1256ZM12.4751 21.1256C16.2251 20.1256 19.4751 15.6656 19.4751 11.3456V6.42561L12.4751 3.30561V21.1256Z"
        )
    );

#endregion
}<|MERGE_RESOLUTION|>--- conflicted
+++ resolved
@@ -218,16 +218,11 @@
 
 #region Hardware
 
-<<<<<<< HEAD
+    // https://pictogrammers.com/library/mdi/icon/monitor/
+    public static readonly IconValue Desktop = new ProjektankerIcon("mdi-monitor");
+
     // https://pictogrammers.com/library/mdi/icon/gamepad-square/
     public static readonly IconValue Game = new ProjektankerIcon("mdi-gamepad-square");
-=======
-    // https://pictogrammers.com/library/mdi/icon/monitor/
-    public static readonly IconValue Desktop = new ProjektankerIcon("mdi-monitor");
-
-    // https://pictogrammers.com/library/mdi/icon/gamepad-square-outline/
-    public static readonly IconValue Game = new ProjektankerIcon("mdi-gamepad-square-outline");
->>>>>>> 1c3a98f6
 
 #endregion
 
