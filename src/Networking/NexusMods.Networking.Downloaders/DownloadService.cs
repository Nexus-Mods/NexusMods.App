using System.Collections.ObjectModel;
using DynamicData;
using Microsoft.Extensions.DependencyInjection;
using Microsoft.Extensions.Logging;
using NexusMods.Abstractions.MnemonicDB.Attributes.Extensions;
using NexusMods.Abstractions.NexusWebApi.Types;
using NexusMods.MnemonicDB.Abstractions;
using NexusMods.Networking.Downloaders.Interfaces;
using NexusMods.Networking.Downloaders.Tasks;
using NexusMods.Networking.Downloaders.Tasks.State;
using System.Reactive.Disposables;
using System.Reactive.Linq;
using DynamicData.Kernel;
using Microsoft.Extensions.Hosting;
using NexusMods.Abstractions.Activities;
using NexusMods.Abstractions.IO;
using NexusMods.MnemonicDB.Abstractions.Query;
using NexusMods.Paths;

namespace NexusMods.Networking.Downloaders;

/// <inheritdoc />
public class DownloadService : IDownloadService, IDisposable, IHostedService
{
    /// <inheritdoc />
    public ReadOnlyObservableCollection<IDownloadTask> Downloads => _downloadsCollection;
    private ReadOnlyObservableCollection<IDownloadTask> _downloadsCollection = ReadOnlyObservableCollection<IDownloadTask>.Empty;

    private readonly SourceCache<IDownloadTask, EntityId> _downloads = new(t => t.PersistentState.Id);
    private readonly ILogger<DownloadService> _logger;
    private readonly IServiceProvider _provider;
    private readonly IConnection _conn;
    private bool _isDisposed;
    private readonly CompositeDisposable _disposables;
    private readonly IFileStore _fileStore;

    public DownloadService(ILogger<DownloadService> logger, IServiceProvider provider, IFileStore fileStore, IConnection conn)
    {
        _logger = logger;
        _provider = provider;
        _conn = conn;
        _disposables = new CompositeDisposable();
        _fileStore = fileStore;
<<<<<<< HEAD
        
        _conn.ObserveDatoms(SliceDescriptor.Create(DownloaderState.Status, _conn.Registry))
            .QueryWhenChanged(datoms => datoms.Select(d => d.E))
            .Subscribe(ids =>
            {
                var db = _conn.Db;
                _downloads.Edit(e =>
                {
                    foreach (var id in ids)
                    {
                        var found = e.Lookup(id);
                        if (found.HasValue)
                            found.Value.ResetState(db);
                        else
                        {
                            var task = GetTaskFromState(DownloaderState.Load(db, id));
                            if (task == null)
                                return;
                            e.AddOrUpdate(task);
                        }
                    }
                });
            })
            .DisposeWith(_disposables);

        _downloads.Connect()
            .Bind(out _downloadsCollection)
            .Subscribe()
            .DisposeWith(_disposables);
        
        // Cancel any orphaned downloads
        foreach (var state in DownloaderState.FindByStatus(_conn.Db, DownloadTaskStatus.Downloading))
        {
            try
            {
                _logger.LogInformation("Cancelling orphaned download task {Task}", state.FriendlyName);
                var downloadTask = GetTaskFromState(state);
                downloadTask?.Cancel();
            }
            catch (Exception ex)
            {
                _logger.LogError(ex, "While cancelling orphaned download task {Task}", state.FriendlyName);
            }
        }
=======
>>>>>>> 8d5a22d8
    }

    internal IEnumerable<IDownloadTask> GetItemsToResume()
    {
        var db = _conn.Db;

        var tasks = DownloaderState.All(db)
            .Where(x => x.Status != DownloadTaskStatus.Completed && 
                             x.Status != DownloadTaskStatus.Cancelled)
            .Select(GetTaskFromState)
            .Where(x => x != null)
            .Cast<IDownloadTask>();
        return tasks;
    }

    internal IDownloadTask? GetTaskFromState(DownloaderState.ReadOnly state)
    {
        if (state.Contains(HttpDownloadState.Uri))
        {
            var httpState = _provider.GetRequiredService<HttpDownloadTask>();
            httpState.Init(state);
            return httpState;
        }
        else if (state.Contains(NxmDownloadState.ModId))
        {
            var nxmState = _provider.GetRequiredService<NxmDownloadTask>();
            nxmState.Init(state);
            return nxmState;
        }
        else
        {
            throw new InvalidOperationException("Unknown download task type: " + state);
        }
    }
    
    /// <inheritdoc />
    public async Task<IDownloadTask> AddTask(NXMModUrl url)
    {
        _logger.LogInformation("Adding task for {Url}", url);
        var task = _provider.GetRequiredService<NxmDownloadTask>();
        await task.Create(url);
        return _downloads.Lookup(task.PersistentState.Id).Value;
    }

    /// <inheritdoc />
    public async Task<IDownloadTask> AddTask(Uri url)
    {
        var task = _provider.GetRequiredService<HttpDownloadTask>();
        await task.Create(url);
        return _downloads.Lookup(task.PersistentState.Id).Value;
    }

    /// <inheritdoc />
    public Size GetThroughput()
    {
        var tasks = _downloads.Items
            .Where(i => i.PersistentState.Status == DownloadTaskStatus.Downloading)
            .ToArray();
        
        return tasks.Length == 0 
            ? Size.Zero 
            : tasks.Aggregate(Size.Zero, (acc, x) => acc + Size.From(x.Bandwidth.Value));
    }

    /// <inheritdoc />
    public Optional<Percent> GetTotalProgress()
    {
        var tasks = _downloads.Items
            .Where(i => i.PersistentState.Status == DownloadTaskStatus.Downloading)
            .ToArray();
        
        if (tasks.Length == 0)
            return Optional<Percent>.None;
        
        var total = tasks
            .Aggregate(0.0, (acc, x) => acc + x.Progress.Value);
        return Optional<Percent>.Create(Percent.CreateClamped(total / tasks.Length));
    }

    /// <inheritdoc />
    public async Task SetIsHidden(bool isHidden, IDownloadTask[] targets)
    {
        using var tx = _conn.BeginTransaction();
        foreach (var downloadTask in targets)
        {
            downloadTask.SetIsHidden(isHidden, tx);
        }
        await tx.Commit();
    }

    /// <inheritdoc />
    public void Dispose()
    {
        if (_isDisposed)
            return;
        _isDisposed = true;
        
        _disposables.Dispose();
    }

    /// <inheritdoc />
    public Task StartAsync(CancellationToken cancellationToken)
    {
        _conn.UpdatesFor(DownloaderState.Status)
            .Subscribe(x =>
            {
                var (db, id) = x;
                _downloads.Edit(e =>
                {
                    var found = e.Lookup(id);
                    if (found.HasValue) 
                        found.Value.ResetState(db);
                    else
                    {
                        var task = GetTaskFromState(db.Get<DownloaderState.Model>(id));
                        if (task == null)
                            return;
                        e.AddOrUpdate(task);
                    }
                });
            })
            .DisposeWith(_disposables);

        _downloads.Connect()
            .Bind(out _downloadsCollection)
            .Subscribe()
            .DisposeWith(_disposables);
        
        // Cancel any orphaned downloads
        foreach (var task in _conn.Db.FindIndexed((byte)DownloadTaskStatus.Downloading, DownloaderState.Status))
        {
            try
            {
                _logger.LogInformation("Cancelling orphaned download task {Task}", task);
                var state = _conn.Db.Get<DownloaderState.Model>(task);
                var downloadTask = GetTaskFromState(state);
                downloadTask?.Cancel();
            }
            catch (Exception ex)
            {
                _logger.LogError(ex, "While cancelling orphaned download task {Task}", task);
                return Task.CompletedTask;
            }
        }
        return Task.CompletedTask;
    }

    /// <inheritdoc />
    public async Task StopAsync(CancellationToken cancellationToken)
    {
        var suspendingTasks = _downloads.Items
            .Where(dl => dl.PersistentState.Status == DownloadTaskStatus.Downloading)
            // TODO(Al12rs): should Suspend() instead, but only after moving ongoing dl files outside Temp folder,
            // that is otherwise cleaned up on application close, causing exceptions due to file in use,
            // on top of discarding all the progress.
            .Select(dl => dl.Cancel());
        
        await Task.WhenAll(suspendingTasks);
    }
}<|MERGE_RESOLUTION|>--- conflicted
+++ resolved
@@ -9,12 +9,10 @@
 using NexusMods.Networking.Downloaders.Tasks;
 using NexusMods.Networking.Downloaders.Tasks.State;
 using System.Reactive.Disposables;
-using System.Reactive.Linq;
 using DynamicData.Kernel;
 using Microsoft.Extensions.Hosting;
 using NexusMods.Abstractions.Activities;
 using NexusMods.Abstractions.IO;
-using NexusMods.MnemonicDB.Abstractions.Query;
 using NexusMods.Paths;
 
 namespace NexusMods.Networking.Downloaders;
@@ -41,60 +39,14 @@
         _conn = conn;
         _disposables = new CompositeDisposable();
         _fileStore = fileStore;
-<<<<<<< HEAD
-        
-        _conn.ObserveDatoms(SliceDescriptor.Create(DownloaderState.Status, _conn.Registry))
-            .QueryWhenChanged(datoms => datoms.Select(d => d.E))
-            .Subscribe(ids =>
-            {
-                var db = _conn.Db;
-                _downloads.Edit(e =>
-                {
-                    foreach (var id in ids)
-                    {
-                        var found = e.Lookup(id);
-                        if (found.HasValue)
-                            found.Value.ResetState(db);
-                        else
-                        {
-                            var task = GetTaskFromState(DownloaderState.Load(db, id));
-                            if (task == null)
-                                return;
-                            e.AddOrUpdate(task);
-                        }
-                    }
-                });
-            })
-            .DisposeWith(_disposables);
-
-        _downloads.Connect()
-            .Bind(out _downloadsCollection)
-            .Subscribe()
-            .DisposeWith(_disposables);
-        
-        // Cancel any orphaned downloads
-        foreach (var state in DownloaderState.FindByStatus(_conn.Db, DownloadTaskStatus.Downloading))
-        {
-            try
-            {
-                _logger.LogInformation("Cancelling orphaned download task {Task}", state.FriendlyName);
-                var downloadTask = GetTaskFromState(state);
-                downloadTask?.Cancel();
-            }
-            catch (Exception ex)
-            {
-                _logger.LogError(ex, "While cancelling orphaned download task {Task}", state.FriendlyName);
-            }
-        }
-=======
->>>>>>> 8d5a22d8
     }
 
     internal IEnumerable<IDownloadTask> GetItemsToResume()
     {
         var db = _conn.Db;
 
-        var tasks = DownloaderState.All(db)
+        var tasks = db.Find(DownloaderState.Status)
+            .Select(x => db.Get<DownloaderState.Model>(x))
             .Where(x => x.Status != DownloadTaskStatus.Completed && 
                              x.Status != DownloadTaskStatus.Cancelled)
             .Select(GetTaskFromState)
@@ -103,7 +55,7 @@
         return tasks;
     }
 
-    internal IDownloadTask? GetTaskFromState(DownloaderState.ReadOnly state)
+    internal IDownloadTask? GetTaskFromState(DownloaderState.Model state)
     {
         if (state.Contains(HttpDownloadState.Uri))
         {
