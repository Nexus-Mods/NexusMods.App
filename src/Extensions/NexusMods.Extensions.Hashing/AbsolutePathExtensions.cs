<<<<<<< HEAD
using System.IO.MemoryMappedFiles;
=======
﻿using System.IO.MemoryMappedFiles;
>>>>>>> bb6f12c3
using NexusMods.Abstractions.Activities;
using NexusMods.Hashing.xxHash64;
using NexusMods.Paths;
using Size = NexusMods.Paths.Size;

namespace NexusMods.Extensions.Hashing;

/// <summary>
/// Extensions for <see cref="AbsolutePath"/>.
/// </summary>
public static class AbsolutePathExtensions
{
    /// <summary>
    /// Helper method to calculate the hash of a given file, reporting progress to the given job.
    /// </summary>
    /// <param name="input"></param>
    /// <param name="job"></param>
    /// <param name="token"></param>
    /// <returns></returns>
    public static async Task<Hash> XxHash64Async(this AbsolutePath input, IActivitySource<Size>? job = null,
        CancellationToken token = default)
    {
        await using var inputStream = input.Read();
        if (job == null)
            return await inputStream.HashingCopyAsync(Stream.Null, token, async m => await Task.CompletedTask);
        else
            return await inputStream.HashingCopyAsync(Stream.Null, token,  async m =>
            {
                job.AddProgress(Size.FromLong(m.Length));
            });
    }

    /// <summary>
    /// Calculates the xxHash64 of a file by memory mapping it and reports progress upon completion.
    /// </summary>
    /// <param name="input">The path to the file.</param>
    /// <param name="job">The job to report progress to.</param>
    /// <returns>The xxHash64 hash of the file.</returns>
    public static unsafe Hash XxHash64MemoryMapped(this AbsolutePath input, IActivitySource<Size>? job = null)
    {
<<<<<<< HEAD
        #if DEBUG
        // TODO: Assert that AbsolutePath uses RealFileSystem.
        // This needs API update in paths, and an corresponding issue.
        // If it's not RealFileSystem, we can fallback to the stream based version.
        // Since we can't memory map, unless we add mmap ti Paths library.
        #endif

        var fullFilePath = input.GetFullPath();
        try
        {
            using var memoryMappedFile = MemoryMappedFile.CreateFromFile(fullFilePath, FileMode.Open);
            using var accessor = memoryMappedFile.CreateViewAccessor(0, 0, MemoryMappedFileAccess.Read);
            var ptrData = (byte*)accessor.SafeMemoryMappedViewHandle.DangerousGetHandle();
            var hashValue = XxHash64Algorithm.HashBytes(new ReadOnlySpan<byte>(ptrData, (int)accessor.Capacity));
            job?.AddProgress(Size.FromLong(accessor.Capacity));
=======
        try
        {
            using var mmf =  input.FileSystem.CreateMemoryMappedFile(input, FileMode.Open, MemoryMappedFileAccess.Read);
            var hashValue = XxHash64Algorithm.HashBytes(mmf.AsSpan());
            job?.AddProgress(Size.FromLong((long)mmf.Length));
>>>>>>> bb6f12c3
            return Hash.From(hashValue);
        }
        catch (ArgumentException)
        {
<<<<<<< HEAD
            // TODO: A better way to catch this without a perf penalty.
            // Wish there were lower level primitives for MemoryMappedFiles,
            // but we have to live with CreateFromFile being the fastest for now.

            // Empty file.
            if (new FileInfo(fullFilePath).Length != 0) 
                throw;

=======
>>>>>>> bb6f12c3
            return Hash.From(XxHash64Algorithm.HashOfEmptyFile);
        }
    }
}<|MERGE_RESOLUTION|>--- conflicted
+++ resolved
@@ -1,8 +1,4 @@
-<<<<<<< HEAD
 using System.IO.MemoryMappedFiles;
-=======
-﻿using System.IO.MemoryMappedFiles;
->>>>>>> bb6f12c3
 using NexusMods.Abstractions.Activities;
 using NexusMods.Hashing.xxHash64;
 using NexusMods.Paths;
@@ -43,44 +39,15 @@
     /// <returns>The xxHash64 hash of the file.</returns>
     public static unsafe Hash XxHash64MemoryMapped(this AbsolutePath input, IActivitySource<Size>? job = null)
     {
-<<<<<<< HEAD
-        #if DEBUG
-        // TODO: Assert that AbsolutePath uses RealFileSystem.
-        // This needs API update in paths, and an corresponding issue.
-        // If it's not RealFileSystem, we can fallback to the stream based version.
-        // Since we can't memory map, unless we add mmap ti Paths library.
-        #endif
-
-        var fullFilePath = input.GetFullPath();
-        try
-        {
-            using var memoryMappedFile = MemoryMappedFile.CreateFromFile(fullFilePath, FileMode.Open);
-            using var accessor = memoryMappedFile.CreateViewAccessor(0, 0, MemoryMappedFileAccess.Read);
-            var ptrData = (byte*)accessor.SafeMemoryMappedViewHandle.DangerousGetHandle();
-            var hashValue = XxHash64Algorithm.HashBytes(new ReadOnlySpan<byte>(ptrData, (int)accessor.Capacity));
-            job?.AddProgress(Size.FromLong(accessor.Capacity));
-=======
         try
         {
             using var mmf =  input.FileSystem.CreateMemoryMappedFile(input, FileMode.Open, MemoryMappedFileAccess.Read);
             var hashValue = XxHash64Algorithm.HashBytes(mmf.AsSpan());
             job?.AddProgress(Size.FromLong((long)mmf.Length));
->>>>>>> bb6f12c3
             return Hash.From(hashValue);
         }
         catch (ArgumentException)
         {
-<<<<<<< HEAD
-            // TODO: A better way to catch this without a perf penalty.
-            // Wish there were lower level primitives for MemoryMappedFiles,
-            // but we have to live with CreateFromFile being the fastest for now.
-
-            // Empty file.
-            if (new FileInfo(fullFilePath).Length != 0) 
-                throw;
-
-=======
->>>>>>> bb6f12c3
             return Hash.From(XxHash64Algorithm.HashOfEmptyFile);
         }
     }
