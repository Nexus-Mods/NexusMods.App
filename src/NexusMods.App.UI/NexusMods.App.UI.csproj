<Project Sdk="Microsoft.NET.Sdk">
    <PropertyGroup>
        <BuiltInComInteropSupport>true</BuiltInComInteropSupport>
        <ApplicationManifest>app.manifest</ApplicationManifest>
    </PropertyGroup>

    <ItemGroup>
        <AvaloniaResource Include="Assets\**" />
        <None Remove=".gitignore" />
        <None Remove="Theme\BareIcons.xaml" />
        <None Remove="Controls\GameWidget\GameWidgetStyles.xaml" />
        <None Remove="Theme\Borders.xaml" />
        <None Remove="Fonts\Montserrat\static\Montserrat-Black.ttf" />
        <None Remove="Fonts\Montserrat\static\Montserrat-BlackItalic.ttf" />
        <None Remove="Fonts\Montserrat\static\Montserrat-Bold.ttf" />
        <None Remove="Fonts\Montserrat\static\Montserrat-BoldItalic.ttf" />
        <None Remove="Fonts\Montserrat\static\Montserrat-ExtraBold.ttf" />
        <None Remove="Fonts\Montserrat\static\Montserrat-ExtraBoldItalic.ttf" />
        <None Remove="Fonts\Montserrat\static\Montserrat-ExtraLight.ttf" />
        <None Remove="Fonts\Montserrat\static\Montserrat-ExtraLightItalic.ttf" />
        <None Remove="Fonts\Montserrat\static\Montserrat-Italic.ttf" />
        <None Remove="Fonts\Montserrat\static\Montserrat-Light.ttf" />
        <None Remove="Fonts\Montserrat\static\Montserrat-LightItalic.ttf" />
        <None Remove="Fonts\Montserrat\static\Montserrat-Medium.ttf" />
        <None Remove="Fonts\Montserrat\static\Montserrat-MediumItalic.ttf" />
        <None Remove="Fonts\Montserrat\static\Montserrat-Regular.ttf" />
        <None Remove="Fonts\Montserrat\static\Montserrat-SemiBold.ttf" />
        <None Remove="Fonts\Montserrat\static\Montserrat-SemiBoldItalic.ttf" />
        <None Remove="Fonts\Montserrat\static\Montserrat-Thin.ttf" />
        <None Remove="Fonts\Montserrat\static\Montserrat-ThinItalic.ttf" />
        <None Remove="Fonts\Montserrat\Montserrat-Italic-VariableFont_wght.ttf" />
        <None Remove="Fonts\Regular\Montserrat-Regular.ttf" />
        <None Remove="Fonts\Regular\Roboto-Regular.ttf" />
        <None Remove="Fonts\SemiBold\Montserrat-SemiBold.ttf" />
        <None Remove="Theme\SelectableTextBlock.xaml" />
        <None Remove="Theme\StackPanelStyles.xaml" />
        <None Remove="Theme\PillStyles.xaml" />
        <None Remove="Theme\IconStyles.xaml" />
        <None Remove="Fonts\Bold\Roboto-Bold.ttf" />
        <None Remove="Theme\GridStyles.xaml" />
        <None Remove="Theme\Toolbar.xaml" />
        <None Remove="Theme\MainWindow.xaml" />
        <None Remove="Theme\ButtonStyles\Standard.xaml" />
        <None Remove="Theme\ButtonStyles\Spine\DownloadButton.xaml" />
        <None Remove="Theme\ButtonStyles\Hyperlink.xaml" />
    </ItemGroup>

    <ItemGroup>
        <TrimmerRootDescriptor Include="Roots.xml" />
    </ItemGroup>

    <ItemGroup>
        <InternalsVisibleTo Include="NexusMods.UI.Tests" />
    </ItemGroup>

    <ItemGroup>
        <PackageReference Include="Avalonia" />
        <PackageReference Include="Avalonia.AvaloniaEdit" />
        <PackageReference Include="Avalonia.Controls.TreeDataGrid" />
        <PackageReference Include="Avalonia.Desktop" />
        <PackageReference Include="Avalonia.Controls.DataGrid" />
        <!--Condition below is needed to remove Avalonia.Diagnostics package from build output in Release configuration.-->
        <PackageReference Condition="'$(Configuration)' == 'Debug'" Include="Avalonia.Diagnostics" />
        <PackageReference Include="Avalonia.Labs.Panels" />
        <PackageReference Include="Avalonia.ReactiveUI" />
        <PackageReference Include="Avalonia.Svg.Skia" />
        <PackageReference Include="Avalonia.Themes.Fluent" />
        <PackageReference Include="AvaloniaEdit.TextMate" />
        <PackageReference Include="LiveChartsCore.SkiaSharpView.Avalonia"/>
        <PackageReference Include="Markdown.Avalonia.Tight" />
        <PackageReference Include="DynamicData" />
        <PackageReference Include="Humanizer" />
        <PackageReference Include="Microsoft.Extensions.DependencyInjection.Abstractions" />
        <PackageReference Include="ObservableCollections.R3" />
        <PackageReference Include="OneOf" />
        <PackageReference Include="Projektanker.Icons.Avalonia.MaterialDesign" />
        <PackageReference Include="R3" />
        <PackageReference Include="R3Extensions.Avalonia" />
        <PackageReference Include="ReactiveUI.Fody" />
        <PackageReference Include="Splat.Microsoft.Extensions.Logging" />
        <PackageReference Include="System.Reactive" />
        <PackageReference Include="TextMateSharp.Grammars" />
        <PackageReference Include="TransparentValueObjects" PrivateAssets="all" OutputItemType="Analyzer" ReferenceOutputAssembly="false" />
        <PackageReference Include="NexusMods.MnemonicDB.SourceGenerator" PrivateAssets="all" OutputItemType="Analyzer" ReferenceOutputAssembly="false" />
    </ItemGroup>

    <ItemGroup>
        <ProjectReference Include="..\Abstractions\NexusMods.Abstractions.NexusModsLibrary\NexusMods.Abstractions.NexusModsLibrary.csproj" />
        <ProjectReference Include="..\Abstractions\NexusMods.Abstractions.Settings\NexusMods.Abstractions.Settings.csproj" />
        <ProjectReference Include="..\Abstractions\NexusMods.Abstractions.Games.Diagnostics\NexusMods.Abstractions.Games.Diagnostics.csproj" />
        <ProjectReference Include="..\Abstractions\NexusMods.Abstractions.GuidedInstallers\NexusMods.Abstractions.GuidedInstallers.csproj" />
        <ProjectReference Include="..\Abstractions\NexusMods.Abstractions.Telemetry\NexusMods.Abstractions.Telemetry.csproj" />
        <ProjectReference Include="..\Extensions\NexusMods.Extensions.DynamicData\NexusMods.Extensions.DynamicData.csproj" />
        <ProjectReference Include="..\Networking\NexusMods.Networking.Downloaders\NexusMods.Networking.Downloaders.csproj" />
        <ProjectReference Include="..\NexusMods.App.BuildInfo\NexusMods.App.BuildInfo.csproj" />
        <ProjectReference Include="..\NexusMods.Icons\NexusMods.Icons.csproj" />
    </ItemGroup>

    <ItemGroup>
        <Compile Update="Controls\Spine\Buttons\Image\ImageButton.axaml.cs">
            <DependentUpon>Game.axaml</DependentUpon>
            <SubType>Code</SubType>
        </Compile>
        <Compile Update="Controls\Spine\Buttons\Add\AddButton.axaml.cs">
            <DependentUpon>Add.axaml</DependentUpon>
            <SubType>Code</SubType>
        </Compile>
        <Compile Update="Windows\MainWindow.axaml.cs">
            <DependentUpon>MainWindow.axaml</DependentUpon>
            <SubType>Code</SubType>
        </Compile>
        <Compile Update="RightContent\LoadoutGrid\LoadoutGridDesignViewModel.cs">
            <DependentUpon>ILoadoutGridViewModel.cs</DependentUpon>
        </Compile>
        <Compile Update="RightContent\LoadoutGrid\LoadoutGridViewModel.cs">
            <DependentUpon>ILoadoutGridViewModel.cs</DependentUpon>
        </Compile>
        <Compile Update="RightContent\Downloads\InProgressDesignViewModel.cs">
            <DependentUpon>IInProgressViewModel.cs</DependentUpon>
        </Compile>
        <Compile Update="RightContent\Downloads\InProgressViewModel.cs">
            <DependentUpon>IInProgressViewModel.cs</DependentUpon>
        </Compile>
        <Compile Update="LeftMenu\Downloads\DownloadsLeftMenuDesignViewModel.cs">
            <DependentUpon>IDownloadsLeftMenuViewModel.cs</DependentUpon>
        </Compile>
        <Compile Update="LeftMenu\Downloads\DownloadsLeftMenuViewModel.cs">
            <DependentUpon>IDownloadsLeftMenuViewModel.cs</DependentUpon>
        </Compile>
        <Compile Update="Controls\Spine\Buttons\Icon\IconButtonViewModel.cs">
          <DependentUpon>IIconButtonViewModel.cs</DependentUpon>
        </Compile>
        <Compile Update="Controls\Spine\Buttons\Icon\IconButtonDesignViewModel.cs">
          <DependentUpon>IIconButtonViewModel.cs</DependentUpon>
        </Compile>
        <Compile Update="Controls\Spine\Buttons\Download\SpineDownloadButtonDesignerViewModel.cs">
          <DependentUpon>ISpineDownloadButtonViewModel.cs</DependentUpon>
        </Compile>
        <Compile Update="Controls\Spine\Buttons\Download\SpineDownloadButtonViewModel.cs">
          <DependentUpon>ISpineDownloadButtonViewModel.cs</DependentUpon>
        </Compile>
        <Compile Update="RightContent\Downloads\ViewModels\DownloadTaskDesignViewModel.cs">
          <DependentUpon>IDownloadTaskViewModel.cs</DependentUpon>
        </Compile>
        <Compile Update="RightContent\LoadoutGrid\Columns\ModCategory\ModCategoryView.axaml.cs">
          <DependentUpon>ModCategoryView.axaml</DependentUpon>
          <SubType>Code</SubType>
        </Compile>
        <Compile Update="RightContent\LoadoutGrid\Columns\ModCategory\ModCategoryDesignViewModel.cs">
          <DependentUpon>IModCategoryViewModel.cs</DependentUpon>
        </Compile>
        <Compile Update="RightContent\LoadoutGrid\Columns\ModCategory\ModCategoryViewModel.cs">
          <DependentUpon>IModCategoryViewModel.cs</DependentUpon>
        </Compile>
        <Compile Update="RightContent\LoadoutGrid\Columns\ModName\ModNameView.axaml.cs">
          <DependentUpon>ModNameView.axaml</DependentUpon>
          <SubType>Code</SubType>
        </Compile>
        <Compile Update="RightContent\LoadoutGrid\Columns\ModName\ModNameDesignViewModel.cs">
          <DependentUpon>IModNameViewModel.cs</DependentUpon>
        </Compile>
        <Compile Update="RightContent\LoadoutGrid\Columns\ModName\ModNameViewModel.cs">
          <DependentUpon>IModNameViewModel.cs</DependentUpon>
        </Compile>
        <Compile Update="RightContent\LoadoutGrid\Columns\ModEnabled\ModEnabledHeader.axaml.cs">
          <DependentUpon>ModEnabledHeader.axaml</DependentUpon>
          <SubType>Code</SubType>
        </Compile>
        <Compile Update="RightContent\LoadoutGrid\Columns\ModEnabled\ModEnabledView.axaml.cs">
          <DependentUpon>ModEnabledView.axaml</DependentUpon>
          <SubType>Code</SubType>
        </Compile>
        <Compile Update="RightContent\LoadoutGrid\Columns\ModEnabled\ModEnabledDesignViewModel.cs">
          <DependentUpon>IModEnabledViewModel.cs</DependentUpon>
        </Compile>
        <Compile Update="RightContent\LoadoutGrid\Columns\ModEnabled\ModEnabledViewModel.cs">
          <DependentUpon>IModEnabledViewModel.cs</DependentUpon>
        </Compile>
        <Compile Update="RightContent\LoadoutGrid\Columns\DownloadGameView\DownloadGameView.axaml.cs">
          <DependentUpon>DownloadGameView.axaml</DependentUpon>
          <SubType>Code</SubType>
        </Compile>
        <Compile Update="RightContent\LoadoutGrid\Columns\DownloadGameView\DownloadGameViewModel.cs">
          <DependentUpon>IDownloadGameViewModel.cs</DependentUpon>
        </Compile>
        <Compile Update="RightContent\LoadoutGrid\Columns\DownloadGameView\DownloadGameDesignViewModel.cs">
          <DependentUpon>IDownloadGameViewModel.cs</DependentUpon>
        </Compile>
        <Compile Update="RightContent\LoadoutGrid\Columns\ModInstalled\ModInstalledView.axaml.cs">
          <DependentUpon>ModInstalledView.axaml</DependentUpon>
          <SubType>Code</SubType>
        </Compile>
        <Compile Update="RightContent\LoadoutGrid\Columns\ModInstalled\ModInstalledDesignViewModel.cs">
          <DependentUpon>ModInstalledViewModel.cs</DependentUpon>
        </Compile>
        <Compile Update="RightContent\LoadoutGrid\Columns\ModInstalled\IModInstalledViewModel.cs">
          <DependentUpon>ModInstalledViewModel.cs</DependentUpon>
        </Compile>
        <Compile Update="RightContent\LoadoutGrid\Columns\ModVersion\ModVersionView.axaml.cs">
          <DependentUpon>ModVersionView.axaml</DependentUpon>
          <SubType>Code</SubType>
        </Compile>
        <Compile Update="RightContent\LoadoutGrid\Columns\ModVersion\ModVersionDesignViewModel.cs">
          <DependentUpon>IModVersionViewModel.cs</DependentUpon>
        </Compile>
        <Compile Update="RightContent\LoadoutGrid\Columns\ModVersion\ModVersionViewModel.cs">
          <DependentUpon>IModVersionViewModel.cs</DependentUpon>
        </Compile>
        <Compile Update="RightContent\LoadoutGrid\Columns\DownloadGameName\DownloadGameNameViewModel.cs">
          <DependentUpon>IDownloadGameNameViewModel.cs</DependentUpon>
        </Compile>
        <Compile Update="RightContent\LoadoutGrid\Columns\DownloadGameName\DownloadGameNameDesignViewModel.cs">
          <DependentUpon>IDownloadGameNameViewModel.cs</DependentUpon>
        </Compile>
        <Compile Update="Overlays\Generic\MessageBox\OkCancel\MessageBoxOkCancelView.axaml.cs">
          <DependentUpon>MessageBoxOkCancelView.axaml</DependentUpon>
          <SubType>Code</SubType>
        </Compile>
        <Compile Update="Overlays\Download\Cancel\CancelDownloadOverlayView.axaml.cs">
          <DependentUpon>MessageBoxOkCancelView.axaml</DependentUpon>
          <SubType>Code</SubType>
        </Compile>
        <Compile Update="Overlays\Download\Cancel\CancelDownloadOverlayViewModel.cs">
          <DependentUpon>ICancelDownloadOverlayViewModel.cs</DependentUpon>
        </Compile>
        <Compile Update="RightContent\Downloads\ViewModels\DownloadTaskViewModel.cs">
          <DependentUpon>IDownloadTaskViewModel.cs</DependentUpon>
        </Compile>
        <Compile Update="Overlays\Login\NexusLoginOverlayView.axaml.cs">
          <DependentUpon>NexusLoginOverlayView.axaml</DependentUpon>
          <SubType>Code</SubType>
        </Compile>
        <Compile Update="Overlays\OverlayController.cs">
          <DependentUpon>IOverlayController.cs</DependentUpon>
        </Compile>
        <Compile Update="Overlays\Generic\MessageBox\OkCancel\MessageBoxOkCancelViewModel.cs">
          <DependentUpon>IMessageBoxOkCancelViewModel.cs</DependentUpon>
        </Compile>
        <Compile Update="Overlays\MetricsOptIn\MetricsOptInViewModel.cs">
          <DependentUpon>IMetricsOptInViewModel.cs</DependentUpon>
        </Compile>
        <Compile Update="Resources\Language.Designer.cs">
          <DesignTime>True</DesignTime>
          <AutoGen>True</AutoGen>
          <DependentUpon>Language.resx</DependentUpon>
        </Compile>
        <Compile Update="Controls\DevelopmentBuildBanner\DevelopmentBuildBannerViewModel.cs">
          <DependentUpon>IDevelopmentBuildBannerViewModel.cs</DependentUpon>
        </Compile>
        <Compile Update="Controls\DevelopmentBuildBanner\DevelopmentBuildBannerView.axaml.cs">
          <DependentUpon>DevelopmentBuildBannerView.axaml</DependentUpon>
        </Compile>
        <Compile Update="Overlays\Updater\UpdaterDesignViewModel.cs">
          <DependentUpon>IUpdaterViewModel.cs</DependentUpon>
        </Compile>
        <Compile Update="Controls\TopBar\TopBarDesignViewModel.cs">
          <DependentUpon>ITopBarViewModel.cs</DependentUpon>
        </Compile>
        <Compile Update="Controls\TopBar\TopBarViewModel.cs">
          <DependentUpon>ITopBarViewModel.cs</DependentUpon>
        </Compile>
        <Compile Update="WorkspaceSystem\Workspace\WorkspaceView.axaml.cs">
          <DependentUpon>WorkspaceView.axaml</DependentUpon>
          <SubType>Code</SubType>
        </Compile>
        <Compile Update="WorkspaceSystem\Workspace\WorkspaceViewModel.cs">
          <DependentUpon>IWorkspaceViewModel.cs</DependentUpon>
        </Compile>
        <Compile Update="WorkspaceSystem\Panel\PanelViewModel.cs">
          <DependentUpon>IPanelViewModel.cs</DependentUpon>
        </Compile>
        <Compile Update="WorkspaceSystem\AddPanelButton\AddPanelButtonViewModel.cs">
          <DependentUpon>IAddPanelButtonViewModel.cs</DependentUpon>
        </Compile>
        <Compile Update="WorkspaceSystem\AddPanelButton\AddPanelButtonDesignViewModel.cs">
          <DependentUpon>IAddPanelButtonViewModel.cs</DependentUpon>
        </Compile>
        <Compile Update="WorkspaceSystem\PanelTab\PanelTabViewModel.cs">
          <DependentUpon>IPanelTabViewModel.cs</DependentUpon>
        </Compile>
        <Compile Update="WorkspaceSystem\PanelTabHeader\PanelTabHeaderViewModel.cs">
          <DependentUpon>IPanelTabHeaderViewModel.cs</DependentUpon>
        </Compile>
        <Compile Update="WorkspaceSystem\PanelTabHeader\PanelTabHeaderDesignViewModel.cs">
          <DependentUpon>IPanelTabHeaderViewModel.cs</DependentUpon>
        </Compile>
        <Compile Update="WorkspaceSystem\NewTabPage\NewTabPageViewModel.cs">
          <DependentUpon>INewTabPageViewModel.cs</DependentUpon>
        </Compile>
        <Compile Update="WorkspaceSystem\Page\IPageFactoryContext.cs">
          <DependentUpon>IPageFactory.cs</DependentUpon>
        </Compile>
        <Compile Update="WorkspaceSystem\Page\PageFactoryId.cs">
          <DependentUpon>IPageFactory.cs</DependentUpon>
        </Compile>
        <Compile Update="WorkspaceSystem\Page\APageViewModel.cs">
          <DependentUpon>IPageViewModelInterface.cs</DependentUpon>
        </Compile>
        <Compile Update="Controls\GameWidget\GameWidgetViewModel.cs">
          <DependentUpon>IGameWidgetViewModel.cs</DependentUpon>
        </Compile>
        <Compile Update="Controls\GameWidget\GameWidgetDesignViewModel.cs">
          <DependentUpon>IGameWidgetViewModel.cs</DependentUpon>
        </Compile>
        <Compile Update="WorkspaceSystem\PanelResizer\PanelResizerViewModel.cs">
          <DependentUpon>IPanelResizerViewModel.cs</DependentUpon>
        </Compile>
        <Compile Update="Controls\ProgressRing\ProgressRing.axaml.cs">
          <DependentUpon>ProgressRing.axaml</DependentUpon>
          <SubType>Code</SubType>
        </Compile>
        <Compile Update="WorkspaceSystem\Controllers\WorkspaceController.cs">
          <DependentUpon>IWorkspaceController.cs</DependentUpon>
        </Compile>
        <Compile Update="WorkspaceSystem\Controllers\DesignWorkspaceController.cs">
          <DependentUpon>IWorkspaceController.cs</DependentUpon>
        </Compile>
        <Compile Update="WorkspaceSystem\AddPanelButton\AddPanelDropDownDesignViewModel.cs">
          <DependentUpon>IAddPanelDropDownViewModel.cs</DependentUpon>
        </Compile>
        <Compile Update="WorkspaceSystem\AddPanelButton\AddPanelDropDownViewModel.cs">
          <DependentUpon>IAddPanelDropDownViewModel.cs</DependentUpon>
        </Compile>
        <Compile Update="Windows\MainWindowViewModel.cs">
          <DependentUpon>IMainWindowViewModel.cs</DependentUpon>
        </Compile>
        <Compile Update="Windows\WindowManager.cs">
          <DependentUpon>IWindowManager.cs</DependentUpon>
        </Compile>
        <Compile Update="Windows\DesignWindowManager.cs">
          <DependentUpon>IWindowManager.cs</DependentUpon>
        </Compile>
        <Compile Update="LeftMenu\Home\HomeLeftMenuViewModel.cs">
          <DependentUpon>IHomeLeftMenuViewModel.cs</DependentUpon>
        </Compile>
        <Compile Update="LeftMenu\Home\HomeLeftMenuDesignViewModel.cs">
          <DependentUpon>IHomeLeftMenuViewModel.cs</DependentUpon>
        </Compile>
        <Compile Update="Controls\Spine\SpineDesignViewModel.cs">
          <DependentUpon>ISpineViewModel.cs</DependentUpon>
        </Compile>
        <Compile Update="Controls\Spine\SpineViewModel.cs">
          <DependentUpon>ISpineViewModel.cs</DependentUpon>
        </Compile>
        <Compile Update="Controls\Spine\Buttons\Image\ImageButtonDesignViewModel.cs">
          <DependentUpon>IImageButtonViewModel.cs</DependentUpon>
        </Compile>
        <Compile Update="Controls\Spine\Buttons\Image\ImageButtonViewModel.cs">
          <DependentUpon>IImageButtonViewModel.cs</DependentUpon>
        </Compile>
        <Compile Update="LeftMenu\Loadout\LoadoutLeftMenuViewModel.cs">
          <DependentUpon>ILoadoutLeftMenuViewModel.cs</DependentUpon>
        </Compile>
        <Compile Update="LeftMenu\EmptyLeftMenuViewModel.cs">
          <DependentUpon>ILeftMenuViewModel.cs</DependentUpon>
        </Compile>
        <Compile Update="WorkspaceAttachments\WorkspaceAttachmentsFactoryManager.cs">
          <DependentUpon>IWorkspaceAttachmentsFactoryManager.cs</DependentUpon>
        </Compile>
        <Compile Update="WorkspaceAttachments\AttachmentsFactories\DownloadsAttachmentsFactory.cs">
          <DependentUpon>IWorkspaceAttachmentsFactory.cs</DependentUpon>
        </Compile>
        <Compile Update="WorkspaceAttachments\AttachmentsFactories\HomeAttachmentsFactory.cs">
          <DependentUpon>IWorkspaceAttachmentsFactory.cs</DependentUpon>
        </Compile>
        <Compile Update="WorkspaceAttachments\AttachmentsFactories\LoadoutAttachmentsFactory.cs">
          <DependentUpon>IWorkspaceAttachmentsFactory.cs</DependentUpon>
        </Compile>
        <Compile Update="Controls\Trees\Files\FileTreeNodeViewModel.cs">
          <DependentUpon>IFileTreeNodeViewModel.cs</DependentUpon>
        </Compile>
        <Compile Update="Controls\Trees\Files\FileTreeNodeDesignViewModel.cs">
          <DependentUpon>IFileTreeNodeViewModel.cs</DependentUpon>
        </Compile>
        <Compile Update="Controls\ModInfo\ViewModFiles\ViewModFilesView.axaml.cs">
          <DependentUpon>ViewModFilesView.axaml</DependentUpon>
          <SubType>Code</SubType>
        </Compile>
        <Compile Update="Controls\ModInfo\ViewModFiles\ModFilesViewModFilesDesignModFilesViewModel.cs">
          <DependentUpon>IModFilesViewModel.cs</DependentUpon>
        </Compile>
        <Compile Update="Controls\ModInfo\ViewModFiles\ModFilesViewModel.cs">
          <DependentUpon>IModFilesViewModel.cs</DependentUpon>
        </Compile>
        <Compile Update="Pages\ViewModInfo\ModInfoView.axaml.cs">
          <DependentUpon>ViewModFilesView.axaml</DependentUpon>
          <SubType>Code</SubType>
        </Compile>
        <Compile Update="Pages\ViewModInfo\ModInfoViewModInfoDesignModInfoViewModel.cs">
          <DependentUpon>IModInfoViewModel.cs</DependentUpon>
        </Compile>
        <Compile Update="Pages\ViewModInfo\ModInfoViewModel.cs">
          <DependentUpon>IModInfoViewModel.cs</DependentUpon>
        </Compile>
        <Compile Update="LeftMenu\Loadout\LoadoutLeftMenuDesignViewModel.cs">
          <DependentUpon>ILoadoutLeftMenuViewModel.cs</DependentUpon>
        </Compile>
        <Compile Update="LeftMenu\Items\LaunchButtonDesignViewModel.cs">
          <DependentUpon>ILaunchButtonViewModel.cs</DependentUpon>
        </Compile>
        <Compile Update="LeftMenu\Items\LaunchButtonViewModel.cs">
          <DependentUpon>ILaunchButtonViewModel.cs</DependentUpon>
        </Compile>
        <Compile Update="LeftMenu\Items\IconViewModel.cs">
          <DependentUpon>IIconViewModel.cs</DependentUpon>
        </Compile>
        <Compile Update="LeftMenu\Items\IApplyControlDesignViewModel.cs">
          <DependentUpon>IApplyControlViewModel.cs</DependentUpon>
        </Compile>
        <Compile Update="LeftMenu\Items\ApplyControlViewModel.cs">
          <DependentUpon>IApplyControlViewModel.cs</DependentUpon>
        </Compile>
        <Compile Update="Controls\ModInfo\Dummy\ViewModFilesView.axaml.cs">
          <DependentUpon>ViewModFilesView.axaml</DependentUpon>
          <SubType>Code</SubType>
        </Compile>
        <Compile Update="Controls\Spinner\Spinner.axaml.cs">
          <DependentUpon>ProgressRing.axaml</DependentUpon>
          <SubType>Code</SubType>
        </Compile>
        <Compile Update="Controls\Diagnostics\DiagnosticEntryView.axaml.cs">
            <DependentUpon>DiagnosticEntryView.xaml</DependentUpon>
        </Compile>
        <Compile Update="Controls\Diagnostics\DiagnosticEntryViewModel.cs">
          <DependentUpon>IDiagnosticEntryViewModel.cs</DependentUpon>
        </Compile>
        <Compile Update="Controls\Diagnostics\DiagnosticEntryDesignViewModel.cs">
          <DependentUpon>IDiagnosticEntryViewModel.cs</DependentUpon>
        </Compile>
        <Compile Update="DiagnosticSystem\ModReferenceFormatter.cs">
          <DependentUpon>IValueFormatter.cs</DependentUpon>
        </Compile>
        <Compile Update="DiagnosticSystem\LoadoutReferenceFormatter.cs">
          <DependentUpon>IValueFormatter.cs</DependentUpon>
        </Compile>
        <Compile Update="DiagnosticSystem\NamedLinkFormatter.cs">
          <DependentUpon>IValueFormatter.cs</DependentUpon>
        </Compile>
        <Compile Update="Pages\Diagnostics\Details\DiagnosticDetailsView.axaml.cs">
          <DependentUpon>DiagnosticDetailsView.axaml</DependentUpon>
          <SubType>Code</SubType>
        </Compile>
        <Compile Update="Pages\Diagnostics\Details\DiagnosticDetailsViewModel.cs">
          <DependentUpon>IDiagnosticDetailsViewModel.cs</DependentUpon>
        </Compile>
        <Compile Update="Pages\Diagnostics\Details\DiagnosticDetailsDesignViewModel.cs">
          <DependentUpon>IDiagnosticDetailsViewModel.cs</DependentUpon>
        </Compile>
        <Compile Update="Pages\Diagnostics\List\DiagnosticListViewModel.cs">
          <DependentUpon>IDiagnosticListViewModel.cs</DependentUpon>
        </Compile>
        <Compile Update="Controls\Trees\ModFileTreeDesignViewModel.cs">
          <DependentUpon>IFileTreeViewModel.cs</DependentUpon>
        </Compile>
        <Compile Update="Controls\Trees\ModFileTreeViewModel.cs">
          <DependentUpon>IFileTreeViewModel.cs</DependentUpon>
        </Compile>
        <Compile Update="LeftMenu\Items\ApplyControlDesignViewModel.cs">
          <DependentUpon>IApplyControlViewModel.cs</DependentUpon>
        </Compile>
        <Compile Update="Pages\MyGames\MyGamesDesignViewModel.cs">
          <DependentUpon>IMyGamesViewModel.cs</DependentUpon>
        </Compile>
        <Compile Update="Pages\MyGames\MyGamesViewModel.cs">
          <DependentUpon>IMyGamesViewModel.cs</DependentUpon>
        </Compile>
        <Compile Update="Pages\Diff\ApplyDiff\ApplyDiffViewModel.cs">
          <DependentUpon>IApplyDiffViewModel.cs</DependentUpon>
        </Compile>
        <Compile Update="Controls\Trees\DiffTreeViewModel.cs">
          <DependentUpon>IFileTreeViewModel.cs</DependentUpon>
        </Compile>
        <Compile Update="Pages\Diff\ApplyDiff\ApplyDiffDesignViewModel.cs">
          <DependentUpon>IApplyDiffViewModel.cs</DependentUpon>
        </Compile>
        <Compile Update="Controls\MarkdownRenderer\MarkdownRendererViewModel.cs">
          <DependentUpon>IMarkdownRendererViewModel.cs</DependentUpon>
        </Compile>
        <Compile Update="Controls\MarkdownRenderer\MarkdownRendererDesignViewModel.cs">
          <DependentUpon>IMarkdownRendererViewModel.cs</DependentUpon>
        </Compile>
        <Compile Update="Pages\Settings\SettingsPageDesignViewModel.cs">
          <DependentUpon>ISettingsPageViewModel.cs</DependentUpon>
        </Compile>
        <Compile Update="Controls\Settings\SettingEntries\SettingEntryDesignViewModel.cs">
          <DependentUpon>ISettingEntryViewModel.cs</DependentUpon>
        </Compile>
        <Compile Update="Pages\Settings\SettingsPageViewModel.cs">
          <DependentUpon>ISettingsPageViewModel.cs</DependentUpon>
        </Compile>
        <Compile Update="Controls\Settings\SettingEntries\SettingEntryViewModel.cs">
          <DependentUpon>ISettingEntryViewModel.cs</DependentUpon>
        </Compile>
        <Compile Update="Controls\Settings\SettingEntries\SettingInteractionControls\Toggle\SettingToggleControl.axaml.cs">
          <DependentUpon>SettingToggleControl.axaml</DependentUpon>
          <SubType>Code</SubType>
        </Compile>
        <Compile Update="Controls\Settings\SettingEntries\SettingInteractionControls\Toggle\SettingToggleViewModel.cs">
          <DependentUpon>ISettingToggleViewModel.cs</DependentUpon>
        </Compile>
        <Compile Update="Pages\Downloads\InProgressDesignViewModel.cs">
          <DependentUpon>IInProgressViewModel.cs</DependentUpon>
        </Compile>
        <Compile Update="Pages\Downloads\InProgressViewModel.cs">
          <DependentUpon>IInProgressViewModel.cs</DependentUpon>
        </Compile>
        <Compile Update="Pages\ModLibrary\DownloadsLibrary\DownloadsLibraryViewModel.cs">
          <DependentUpon>IDownloadsLibraryViewModel.cs</DependentUpon>
        </Compile>
        <Compile Update="Pages\ModLibrary\FileOrigins\FileOriginsPageViewModel.cs">
          <DependentUpon>IFileOriginsPageViewModel.cs</DependentUpon>
        </Compile>
        <Compile Update="Pages\ModLibrary\FileOrigins\FileOriginEntry\FileOriginEntryViewModel.cs">
          <DependentUpon>IFileOriginEntryViewModel.cs</DependentUpon>
        </Compile>
        <Compile Update="Controls\Settings\SettingEntries\SettingInteractionControls\ComboBox\SettingComboBoxViewModel.cs">
          <DependentUpon>ISettingComboBoxViewModel.cs</DependentUpon>
        </Compile>
        <Compile Update="Pages\Changelog\ChangelogPageView.cs">
          <DependentUpon>ChangelogPageView.axaml</DependentUpon>
        </Compile>
        <Compile Update="Pages\Changelog\ChangelogPageViewModel.cs">
          <DependentUpon>IChangelogPageViewModel.cs</DependentUpon>
        </Compile>
        <Compile Update="WorkspaceSystem\NewTabPage\NewTabPageSectionItemViewModel.cs">
          <DependentUpon>INewTabPageSectionItemViewModel.cs</DependentUpon>
        </Compile>
        <Compile Update="WorkspaceSystem\NewTabPage\NewTabPageSectionViewModel.cs">
          <DependentUpon>INewTabPageSectionViewModel.cs</DependentUpon>
        </Compile>
        <Compile Update="ImageCache.cs">
          <DependentUpon>IImageCache.cs</DependentUpon>
        </Compile>
        <Compile Update="Pages\LoadoutGrid\LoadoutGridViewModel.cs">
          <DependentUpon>ILoadoutGridViewModel.cs</DependentUpon>
        </Compile>
        <Compile Update="Pages\TextEdit\TextEditorPageViewModel.cs">
          <DependentUpon>ITextEditorPageViewModel.cs</DependentUpon>
        </Compile>
        <Compile Update="Overlays\AlphaWarning\AlphaWarningViewModel.cs">
          <DependentUpon>IAlphaWarningViewModel.cs</DependentUpon>
        </Compile>
        <Compile Update="WorkspaceSystem\WorkspaceController\WorkspaceController.cs">
          <DependentUpon>IWorkspaceController.cs</DependentUpon>
        </Compile>
        <Compile Update="Controls\Settings\Section\SettingSectionViewModel.cs">
          <DependentUpon>ISettingSectionViewModel.cs</DependentUpon>
        </Compile>
        <Compile Update="Controls\LoadoutBadge\LoadoutBadgeDesignViewModel.cs">
          <DependentUpon>ILoadoutBadgeViewModel.cs</DependentUpon>
        </Compile>
        <Compile Update="Controls\LoadoutCard\Standard\LoadoutCardView.axaml.cs">
          <DependentUpon>LoadoutCardView.axaml</DependentUpon>
          <SubType>Code</SubType>
        </Compile>
        <Compile Update="Controls\LoadoutCard\Standard\LoadoutCardDesignViewModel.cs">
          <DependentUpon>ILoadoutCardViewModel.cs</DependentUpon>
        </Compile>
        <Compile Update="Controls\LoadoutCard\Standard\SkeletonLoadoutCardViewModel.cs">
          <DependentUpon>ILoadoutCardViewModel.cs</DependentUpon>
        </Compile>
        <Compile Update="Controls\LoadoutCard\AddLoadoutCard\AddLoadoutCardViewModel.cs">
          <DependentUpon>IAddLoadoutCardViewModel.cs</DependentUpon>
        </Compile>
        <Compile Update="Pages\MyLoadouts\GameLoadoutsSectionEntry\GameLoadoutsSectionEntryViewModel.cs">
          <DependentUpon>IGameLoadoutsSectionEntryViewModel.cs</DependentUpon>
        </Compile>
        <Compile Update="Pages\MyLoadouts\GameLoadoutsSectionEntry\GameLoadoutsSectionEntryDesignViewModel.cs">
          <DependentUpon>IGameLoadoutsSectionEntryViewModel.cs</DependentUpon>
        </Compile>
        <Compile Update="Controls\LoadoutCard\CreateNewLoadoutCard\CreateNewLoadoutCardViewModel.cs">
          <DependentUpon>ICreateNewLoadoutCardViewModel.cs</DependentUpon>
        </Compile>
        <Compile Update="Pages\MyLoadouts\MyLoadoutsDesignViewModel.cs">
          <DependentUpon>IMyLoadoutsViewModel.cs</DependentUpon>
        </Compile>
        <Compile Update="Controls\LoadoutCard\Standard\LoadoutCardViewModel.cs">
          <DependentUpon>ILoadoutCardViewModel.cs</DependentUpon>
        </Compile>
        <Compile Update="Pages\MyLoadouts\MyLoadoutsViewModel.cs">
          <DependentUpon>IMyLoadoutsViewModel.cs</DependentUpon>
        </Compile>
        <Compile Update="Controls\LoadoutBadge\LoadoutBadgeViewModel.cs">
          <DependentUpon>ILoadoutBadgeViewModel.cs</DependentUpon>
        </Compile>
        <Compile Update="Controls\Trees\LoadoutItemGroupFileTreeViewModel.cs">
          <DependentUpon>IFileTreeViewModel.cs</DependentUpon>
        </Compile>
        <Compile Update="Pages\LoadoutGroupFiles\LoadoutGroupFilesViewModel.cs">
          <DependentUpon>ILoadoutGroupFilesViewModel.cs</DependentUpon>
        </Compile>
        <Compile Update="Pages\LoadoutGrid\Columns\ModInstalled\ModInstalledViewModel.cs">
          <DependentUpon>IModInstalledViewModel.cs</DependentUpon>
        </Compile>
        <Compile Update="Pages\LoadoutGrid\Columns\ModName\ModNameViewModel.cs">
          <DependentUpon>IModNameViewModel.cs</DependentUpon>
        </Compile>
        <Compile Update="Pages\LoadoutGrid\Columns\ModEnabled\ModEnabledViewModel.cs">
          <DependentUpon>IModEnabledViewModel.cs</DependentUpon>
        </Compile>
        <Compile Update="DiagnosticSystem\LoadoutItemGroupFormatter.cs">
          <DependentUpon>IValueFormatter.cs</DependentUpon>
        </Compile>
        <Compile Update="Overlays\LibraryDeleteConfirmation\LibraryItemDeleteConfirmationViewModel.cs">
          <DependentUpon>ILibraryItemDeleteConfirmationViewModel.cs</DependentUpon>
        </Compile>
        <Compile Update="Pages\Loadout\LoadoutViewModel.cs">
          <DependentUpon>ILoadoutViewModel.cs</DependentUpon>
        </Compile>
        <Compile Update="Pages\LibraryPage\LibraryViewModel.cs">
          <DependentUpon>ILibraryViewModel.cs</DependentUpon>
        </Compile>
        <Compile Update="Pages\LibraryPage\FakeParentLibraryItemModel.cs">
            <DependentUpon>LibraryItemModel.cs</DependentUpon>
        </Compile>
        <Compile Update="Pages\LibraryPage\NexusModsModPageLibraryItemModel.cs">
            <DependentUpon>LibraryItemModel.cs</DependentUpon>
        </Compile>
        <Compile Update="Pages\LoadoutPage\FakeParentLoadoutItemModel.cs">
            <DependentUpon>LoadoutItemModel.cs</DependentUpon>
        </Compile>
        <Compile Update="Pages\LoadoutPage\LoadoutViewModel.cs">
          <DependentUpon>ILoadoutViewModel.cs</DependentUpon>
        </Compile>
        <Compile Update="Pages\LocalFileDataProvider.cs">
          <DependentUpon>ILibraryDataProvider.cs</DependentUpon>
        </Compile>
        <Compile Update="Pages\NexusModsDataProvider.cs">
          <DependentUpon>ILibraryDataProvider.cs</DependentUpon>
        </Compile>
<<<<<<< HEAD
        <Compile Update="Overlays\Generic\MessageBox\Ok\MessageBoxOkView.axaml.cs">
          <DependentUpon>MessageBoxOkCancelView.axaml</DependentUpon>
          <SubType>Code</SubType>
        </Compile>
        <Compile Update="Overlays\Generic\MessageBox\Ok\MessageBoxOkCancelView.axaml.cs">
          <DependentUpon>MessageBoxOkCancelView.axaml</DependentUpon>
          <SubType>Code</SubType>
        </Compile>
        <Compile Update="Overlays\Generic\MessageBox\Ok\MessageBoxOkViewModel.cs">
          <DependentUpon>IMessageBoxOkViewModel.cs</DependentUpon>
        </Compile>
        <Compile Update="Overlays\Dependency\MissingRuntimeDependency\MissingRuntimeDependencyView.axaml.cs">
          <DependentUpon>MessageBoxOkView.axaml</DependentUpon>
          <SubType>Code</SubType>
=======
        <Compile Update="Pages\ItemContentsFileTree\ItemContentsFileTreeViewModel.cs">
          <DependentUpon>IItemContentsFileTreeViewModel.cs</DependentUpon>
        </Compile>
        <Compile Update="Pages\ItemContentsFileTree\ItemContentsFileTreeView.cs">
          <DependentUpon>ItemContentsFileTreeView.axaml</DependentUpon>
>>>>>>> b37666c9
        </Compile>
    </ItemGroup>

    <ItemGroup>
        <None Remove="Theme\Icons.xaml" />
    </ItemGroup>

    <ItemGroup>
        <None Remove="Fonts\Bold\Montserrat-Bold.ttf" />
    </ItemGroup>

    <ItemGroup>
      <UpToDateCheckInput Remove="Controls\DownloadProgressBar\DownloadProgressBar.axaml" />
      <UpToDateCheckInput Remove="Controls\Buttons\RoundedButton\RoundedButton.axaml" />
      <UpToDateCheckInput Remove="Controls\Buttons\StandardButtonTheme.axaml" />
      <UpToDateCheckInput Remove="RightContent\Home\HomeView.axaml" />
      <UpToDateCheckInput Remove="Controls\Badge\Badge.axaml" />
    </ItemGroup>

    <ItemGroup>
      <AdditionalFiles Include="Controls\DevelopmentBuildBanner\DevelopmentBuildBannerView.axaml" />
      <AdditionalFiles Include="Pages\Downloads\InProgressView.axaml" />
      <AdditionalFiles Include="Pages\LoadoutGrid\Columns\ModEnabled\ModEnabledHeader.axaml" />
      <AdditionalFiles Include="Pages\LoadoutGrid\Columns\ModEnabled\ModEnabledView.axaml" />
      <AdditionalFiles Include="Pages\LoadoutGrid\Columns\ModInstalled\ModInstalledView.axaml" />
      <AdditionalFiles Include="Pages\LoadoutGrid\Columns\ModName\ModNameView.axaml" />
      <AdditionalFiles Include="Pages\LoadoutGrid\LoadoutGridView.axaml" />
      <AdditionalFiles Include="Pages\MyGames\MyGamesView.axaml" />
    </ItemGroup>

    <ItemGroup>
      <EmbeddedResource Update="Resources\Language.resx">
        <Generator>PublicResXFileCodeGenerator</Generator>
        <LastGenOutput>Language.Designer.cs</LastGenOutput>
      </EmbeddedResource>
    </ItemGroup>
</Project><|MERGE_RESOLUTION|>--- conflicted
+++ resolved
@@ -628,7 +628,12 @@
         <Compile Update="Pages\NexusModsDataProvider.cs">
           <DependentUpon>ILibraryDataProvider.cs</DependentUpon>
         </Compile>
-<<<<<<< HEAD
+        <Compile Update="Pages\ItemContentsFileTree\ItemContentsFileTreeViewModel.cs">
+          <DependentUpon>IItemContentsFileTreeViewModel.cs</DependentUpon>
+        </Compile>
+        <Compile Update="Pages\ItemContentsFileTree\ItemContentsFileTreeView.cs">
+          <DependentUpon>ItemContentsFileTreeView.axaml</DependentUpon>
+        </Compile>
         <Compile Update="Overlays\Generic\MessageBox\Ok\MessageBoxOkView.axaml.cs">
           <DependentUpon>MessageBoxOkCancelView.axaml</DependentUpon>
           <SubType>Code</SubType>
@@ -643,13 +648,6 @@
         <Compile Update="Overlays\Dependency\MissingRuntimeDependency\MissingRuntimeDependencyView.axaml.cs">
           <DependentUpon>MessageBoxOkView.axaml</DependentUpon>
           <SubType>Code</SubType>
-=======
-        <Compile Update="Pages\ItemContentsFileTree\ItemContentsFileTreeViewModel.cs">
-          <DependentUpon>IItemContentsFileTreeViewModel.cs</DependentUpon>
-        </Compile>
-        <Compile Update="Pages\ItemContentsFileTree\ItemContentsFileTreeView.cs">
-          <DependentUpon>ItemContentsFileTreeView.axaml</DependentUpon>
->>>>>>> b37666c9
         </Compile>
     </ItemGroup>
 
