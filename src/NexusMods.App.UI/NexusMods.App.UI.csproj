--- conflicted
+++ resolved
@@ -702,13 +702,11 @@
         <Compile Update="Pages\Sorting\LoadOrder\LoadOrderItemDesignModel.cs">
           <DependentUpon>ILoadOrderItemModel.cs</DependentUpon>
         </Compile>
-<<<<<<< HEAD
+        <Compile Update="Pages\Diagnostics\List\DiagnosticListDesignViewModel.cs.old">
+          <DependentUpon>IDiagnosticListViewModel.cs</DependentUpon>
+        </Compile>
         <Compile Update="Pages\LibraryPage\ILibraryItemWithThumbnailAndName.cs">
           <DependentUpon>ILibraryItemModel.cs</DependentUpon>
-=======
-        <Compile Update="Pages\Diagnostics\List\DiagnosticListDesignViewModel.cs.old">
-          <DependentUpon>IDiagnosticListViewModel.cs</DependentUpon>
->>>>>>> b80f105f
         </Compile>
     </ItemGroup>
 
