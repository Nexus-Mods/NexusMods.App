--- conflicted
+++ resolved
@@ -441,13 +441,11 @@
         <Compile Update="Controls\ModInfo\ModFiles\ModFilesViewModel.cs">
           <DependentUpon>IModFilesViewModel.cs</DependentUpon>
         </Compile>
-<<<<<<< HEAD
         <Compile Update="Controls\Diagnostics\DiagnosticEntryViewModel.cs">
           <DependentUpon>IDiagnosticEntryViewModel.cs</DependentUpon>
         </Compile>
         <Compile Update="Controls\Diagnostics\DiagnosticEntryDesignViewModel.cs">
           <DependentUpon>IDiagnosticEntryViewModel.cs</DependentUpon>
-=======
         <Compile Update="DiagnosticSystem\ValueFormatterCache.cs">
           <DependentUpon>IValueFormatter.cs</DependentUpon>
         </Compile>
@@ -459,7 +457,6 @@
         </Compile>
         <Compile Update="DiagnosticSystem\NamedLinkFormatter.cs">
           <DependentUpon>IValueFormatter.cs</DependentUpon>
->>>>>>> 7b88a4c6
         </Compile>
     </ItemGroup>
 
