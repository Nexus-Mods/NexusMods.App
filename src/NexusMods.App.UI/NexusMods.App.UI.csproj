<Project Sdk="Microsoft.NET.Sdk">
    <PropertyGroup>
        <BuiltInComInteropSupport>true</BuiltInComInteropSupport>
        <ApplicationManifest>app.manifest</ApplicationManifest>
    </PropertyGroup>

    <ItemGroup>
        <AvaloniaResource Include="Assets\**" />
        <None Remove=".gitignore" />
        <None Remove="Theme\BareIcons.xaml" />
        <None Remove="Controls\GameWidget\GameWidgetStyles.xaml" />
        <None Remove="Theme\Borders.xaml" />
        <None Remove="Fonts\Montserrat\static\Montserrat-Black.ttf" />
        <None Remove="Fonts\Montserrat\static\Montserrat-BlackItalic.ttf" />
        <None Remove="Fonts\Montserrat\static\Montserrat-Bold.ttf" />
        <None Remove="Fonts\Montserrat\static\Montserrat-BoldItalic.ttf" />
        <None Remove="Fonts\Montserrat\static\Montserrat-ExtraBold.ttf" />
        <None Remove="Fonts\Montserrat\static\Montserrat-ExtraBoldItalic.ttf" />
        <None Remove="Fonts\Montserrat\static\Montserrat-ExtraLight.ttf" />
        <None Remove="Fonts\Montserrat\static\Montserrat-ExtraLightItalic.ttf" />
        <None Remove="Fonts\Montserrat\static\Montserrat-Italic.ttf" />
        <None Remove="Fonts\Montserrat\static\Montserrat-Light.ttf" />
        <None Remove="Fonts\Montserrat\static\Montserrat-LightItalic.ttf" />
        <None Remove="Fonts\Montserrat\static\Montserrat-Medium.ttf" />
        <None Remove="Fonts\Montserrat\static\Montserrat-MediumItalic.ttf" />
        <None Remove="Fonts\Montserrat\static\Montserrat-Regular.ttf" />
        <None Remove="Fonts\Montserrat\static\Montserrat-SemiBold.ttf" />
        <None Remove="Fonts\Montserrat\static\Montserrat-SemiBoldItalic.ttf" />
        <None Remove="Fonts\Montserrat\static\Montserrat-Thin.ttf" />
        <None Remove="Fonts\Montserrat\static\Montserrat-ThinItalic.ttf" />
        <None Remove="Fonts\Montserrat\Montserrat-Italic-VariableFont_wght.ttf" />
        <None Remove="Fonts\Regular\Montserrat-Regular.ttf" />
        <None Remove="Fonts\Regular\Roboto-Regular.ttf" />
        <None Remove="Fonts\SemiBold\Montserrat-SemiBold.ttf" />
        <None Remove="Theme\SelectableTextBlock.xaml" />
        <None Remove="Theme\StackPanelStyles.xaml" />
        <None Remove="Theme\PillStyles.xaml" />
        <None Remove="Theme\IconStyles.xaml" />
        <None Remove="Fonts\Bold\Roboto-Bold.ttf" />
        <None Remove="Theme\GridStyles.xaml" />
        <None Remove="Theme\Toolbar.xaml" />
        <None Remove="Theme\MainWindow.xaml" />
        <None Remove="Theme\ButtonStyles\Standard.xaml" />
        <None Remove="Theme\ButtonStyles\Spine\DownloadButton.xaml" />
        <None Remove="Theme\ButtonStyles\Hyperlink.xaml" />
    </ItemGroup>

    <ItemGroup>
        <TrimmerRootDescriptor Include="Roots.xml" />
    </ItemGroup>

    <ItemGroup>
        <InternalsVisibleTo Include="NexusMods.UI.Tests" />
    </ItemGroup>

    <ItemGroup>
        <PackageReference Include="Avalonia" />
        <PackageReference Include="Avalonia.AvaloniaEdit" />
        <PackageReference Include="Avalonia.Controls.TreeDataGrid" />
        <PackageReference Include="Avalonia.Desktop" />
        <PackageReference Include="Avalonia.Controls.DataGrid" />
        <!--Condition below is needed to remove Avalonia.Diagnostics package from build output in Release configuration.-->
        <PackageReference Condition="'$(Configuration)' == 'Debug'" Include="Avalonia.Diagnostics" />
        <PackageReference Include="Avalonia.Labs.Panels" />
        <PackageReference Include="Avalonia.ReactiveUI" />
        <PackageReference Include="Avalonia.Svg.Skia" />
        <PackageReference Include="Avalonia.Themes.Fluent" />
        <PackageReference Include="AvaloniaEdit.TextMate" />
        <PackageReference Include="LiveChartsCore.SkiaSharpView.Avalonia"/>
        <PackageReference Include="Markdown.Avalonia.Tight" />
        <PackageReference Include="DynamicData" />
        <PackageReference Include="Humanizer" />
        <PackageReference Include="Microsoft.Extensions.DependencyInjection.Abstractions" />
        <PackageReference Include="ObservableCollections.R3" />
        <PackageReference Include="OneOf" />
        <PackageReference Include="Projektanker.Icons.Avalonia.MaterialDesign" />
        <PackageReference Include="R3" />
        <PackageReference Include="R3Extensions.Avalonia" />
        <PackageReference Include="ReactiveUI.Fody" />
        <PackageReference Include="Splat.Microsoft.Extensions.Logging" />
        <PackageReference Include="System.Reactive" />
        <PackageReference Include="TextMateSharp.Grammars" />
        <PackageReference Include="TransparentValueObjects" PrivateAssets="all" OutputItemType="Analyzer" ReferenceOutputAssembly="false" />
        <PackageReference Include="NexusMods.MnemonicDB.SourceGenerator" PrivateAssets="all" OutputItemType="Analyzer" ReferenceOutputAssembly="false" />
    </ItemGroup>

    <ItemGroup>
        <ProjectReference Include="..\Abstractions\NexusMods.Abstractions.Logging\NexusMods.Abstractions.Logging.csproj" />
        <ProjectReference Include="..\Abstractions\NexusMods.Abstractions.NexusModsLibrary\NexusMods.Abstractions.NexusModsLibrary.csproj" />
        <ProjectReference Include="..\Abstractions\NexusMods.Abstractions.Resources.Caching\NexusMods.Abstractions.Resources.Caching.csproj" />
        <ProjectReference Include="..\Abstractions\NexusMods.Abstractions.Resources.IO\NexusMods.Abstractions.Resources.IO.csproj" />
        <ProjectReference Include="..\Abstractions\NexusMods.Abstractions.Resources.Resilience\NexusMods.Abstractions.Resources.Resilience.csproj" />
        <ProjectReference Include="..\Abstractions\NexusMods.Abstractions.Settings\NexusMods.Abstractions.Settings.csproj" />
        <ProjectReference Include="..\Abstractions\NexusMods.Abstractions.Games.Diagnostics\NexusMods.Abstractions.Games.Diagnostics.csproj" />
        <ProjectReference Include="..\Abstractions\NexusMods.Abstractions.GuidedInstallers\NexusMods.Abstractions.GuidedInstallers.csproj" />
        <ProjectReference Include="..\Abstractions\NexusMods.Abstractions.Telemetry\NexusMods.Abstractions.Telemetry.csproj" />
        <ProjectReference Include="..\Abstractions\NexusMods.Abstractions.UI\NexusMods.Abstractions.UI.csproj" />
        <ProjectReference Include="..\Extensions\NexusMods.Extensions.DynamicData\NexusMods.Extensions.DynamicData.csproj" />
        <ProjectReference Include="..\Networking\NexusMods.Networking.Downloaders\NexusMods.Networking.Downloaders.csproj" />
        <ProjectReference Include="..\Networking\NexusMods.Networking.NexusWebApi\NexusMods.Networking.NexusWebApi.csproj" />
        <ProjectReference Include="..\NexusMods.App.BuildInfo\NexusMods.App.BuildInfo.csproj" />
        <ProjectReference Include="..\NexusMods.Collections\NexusMods.Collections.csproj" />
        <ProjectReference Include="..\NexusMods.Icons\NexusMods.Icons.csproj" />
        <ProjectReference Include="..\NexusMods.Media\NexusMods.Media.csproj" />
        <ProjectReference Include="..\NexusMods.Telemetry\NexusMods.Telemetry.csproj" />
    </ItemGroup>

    <ItemGroup>
        <Compile Update="Controls\Spine\Buttons\Image\ImageButton.axaml.cs">
            <DependentUpon>Game.axaml</DependentUpon>
            <SubType>Code</SubType>
        </Compile>
        <Compile Update="Controls\Spine\Buttons\Add\AddButton.axaml.cs">
            <DependentUpon>Add.axaml</DependentUpon>
            <SubType>Code</SubType>
        </Compile>
        <Compile Update="Windows\MainWindow.axaml.cs">
            <DependentUpon>MainWindow.axaml</DependentUpon>
            <SubType>Code</SubType>
        </Compile>
        <Compile Update="RightContent\LoadoutGrid\LoadoutGridDesignViewModel.cs">
            <DependentUpon>ILoadoutGridViewModel.cs</DependentUpon>
        </Compile>
        <Compile Update="RightContent\LoadoutGrid\LoadoutGridViewModel.cs">
            <DependentUpon>ILoadoutGridViewModel.cs</DependentUpon>
        </Compile>
        <Compile Update="RightContent\Downloads\InProgressDesignViewModel.cs">
            <DependentUpon>IInProgressViewModel.cs</DependentUpon>
        </Compile>
        <Compile Update="RightContent\Downloads\InProgressViewModel.cs">
            <DependentUpon>IInProgressViewModel.cs</DependentUpon>
        </Compile>
        <Compile Update="Controls\Spine\Buttons\Icon\IconButtonViewModel.cs">
          <DependentUpon>IIconButtonViewModel.cs</DependentUpon>
        </Compile>
        <Compile Update="Controls\Spine\Buttons\Icon\IconButtonDesignViewModel.cs">
          <DependentUpon>IIconButtonViewModel.cs</DependentUpon>
        </Compile>
        <Compile Update="Controls\Spine\Buttons\Download\SpineDownloadButtonDesignerViewModel.cs">
          <DependentUpon>ISpineDownloadButtonViewModel.cs</DependentUpon>
        </Compile>
        <Compile Update="Controls\Spine\Buttons\Download\SpineDownloadButtonViewModel.cs">
          <DependentUpon>ISpineDownloadButtonViewModel.cs</DependentUpon>
        </Compile>
        <Compile Update="RightContent\Downloads\ViewModels\DownloadTaskDesignViewModel.cs">
          <DependentUpon>IDownloadTaskViewModel.cs</DependentUpon>
        </Compile>
        <Compile Update="RightContent\LoadoutGrid\Columns\ModCategory\ModCategoryView.axaml.cs">
          <DependentUpon>ModCategoryView.axaml</DependentUpon>
          <SubType>Code</SubType>
        </Compile>
        <Compile Update="RightContent\LoadoutGrid\Columns\ModCategory\ModCategoryDesignViewModel.cs">
          <DependentUpon>IModCategoryViewModel.cs</DependentUpon>
        </Compile>
        <Compile Update="RightContent\LoadoutGrid\Columns\ModCategory\ModCategoryViewModel.cs">
          <DependentUpon>IModCategoryViewModel.cs</DependentUpon>
        </Compile>
        <Compile Update="RightContent\LoadoutGrid\Columns\ModName\ModNameView.axaml.cs">
          <DependentUpon>ModNameView.axaml</DependentUpon>
          <SubType>Code</SubType>
        </Compile>
        <Compile Update="RightContent\LoadoutGrid\Columns\ModName\ModNameDesignViewModel.cs">
          <DependentUpon>IModNameViewModel.cs</DependentUpon>
        </Compile>
        <Compile Update="RightContent\LoadoutGrid\Columns\ModName\ModNameViewModel.cs">
          <DependentUpon>IModNameViewModel.cs</DependentUpon>
        </Compile>
        <Compile Update="RightContent\LoadoutGrid\Columns\ModEnabled\ModEnabledHeader.axaml.cs">
          <DependentUpon>ModEnabledHeader.axaml</DependentUpon>
          <SubType>Code</SubType>
        </Compile>
        <Compile Update="RightContent\LoadoutGrid\Columns\ModEnabled\ModEnabledView.axaml.cs">
          <DependentUpon>ModEnabledView.axaml</DependentUpon>
          <SubType>Code</SubType>
        </Compile>
        <Compile Update="RightContent\LoadoutGrid\Columns\ModEnabled\ModEnabledDesignViewModel.cs">
          <DependentUpon>IModEnabledViewModel.cs</DependentUpon>
        </Compile>
        <Compile Update="RightContent\LoadoutGrid\Columns\ModEnabled\ModEnabledViewModel.cs">
          <DependentUpon>IModEnabledViewModel.cs</DependentUpon>
        </Compile>
        <Compile Update="RightContent\LoadoutGrid\Columns\DownloadGameView\DownloadGameView.axaml.cs">
          <DependentUpon>DownloadGameView.axaml</DependentUpon>
          <SubType>Code</SubType>
        </Compile>
        <Compile Update="RightContent\LoadoutGrid\Columns\DownloadGameView\DownloadGameViewModel.cs">
          <DependentUpon>IDownloadGameViewModel.cs</DependentUpon>
        </Compile>
        <Compile Update="RightContent\LoadoutGrid\Columns\DownloadGameView\DownloadGameDesignViewModel.cs">
          <DependentUpon>IDownloadGameViewModel.cs</DependentUpon>
        </Compile>
        <Compile Update="RightContent\LoadoutGrid\Columns\ModInstalled\ModInstalledView.axaml.cs">
          <DependentUpon>ModInstalledView.axaml</DependentUpon>
          <SubType>Code</SubType>
        </Compile>
        <Compile Update="RightContent\LoadoutGrid\Columns\ModInstalled\ModInstalledDesignViewModel.cs">
          <DependentUpon>ModInstalledViewModel.cs</DependentUpon>
        </Compile>
        <Compile Update="RightContent\LoadoutGrid\Columns\ModInstalled\IModInstalledViewModel.cs">
          <DependentUpon>ModInstalledViewModel.cs</DependentUpon>
        </Compile>
        <Compile Update="RightContent\LoadoutGrid\Columns\ModVersion\ModVersionView.axaml.cs">
          <DependentUpon>ModVersionView.axaml</DependentUpon>
          <SubType>Code</SubType>
        </Compile>
        <Compile Update="RightContent\LoadoutGrid\Columns\ModVersion\ModVersionDesignViewModel.cs">
          <DependentUpon>IModVersionViewModel.cs</DependentUpon>
        </Compile>
        <Compile Update="RightContent\LoadoutGrid\Columns\ModVersion\ModVersionViewModel.cs">
          <DependentUpon>IModVersionViewModel.cs</DependentUpon>
        </Compile>
        <Compile Update="RightContent\LoadoutGrid\Columns\DownloadGameName\DownloadGameNameViewModel.cs">
          <DependentUpon>IDownloadGameNameViewModel.cs</DependentUpon>
        </Compile>
        <Compile Update="RightContent\LoadoutGrid\Columns\DownloadGameName\DownloadGameNameDesignViewModel.cs">
          <DependentUpon>IDownloadGameNameViewModel.cs</DependentUpon>
        </Compile>
        <Compile Update="Overlays\Generic\MessageBox\OkCancel\MessageBoxOkCancelView.axaml.cs">
          <DependentUpon>MessageBoxOkCancelView.axaml</DependentUpon>
          <SubType>Code</SubType>
        </Compile>
        <Compile Update="Overlays\Download\Cancel\CancelDownloadOverlayView.axaml.cs">
          <DependentUpon>MessageBoxOkCancelView.axaml</DependentUpon>
          <SubType>Code</SubType>
        </Compile>
        <Compile Update="Overlays\Download\Cancel\CancelDownloadOverlayViewModel.cs">
          <DependentUpon>ICancelDownloadOverlayViewModel.cs</DependentUpon>
        </Compile>
        <Compile Update="RightContent\Downloads\ViewModels\DownloadTaskViewModel.cs">
          <DependentUpon>IDownloadTaskViewModel.cs</DependentUpon>
        </Compile>
        <Compile Update="Overlays\Login\NexusLoginOverlayView.axaml.cs">
          <DependentUpon>NexusLoginOverlayView.axaml</DependentUpon>
          <SubType>Code</SubType>
        </Compile>
        <Compile Update="Overlays\OverlayController.cs">
          <DependentUpon>IOverlayController.cs</DependentUpon>
        </Compile>
        <Compile Update="Overlays\Generic\MessageBox\OkCancel\MessageBoxOkCancelViewModel.cs">
          <DependentUpon>IMessageBoxOkCancelViewModel.cs</DependentUpon>
        </Compile>
        <Compile Update="Overlays\MetricsOptIn\MetricsOptInViewModel.cs">
          <DependentUpon>IMetricsOptInViewModel.cs</DependentUpon>
        </Compile>
        <Compile Update="Resources\Language.Designer.cs">
          <DesignTime>True</DesignTime>
          <AutoGen>True</AutoGen>
          <DependentUpon>Language.resx</DependentUpon>
        </Compile>
        <Compile Update="Controls\DevelopmentBuildBanner\DevelopmentBuildBannerViewModel.cs">
          <DependentUpon>IDevelopmentBuildBannerViewModel.cs</DependentUpon>
        </Compile>
        <Compile Update="Controls\DevelopmentBuildBanner\DevelopmentBuildBannerView.axaml.cs">
          <DependentUpon>DevelopmentBuildBannerView.axaml</DependentUpon>
        </Compile>
        <Compile Update="Overlays\Updater\UpdaterDesignViewModel.cs">
          <DependentUpon>IUpdaterViewModel.cs</DependentUpon>
        </Compile>
        <Compile Update="Controls\TopBar\TopBarDesignViewModel.cs">
          <DependentUpon>ITopBarViewModel.cs</DependentUpon>
        </Compile>
        <Compile Update="Controls\TopBar\TopBarViewModel.cs">
          <DependentUpon>ITopBarViewModel.cs</DependentUpon>
        </Compile>
        <Compile Update="WorkspaceSystem\Workspace\WorkspaceView.axaml.cs">
          <DependentUpon>WorkspaceView.axaml</DependentUpon>
          <SubType>Code</SubType>
        </Compile>
        <Compile Update="WorkspaceSystem\Workspace\WorkspaceViewModel.cs">
          <DependentUpon>IWorkspaceViewModel.cs</DependentUpon>
        </Compile>
        <Compile Update="WorkspaceSystem\Panel\PanelViewModel.cs">
          <DependentUpon>IPanelViewModel.cs</DependentUpon>
        </Compile>
        <Compile Update="WorkspaceSystem\AddPanelButton\AddPanelButtonViewModel.cs">
          <DependentUpon>IAddPanelButtonViewModel.cs</DependentUpon>
        </Compile>
        <Compile Update="WorkspaceSystem\AddPanelButton\AddPanelButtonDesignViewModel.cs">
          <DependentUpon>IAddPanelButtonViewModel.cs</DependentUpon>
        </Compile>
        <Compile Update="WorkspaceSystem\PanelTab\PanelTabViewModel.cs">
          <DependentUpon>IPanelTabViewModel.cs</DependentUpon>
        </Compile>
        <Compile Update="WorkspaceSystem\PanelTabHeader\PanelTabHeaderViewModel.cs">
          <DependentUpon>IPanelTabHeaderViewModel.cs</DependentUpon>
        </Compile>
        <Compile Update="WorkspaceSystem\PanelTabHeader\PanelTabHeaderDesignViewModel.cs">
          <DependentUpon>IPanelTabHeaderViewModel.cs</DependentUpon>
        </Compile>
        <Compile Update="WorkspaceSystem\NewTabPage\NewTabPageViewModel.cs">
          <DependentUpon>INewTabPageViewModel.cs</DependentUpon>
        </Compile>
        <Compile Update="WorkspaceSystem\Page\IPageFactoryContext.cs">
          <DependentUpon>IPageFactory.cs</DependentUpon>
        </Compile>
        <Compile Update="WorkspaceSystem\Page\PageFactoryId.cs">
          <DependentUpon>IPageFactory.cs</DependentUpon>
        </Compile>
        <Compile Update="WorkspaceSystem\Page\APageViewModel.cs">
          <DependentUpon>IPageViewModelInterface.cs</DependentUpon>
        </Compile>
        <Compile Update="WorkspaceSystem\PanelResizer\PanelResizerViewModel.cs">
          <DependentUpon>IPanelResizerViewModel.cs</DependentUpon>
        </Compile>
        <Compile Update="Controls\ProgressRing\ProgressRing.axaml.cs">
          <DependentUpon>ProgressRing.axaml</DependentUpon>
          <SubType>Code</SubType>
        </Compile>
        <Compile Update="WorkspaceSystem\Controllers\WorkspaceController.cs">
          <DependentUpon>IWorkspaceController.cs</DependentUpon>
        </Compile>
        <Compile Update="WorkspaceSystem\Controllers\DesignWorkspaceController.cs">
          <DependentUpon>IWorkspaceController.cs</DependentUpon>
        </Compile>
        <Compile Update="WorkspaceSystem\AddPanelButton\AddPanelDropDownDesignViewModel.cs">
          <DependentUpon>IAddPanelDropDownViewModel.cs</DependentUpon>
        </Compile>
        <Compile Update="WorkspaceSystem\AddPanelButton\AddPanelDropDownViewModel.cs">
          <DependentUpon>IAddPanelDropDownViewModel.cs</DependentUpon>
        </Compile>
        <Compile Update="Windows\MainWindowViewModel.cs">
          <DependentUpon>IMainWindowViewModel.cs</DependentUpon>
        </Compile>
        <Compile Update="Windows\WindowManager.cs">
          <DependentUpon>IWindowManager.cs</DependentUpon>
        </Compile>
        <Compile Update="Windows\DesignWindowManager.cs">
          <DependentUpon>IWindowManager.cs</DependentUpon>
        </Compile>
        <Compile Update="LeftMenu\Home\HomeLeftMenuViewModel.cs">
          <DependentUpon>IHomeLeftMenuViewModel.cs</DependentUpon>
        </Compile>
        <Compile Update="LeftMenu\Home\HomeLeftMenuDesignViewModel.cs">
          <DependentUpon>IHomeLeftMenuViewModel.cs</DependentUpon>
        </Compile>
        <Compile Update="Controls\Spine\SpineDesignViewModel.cs">
          <DependentUpon>ISpineViewModel.cs</DependentUpon>
        </Compile>
        <Compile Update="Controls\Spine\SpineViewModel.cs">
          <DependentUpon>ISpineViewModel.cs</DependentUpon>
        </Compile>
        <Compile Update="Controls\Spine\Buttons\Image\ImageButtonDesignViewModel.cs">
          <DependentUpon>IImageButtonViewModel.cs</DependentUpon>
        </Compile>
        <Compile Update="Controls\Spine\Buttons\Image\ImageButtonViewModel.cs">
          <DependentUpon>IImageButtonViewModel.cs</DependentUpon>
        </Compile>
        <Compile Update="LeftMenu\Loadout\LoadoutLeftMenuViewModel.cs">
          <DependentUpon>ILoadoutLeftMenuViewModel.cs</DependentUpon>
        </Compile>
        <Compile Update="LeftMenu\EmptyLeftMenuViewModel.cs">
          <DependentUpon>ILeftMenuViewModel.cs</DependentUpon>
        </Compile>
        <Compile Update="WorkspaceAttachments\WorkspaceAttachmentsFactoryManager.cs">
          <DependentUpon>IWorkspaceAttachmentsFactoryManager.cs</DependentUpon>
        </Compile>
        <Compile Update="WorkspaceAttachments\AttachmentsFactories\DownloadsAttachmentsFactory.cs">
          <DependentUpon>IWorkspaceAttachmentsFactory.cs</DependentUpon>
        </Compile>
        <Compile Update="WorkspaceAttachments\AttachmentsFactories\HomeAttachmentsFactory.cs">
          <DependentUpon>IWorkspaceAttachmentsFactory.cs</DependentUpon>
        </Compile>
        <Compile Update="WorkspaceAttachments\AttachmentsFactories\LoadoutAttachmentsFactory.cs">
          <DependentUpon>IWorkspaceAttachmentsFactory.cs</DependentUpon>
        </Compile>
        <Compile Update="Controls\Trees\Files\FileTreeNodeViewModel.cs">
          <DependentUpon>IFileTreeNodeViewModel.cs</DependentUpon>
        </Compile>
        <Compile Update="Controls\Trees\Files\FileTreeNodeDesignViewModel.cs">
          <DependentUpon>IFileTreeNodeViewModel.cs</DependentUpon>
        </Compile>
        <Compile Update="Controls\ModInfo\ViewModFiles\ViewModFilesView.axaml.cs">
          <DependentUpon>ViewModFilesView.axaml</DependentUpon>
          <SubType>Code</SubType>
        </Compile>
        <Compile Update="Controls\ModInfo\ViewModFiles\ModFilesViewModFilesDesignModFilesViewModel.cs">
          <DependentUpon>IModFilesViewModel.cs</DependentUpon>
        </Compile>
        <Compile Update="Controls\ModInfo\ViewModFiles\ModFilesViewModel.cs">
          <DependentUpon>IModFilesViewModel.cs</DependentUpon>
        </Compile>
        <Compile Update="Pages\ViewModInfo\ModInfoView.axaml.cs">
          <DependentUpon>ViewModFilesView.axaml</DependentUpon>
          <SubType>Code</SubType>
        </Compile>
        <Compile Update="Pages\ViewModInfo\ModInfoViewModInfoDesignModInfoViewModel.cs">
          <DependentUpon>IModInfoViewModel.cs</DependentUpon>
        </Compile>
        <Compile Update="Pages\ViewModInfo\ModInfoViewModel.cs">
          <DependentUpon>IModInfoViewModel.cs</DependentUpon>
        </Compile>
        <Compile Update="LeftMenu\Loadout\LoadoutLeftMenuDesignViewModel.cs">
          <DependentUpon>ILoadoutLeftMenuViewModel.cs</DependentUpon>
        </Compile>
        <Compile Update="LeftMenu\Items\IconViewModel.cs">
          <DependentUpon>IIconViewModel.cs</DependentUpon>
        </Compile>
        <Compile Update="LeftMenu\Items\IApplyControlDesignViewModel.cs">
          <DependentUpon>IApplyControlViewModel.cs</DependentUpon>
        </Compile>
        <Compile Update="Controls\ModInfo\Dummy\ViewModFilesView.axaml.cs">
          <DependentUpon>ViewModFilesView.axaml</DependentUpon>
          <SubType>Code</SubType>
        </Compile>
        <Compile Update="Controls\Spinner\Spinner.axaml.cs">
          <DependentUpon>ProgressRing.axaml</DependentUpon>
          <SubType>Code</SubType>
        </Compile>
        <Compile Update="Controls\Diagnostics\DiagnosticEntryView.axaml.cs">
            <DependentUpon>DiagnosticEntryView.xaml</DependentUpon>
        </Compile>
        <Compile Update="Controls\Diagnostics\DiagnosticEntryViewModel.cs">
          <DependentUpon>IDiagnosticEntryViewModel.cs</DependentUpon>
        </Compile>
        <Compile Update="Controls\Diagnostics\DiagnosticEntryDesignViewModel.cs">
          <DependentUpon>IDiagnosticEntryViewModel.cs</DependentUpon>
        </Compile>
        <Compile Update="DiagnosticSystem\ModReferenceFormatter.cs">
          <DependentUpon>IValueFormatter.cs</DependentUpon>
        </Compile>
        <Compile Update="DiagnosticSystem\LoadoutReferenceFormatter.cs">
          <DependentUpon>IValueFormatter.cs</DependentUpon>
        </Compile>
        <Compile Update="DiagnosticSystem\NamedLinkFormatter.cs">
          <DependentUpon>IValueFormatter.cs</DependentUpon>
        </Compile>
        <Compile Update="Pages\Diagnostics\Details\DiagnosticDetailsView.axaml.cs">
          <DependentUpon>DiagnosticDetailsView.axaml</DependentUpon>
          <SubType>Code</SubType>
        </Compile>
        <Compile Update="Pages\Diagnostics\Details\DiagnosticDetailsViewModel.cs">
          <DependentUpon>IDiagnosticDetailsViewModel.cs</DependentUpon>
        </Compile>
        <Compile Update="Pages\Diagnostics\Details\DiagnosticDetailsDesignViewModel.cs">
          <DependentUpon>IDiagnosticDetailsViewModel.cs</DependentUpon>
        </Compile>
        <Compile Update="Pages\Diagnostics\List\DiagnosticListViewModel.cs">
          <DependentUpon>IDiagnosticListViewModel.cs</DependentUpon>
        </Compile>
        <Compile Update="Controls\Trees\ModFileTreeDesignViewModel.cs">
          <DependentUpon>IFileTreeViewModel.cs</DependentUpon>
        </Compile>
        <Compile Update="Controls\Trees\ModFileTreeViewModel.cs">
          <DependentUpon>IFileTreeViewModel.cs</DependentUpon>
        </Compile>
        <Compile Update="Pages\MyGames\MyGamesDesignViewModel.cs">
          <DependentUpon>IMyGamesViewModel.cs</DependentUpon>
        </Compile>
        <Compile Update="Pages\MyGames\MyGamesViewModel.cs">
          <DependentUpon>IMyGamesViewModel.cs</DependentUpon>
        </Compile>
        <Compile Update="Pages\Diff\ApplyDiff\ApplyDiffViewModel.cs">
          <DependentUpon>IApplyDiffViewModel.cs</DependentUpon>
        </Compile>
        <Compile Update="Controls\Trees\DiffTreeViewModel.cs">
          <DependentUpon>IFileTreeViewModel.cs</DependentUpon>
        </Compile>
        <Compile Update="Pages\Diff\ApplyDiff\ApplyDiffDesignViewModel.cs">
          <DependentUpon>IApplyDiffViewModel.cs</DependentUpon>
        </Compile>
        <Compile Update="Controls\MarkdownRenderer\MarkdownRendererViewModel.cs">
          <DependentUpon>IMarkdownRendererViewModel.cs</DependentUpon>
        </Compile>
        <Compile Update="Controls\MarkdownRenderer\MarkdownRendererDesignViewModel.cs">
          <DependentUpon>IMarkdownRendererViewModel.cs</DependentUpon>
        </Compile>
        <Compile Update="Pages\Settings\SettingsPageDesignViewModel.cs">
          <DependentUpon>ISettingsPageViewModel.cs</DependentUpon>
        </Compile>
        <Compile Update="Controls\Settings\SettingEntries\SettingEntryDesignViewModel.cs">
          <DependentUpon>ISettingEntryViewModel.cs</DependentUpon>
        </Compile>
        <Compile Update="Pages\Settings\SettingsPageViewModel.cs">
          <DependentUpon>ISettingsPageViewModel.cs</DependentUpon>
        </Compile>
        <Compile Update="Controls\Settings\SettingEntries\SettingEntryViewModel.cs">
          <DependentUpon>ISettingEntryViewModel.cs</DependentUpon>
        </Compile>
        <Compile Update="Controls\Settings\SettingEntries\SettingInteractionControls\Toggle\SettingToggleControl.axaml.cs">
          <DependentUpon>SettingToggleControl.axaml</DependentUpon>
          <SubType>Code</SubType>
        </Compile>
        <Compile Update="Controls\Settings\SettingEntries\SettingInteractionControls\Toggle\SettingToggleViewModel.cs">
          <DependentUpon>ISettingToggleViewModel.cs</DependentUpon>
        </Compile>
        <Compile Update="Pages\ModLibrary\DownloadsLibrary\DownloadsLibraryViewModel.cs">
          <DependentUpon>IDownloadsLibraryViewModel.cs</DependentUpon>
        </Compile>
        <Compile Update="Controls\Settings\SettingEntries\SettingInteractionControls\ComboBox\SettingComboBoxViewModel.cs">
          <DependentUpon>ISettingComboBoxViewModel.cs</DependentUpon>
        </Compile>
        <Compile Update="Pages\Changelog\ChangelogPageView.cs">
          <DependentUpon>ChangelogPageView.axaml</DependentUpon>
        </Compile>
        <Compile Update="Pages\Changelog\ChangelogPageViewModel.cs">
          <DependentUpon>IChangelogPageViewModel.cs</DependentUpon>
        </Compile>
        <Compile Update="WorkspaceSystem\NewTabPage\NewTabPageSectionItemViewModel.cs">
          <DependentUpon>INewTabPageSectionItemViewModel.cs</DependentUpon>
        </Compile>
        <Compile Update="WorkspaceSystem\NewTabPage\NewTabPageSectionViewModel.cs">
          <DependentUpon>INewTabPageSectionViewModel.cs</DependentUpon>
        </Compile>
        <Compile Update="Pages\TextEdit\TextEditorPageViewModel.cs">
          <DependentUpon>ITextEditorPageViewModel.cs</DependentUpon>
        </Compile>
        <Compile Update="Overlays\AlphaWarning\AlphaWarningViewModel.cs">
          <DependentUpon>IAlphaWarningViewModel.cs</DependentUpon>
        </Compile>
        <Compile Update="WorkspaceSystem\WorkspaceController\WorkspaceController.cs">
          <DependentUpon>IWorkspaceController.cs</DependentUpon>
        </Compile>
        <Compile Update="Controls\Settings\Section\SettingSectionViewModel.cs">
          <DependentUpon>ISettingSectionViewModel.cs</DependentUpon>
        </Compile>
        <Compile Update="Controls\LoadoutBadge\LoadoutBadgeDesignViewModel.cs">
          <DependentUpon>ILoadoutBadgeViewModel.cs</DependentUpon>
        </Compile>
        <Compile Update="Controls\LoadoutCard\Standard\LoadoutCardView.axaml.cs">
          <DependentUpon>LoadoutCardView.axaml</DependentUpon>
          <SubType>Code</SubType>
        </Compile>
        <Compile Update="Controls\LoadoutCard\Standard\LoadoutCardDesignViewModel.cs">
          <DependentUpon>ILoadoutCardViewModel.cs</DependentUpon>
        </Compile>
        <Compile Update="Controls\LoadoutCard\Standard\SkeletonLoadoutCardViewModel.cs">
          <DependentUpon>ILoadoutCardViewModel.cs</DependentUpon>
        </Compile>
        <Compile Update="Controls\LoadoutCard\AddLoadoutCard\AddLoadoutCardViewModel.cs">
          <DependentUpon>IAddLoadoutCardViewModel.cs</DependentUpon>
        </Compile>
        <Compile Update="Pages\MyLoadouts\GameLoadoutsSectionEntry\GameLoadoutsSectionEntryViewModel.cs">
          <DependentUpon>IGameLoadoutsSectionEntryViewModel.cs</DependentUpon>
        </Compile>
        <Compile Update="Pages\MyLoadouts\GameLoadoutsSectionEntry\GameLoadoutsSectionEntryDesignViewModel.cs">
          <DependentUpon>IGameLoadoutsSectionEntryViewModel.cs</DependentUpon>
        </Compile>
        <Compile Update="Controls\LoadoutCard\CreateNewLoadoutCard\CreateNewLoadoutCardViewModel.cs">
          <DependentUpon>ICreateNewLoadoutCardViewModel.cs</DependentUpon>
        </Compile>
        <Compile Update="Pages\MyLoadouts\MyLoadoutsDesignViewModel.cs">
          <DependentUpon>IMyLoadoutsViewModel.cs</DependentUpon>
        </Compile>
        <Compile Update="Controls\LoadoutCard\Standard\LoadoutCardViewModel.cs">
          <DependentUpon>ILoadoutCardViewModel.cs</DependentUpon>
        </Compile>
        <Compile Update="Pages\MyLoadouts\MyLoadoutsViewModel.cs">
          <DependentUpon>IMyLoadoutsViewModel.cs</DependentUpon>
        </Compile>
        <Compile Update="Controls\LoadoutBadge\LoadoutBadgeViewModel.cs">
          <DependentUpon>ILoadoutBadgeViewModel.cs</DependentUpon>
        </Compile>
        <Compile Update="Controls\Trees\LoadoutItemGroupFileTreeViewModel.cs">
          <DependentUpon>IFileTreeViewModel.cs</DependentUpon>
        </Compile>
        <Compile Update="Pages\LoadoutGroupFiles\LoadoutGroupFilesViewModel.cs">
          <DependentUpon>ILoadoutGroupFilesViewModel.cs</DependentUpon>
        </Compile>
        <Compile Update="DiagnosticSystem\LoadoutItemGroupFormatter.cs">
          <DependentUpon>IValueFormatter.cs</DependentUpon>
        </Compile>
        <Compile Update="Overlays\LibraryDeleteConfirmation\LibraryItemDeleteConfirmationViewModel.cs">
          <DependentUpon>ILibraryItemDeleteConfirmationViewModel.cs</DependentUpon>
        </Compile>
        <Compile Update="Pages\Loadout\LoadoutViewModel.cs">
          <DependentUpon>ILoadoutViewModel.cs</DependentUpon>
        </Compile>
        <Compile Update="Pages\LibraryPage\LibraryViewModel.cs">
          <DependentUpon>ILibraryViewModel.cs</DependentUpon>
        </Compile>
        <Compile Update="Pages\LoadoutPage\FakeParentLoadoutItemModel.cs">
            <DependentUpon>LoadoutItemModel.cs</DependentUpon>
        </Compile>
        <Compile Update="Pages\LoadoutPage\LoadoutViewModel.cs">
          <DependentUpon>ILoadoutViewModel.cs</DependentUpon>
        </Compile>
        <Compile Update="Pages\LocalFileDataProvider.cs">
          <DependentUpon>ILibraryDataProvider.cs</DependentUpon>
        </Compile>
        <Compile Update="Pages\NexusModsDataProvider.cs">
          <DependentUpon>ILibraryDataProvider.cs</DependentUpon>
        </Compile>
        <Compile Update="Pages\ItemContentsFileTree\ItemContentsFileTreeViewModel.cs">
          <DependentUpon>IItemContentsFileTreeViewModel.cs</DependentUpon>
        </Compile>
        <Compile Update="Pages\ItemContentsFileTree\ItemContentsFileTreeView.cs">
          <DependentUpon>ItemContentsFileTreeView.axaml</DependentUpon>
        </Compile>
        <Compile Update="Controls\DataGrid\Columns\ModName\ModNameView.axaml.cs">
          <DependentUpon>ModNameView.axaml</DependentUpon>
        </Compile>
        <Compile Update="Overlays\Generic\MessageBox\Ok\MessageBoxOkView.axaml.cs">
          <DependentUpon>MessageBoxOkCancelView.axaml</DependentUpon>
          <SubType>Code</SubType>
        </Compile>
        <Compile Update="Overlays\Generic\MessageBox\Ok\MessageBoxOkCancelView.axaml.cs">
          <DependentUpon>MessageBoxOkCancelView.axaml</DependentUpon>
          <SubType>Code</SubType>
        </Compile>
        <Compile Update="Overlays\Generic\MessageBox\Ok\MessageBoxOkViewModel.cs">
          <DependentUpon>IMessageBoxOkViewModel.cs</DependentUpon>
        </Compile>
        <Compile Update="Overlays\Dependency\MissingRuntimeDependency\MissingRuntimeDependencyView.axaml.cs">
          <DependentUpon>MessageBoxOkView.axaml</DependentUpon>
          <SubType>Code</SubType>
        </Compile>
        <Compile Update="Pages\LibraryPage\Collections\CollectionCardDesignViewModel.cs">
          <DependentUpon>ICollectionCardViewModel.cs</DependentUpon>
        </Compile>
        <Compile Update="Pages\CollectionDownload\CollectionDownloadDesignViewModel.cs">
          <DependentUpon>ICollectionDownloadViewModel.cs</DependentUpon>
        </Compile>
        <Compile Update="Pages\LibraryPage\Collections\CollectionCardViewModel.cs">
          <DependentUpon>ICollectionCardViewModel.cs</DependentUpon>
        </Compile>
        <Compile Update="Pages\LibraryPage\ILibraryItemWithVersion.cs">
            <DependentUpon>ILibraryItemModel.cs</DependentUpon>
        </Compile>
        <Compile Update="Pages\LibraryPage\ILibraryItemWithSize.cs">
            <DependentUpon>ILibraryItemModel.cs</DependentUpon>
        </Compile>
        <Compile Update="Pages\LibraryPage\ILibraryItemWithDownloadedDate.cs">
            <DependentUpon>ILibraryItemModel.cs</DependentUpon>
        </Compile>
        <Compile Update="Pages\LibraryPage\ILibraryItemWithInstalledDate.cs">
            <DependentUpon>ILibraryItemModel.cs</DependentUpon>
        </Compile>
        <Compile Update="Pages\LibraryPage\ILibraryItemWithAction.cs">
            <DependentUpon>ILibraryItemModel.cs</DependentUpon>
        </Compile>
        <Compile Update="Controls\Alerts\Alert.axaml.cs">
          <DependentUpon>Alert.axaml</DependentUpon>
          <SubType>Code</SubType>
        </Compile>
        <Compile Update="Pages\LoadOrder\LoadOrdersPageDesignViewModel.cs">
          <DependentUpon>ILoadOrdersPageViewModel.cs</DependentUpon>
        </Compile>
        <Compile Update="Pages\LoadOrder\LoadOrdersPageViewModel.cs">
          <DependentUpon>ILoadOrdersPageViewModel.cs</DependentUpon>
        </Compile>
        <Compile Update="Pages\LoadOrder\Prototype\LoadOrderViewModel.cs">
          <DependentUpon>ILoadOrderViewModel.cs</DependentUpon>
        </Compile>
        <Compile Update="Controls\MiniGameWidget\MiniGameWidget.axaml.cs">
          <DependentUpon>MiniGameWidget.axaml</DependentUpon>
          <SubType>Code</SubType>
        </Compile>
        <Compile Update="Controls\GameWidget\GameWidgetDesignViewModel.cs">
          <DependentUpon>IGameWidgetViewModel.cs</DependentUpon>
        </Compile>
        <Compile Update="Controls\GameWidget\GameWidgetViewModel.cs">
          <DependentUpon>IGameWidgetViewModel.cs</DependentUpon>
        </Compile>
        <Compile Update="Controls\MiniGameWidget\MiniGameWidgetDesignViewModel.cs">
          <DependentUpon>IMiniGameWidgetViewModel.cs</DependentUpon>
        </Compile>
        <Compile Update="Controls\MiniGameWidget\MiniGameWidgetViewModel.cs">
          <DependentUpon>IMiniGameWidgetViewModel.cs</DependentUpon>
        </Compile>
        <Compile Update="Pages\Sorting\Prototype\LoadOrderViewModel.cs">
          <DependentUpon>ILoadOrderViewModel.cs</DependentUpon>
        </Compile>
        <Compile Update="Pages\Sorting\Prototype\LoadOrderItemModel.cs">
          <DependentUpon>ILoadOrderItemModel.cs</DependentUpon>
        </Compile>
        <Compile Update="Pages\Sorting\LoadOrdersWipPageViewModel.cs">
          <DependentUpon>ILoadOrdersWIPPageViewModel.cs</DependentUpon>
        </Compile>
        <Compile Update="Pages\Sorting\SortingSelectionView\SortingSelectionView.axaml.cs">
          <DependentUpon>SortingSelectionView.axaml</DependentUpon>
          <SubType>Code</SubType>
        </Compile>
        <Compile Update="Pages\Sorting\LoadOrder\LoadOrderItemModel.cs">
          <DependentUpon>ILoadOrderItemModel.cs</DependentUpon>
        </Compile>
        <Compile Update="Pages\Sorting\LoadOrder\LoadOrderViewModel.cs">
          <DependentUpon>ILoadOrderViewModel.cs</DependentUpon>
        </Compile>
        <Compile Update="Pages\Sorting\SortingSelection\SortingSelectionViewModel.cs">
          <DependentUpon>ISortingSelectionViewModel.cs</DependentUpon>
        </Compile>
        <Compile Update="Pages\Sorting\LoadOrder\LoadOrderViewDesignViewModel.cs">
          <DependentUpon>ILoadOrderViewModel.cs</DependentUpon>
        </Compile>
        <Compile Update="Pages\Sorting\SortingSelection\SortingSelectionDesignViewModel.cs">
          <DependentUpon>ISortingSelectionViewModel.cs</DependentUpon>
        </Compile>
        <Compile Update="Pages\Sorting\LoadOrder\LoadOrderItemDesignModel.cs">
          <DependentUpon>ILoadOrderItemModel.cs</DependentUpon>
        </Compile>
        <Compile Update="Pages\Diagnostics\List\DiagnosticListDesignViewModel.cs.old">
          <DependentUpon>IDiagnosticListViewModel.cs</DependentUpon>
        </Compile>
        <Compile Update="Pages\LibraryPage\ILibraryItemWithThumbnailAndName.cs">
          <DependentUpon>ILibraryItemModel.cs</DependentUpon>
        </Compile>
        <Compile Update="LeftMenu\Items\IconDesignViewModel.cs">
          <DependentUpon>IIconViewModel.cs</DependentUpon>
        </Compile>
        <Compile Update="LeftMenu\Items\ApplyControl\ApplyControlView.axaml.cs">
          <DependentUpon>ApplyControlView.axaml</DependentUpon>
          <SubType>Code</SubType>
        </Compile>
        <Compile Update="LeftMenu\Items\ApplyControl\LaunchButtonView.axaml.cs">
          <DependentUpon>LaunchButtonView.axaml</DependentUpon>
          <SubType>Code</SubType>
        </Compile>
        <Compile Update="LeftMenu\Items\LeftMenuCollectionItemViewModel.cs">
          <DependentUpon>IconViewModel.cs</DependentUpon>
        </Compile>
        <Compile Update="LeftMenu\Items\IIconViewModel.cs">
          <DependentUpon>ILeftMenuItemViewModel.cs</DependentUpon>
        </Compile>
<<<<<<< HEAD
        <Compile Update="Controls\PageHeader\PageHeader.axaml.cs">
          <DependentUpon>PageHeader.axaml</DependentUpon>
          <SubType>Code</SubType>
        </Compile>
        <Compile Update="Controls\PageHeader\PageHeaderDesignViewModel.cs">
          <DependentUpon>IPageHeaderViewModel.cs</DependentUpon>
        </Compile>
        <Compile Update="Controls\PageHeader\PageHeaderViewModel.cs">
          <DependentUpon>IPageHeaderViewModel.cs</DependentUpon>
=======
        <Compile Update="LeftMenu\Items\LeftMenuItemViewModel.cs">
          <DependentUpon>INewLeftMenuItemViewModel.cs</DependentUpon>
>>>>>>> 26cfbd27
        </Compile>
    </ItemGroup>

    <ItemGroup>
        <None Remove="Theme\Icons.xaml" />
    </ItemGroup>

    <ItemGroup>
        <None Remove="Fonts\Bold\Montserrat-Bold.ttf" />
    </ItemGroup>

    <ItemGroup>
      <UpToDateCheckInput Remove="Controls\DownloadProgressBar\DownloadProgressBar.axaml" />
      <UpToDateCheckInput Remove="Controls\Buttons\RoundedButton\RoundedButton.axaml" />
      <UpToDateCheckInput Remove="Controls\Buttons\StandardButtonTheme.axaml" />
      <UpToDateCheckInput Remove="RightContent\Home\HomeView.axaml" />
      <UpToDateCheckInput Remove="Controls\Badge\Badge.axaml" />
      <UpToDateCheckInput Remove="Controls\DataGrid\Columns\ModInstalled\ModInstalledView.axaml" />
    </ItemGroup>

    <ItemGroup>
      <AdditionalFiles Include="Controls\DevelopmentBuildBanner\DevelopmentBuildBannerView.axaml" />
      <AdditionalFiles Include="Pages\MyGames\MyGamesView.axaml" />
    </ItemGroup>

    <ItemGroup>
      <EmbeddedResource Update="Resources\Language.resx">
        <Generator>PublicResXFileCodeGenerator</Generator>
        <LastGenOutput>Language.Designer.cs</LastGenOutput>
      </EmbeddedResource>
    </ItemGroup>
</Project><|MERGE_RESOLUTION|>--- conflicted
+++ resolved
@@ -711,7 +711,9 @@
         <Compile Update="LeftMenu\Items\IIconViewModel.cs">
           <DependentUpon>ILeftMenuItemViewModel.cs</DependentUpon>
         </Compile>
-<<<<<<< HEAD
+        <Compile Update="LeftMenu\Items\LeftMenuItemViewModel.cs">
+          <DependentUpon>INewLeftMenuItemViewModel.cs</DependentUpon>
+        </Compile>
         <Compile Update="Controls\PageHeader\PageHeader.axaml.cs">
           <DependentUpon>PageHeader.axaml</DependentUpon>
           <SubType>Code</SubType>
@@ -721,10 +723,6 @@
         </Compile>
         <Compile Update="Controls\PageHeader\PageHeaderViewModel.cs">
           <DependentUpon>IPageHeaderViewModel.cs</DependentUpon>
-=======
-        <Compile Update="LeftMenu\Items\LeftMenuItemViewModel.cs">
-          <DependentUpon>INewLeftMenuItemViewModel.cs</DependentUpon>
->>>>>>> 26cfbd27
         </Compile>
     </ItemGroup>
 
