<Project Sdk="Microsoft.NET.Sdk">
    <PropertyGroup>
        <BuiltInComInteropSupport>true</BuiltInComInteropSupport>
        <ApplicationManifest>app.manifest</ApplicationManifest>
    </PropertyGroup>

    <ItemGroup>
        <AvaloniaResource Include="Assets\**" />
        <None Remove=".gitignore" />
        <None Remove="Theme\BareIcons.xaml" />
        <None Remove="Controls\GameWidget\GameWidgetStyles.xaml" />
        <None Remove="Theme\Borders.xaml" />
        <None Remove="Fonts\Montserrat\static\Montserrat-Black.ttf" />
        <None Remove="Fonts\Montserrat\static\Montserrat-BlackItalic.ttf" />
        <None Remove="Fonts\Montserrat\static\Montserrat-Bold.ttf" />
        <None Remove="Fonts\Montserrat\static\Montserrat-BoldItalic.ttf" />
        <None Remove="Fonts\Montserrat\static\Montserrat-ExtraBold.ttf" />
        <None Remove="Fonts\Montserrat\static\Montserrat-ExtraBoldItalic.ttf" />
        <None Remove="Fonts\Montserrat\static\Montserrat-ExtraLight.ttf" />
        <None Remove="Fonts\Montserrat\static\Montserrat-ExtraLightItalic.ttf" />
        <None Remove="Fonts\Montserrat\static\Montserrat-Italic.ttf" />
        <None Remove="Fonts\Montserrat\static\Montserrat-Light.ttf" />
        <None Remove="Fonts\Montserrat\static\Montserrat-LightItalic.ttf" />
        <None Remove="Fonts\Montserrat\static\Montserrat-Medium.ttf" />
        <None Remove="Fonts\Montserrat\static\Montserrat-MediumItalic.ttf" />
        <None Remove="Fonts\Montserrat\static\Montserrat-Regular.ttf" />
        <None Remove="Fonts\Montserrat\static\Montserrat-SemiBold.ttf" />
        <None Remove="Fonts\Montserrat\static\Montserrat-SemiBoldItalic.ttf" />
        <None Remove="Fonts\Montserrat\static\Montserrat-Thin.ttf" />
        <None Remove="Fonts\Montserrat\static\Montserrat-ThinItalic.ttf" />
        <None Remove="Fonts\Montserrat\Montserrat-Italic-VariableFont_wght.ttf" />
        <None Remove="Fonts\Regular\Montserrat-Regular.ttf" />
        <None Remove="Fonts\Regular\Roboto-Regular.ttf" />
        <None Remove="Fonts\SemiBold\Montserrat-SemiBold.ttf" />
        <None Remove="Theme\SelectableTextBlock.xaml" />
        <None Remove="Theme\StackPanelStyles.xaml" />
        <None Remove="Theme\PillStyles.xaml" />
        <None Remove="Theme\IconStyles.xaml" />
        <None Remove="Fonts\Bold\Roboto-Bold.ttf" />
        <None Remove="Theme\GridStyles.xaml" />
        <None Remove="Theme\Toolbar.xaml" />
        <None Remove="Theme\MainWindow.xaml" />
        <None Remove="Theme\ButtonStyles\Standard.xaml" />
        <None Remove="Theme\ButtonStyles\Spine\DownloadButton.xaml" />
        <None Remove="Theme\ButtonStyles\Hyperlink.xaml" />
    </ItemGroup>

    <ItemGroup>
        <TrimmerRootDescriptor Include="Roots.xml" />
    </ItemGroup>

    <ItemGroup>
        <InternalsVisibleTo Include="NexusMods.UI.Tests" />
    </ItemGroup>

    <ItemGroup>
        <PackageReference Include="Avalonia" />
        <PackageReference Include="Avalonia.Controls.TreeDataGrid" />
        <PackageReference Include="Avalonia.Desktop" />
        <PackageReference Include="Avalonia.Controls.DataGrid" />
        <!--Condition below is needed to remove Avalonia.Diagnostics package from build output in Release configuration.-->
        <PackageReference Condition="'$(Configuration)' == 'Debug'" Include="Avalonia.Diagnostics" />
        <PackageReference Include="Avalonia.ReactiveUI" />
        <PackageReference Include="Avalonia.Svg.Skia" />
        <PackageReference Include="Avalonia.Themes.Fluent" />
        <PackageReference Include="Markdown.Avalonia.Tight" />
        <PackageReference Include="DynamicData" />
        <PackageReference Include="Humanizer" />
        <PackageReference Include="Microsoft.Extensions.DependencyInjection.Abstractions" />
        <PackageReference Include="OneOf" />
        <PackageReference Include="Projektanker.Icons.Avalonia.MaterialDesign" />
        <PackageReference Include="ReactiveUI.Fody" />
        <PackageReference Include="Splat.Microsoft.Extensions.Logging" />
        <PackageReference Include="System.Reactive" />
        <PackageReference Include="TransparentValueObjects" PrivateAssets="all" OutputItemType="Analyzer" ReferenceOutputAssembly="false" />
    </ItemGroup>

    <ItemGroup>
        <ProjectReference Include="..\Abstractions\NexusMods.Abstractions.Settings\NexusMods.Abstractions.Settings.csproj" />
        <ProjectReference Include="..\Abstractions\NexusMods.Abstractions.Games.Diagnostics\NexusMods.Abstractions.Games.Diagnostics.csproj" />
        <ProjectReference Include="..\Abstractions\NexusMods.Abstractions.GuidedInstallers\NexusMods.Abstractions.GuidedInstallers.csproj" />
        <ProjectReference Include="..\Extensions\NexusMods.Extensions.DynamicData\NexusMods.Extensions.DynamicData.csproj" />
        <ProjectReference Include="..\Networking\NexusMods.Networking.Downloaders\NexusMods.Networking.Downloaders.csproj" />
        <ProjectReference Include="..\NexusMods.App.BuildInfo\NexusMods.App.BuildInfo.csproj" />
        <ProjectReference Include="..\NexusMods.Icons\NexusMods.Icons.csproj" />
    </ItemGroup>

    <ItemGroup>
        <Compile Update="Controls\Spine\Buttons\Image\ImageButton.axaml.cs">
            <DependentUpon>Game.axaml</DependentUpon>
            <SubType>Code</SubType>
        </Compile>
        <Compile Update="Controls\Spine\Buttons\Add\AddButton.axaml.cs">
            <DependentUpon>Add.axaml</DependentUpon>
            <SubType>Code</SubType>
        </Compile>
        <Compile Update="Windows\MainWindow.axaml.cs">
            <DependentUpon>MainWindow.axaml</DependentUpon>
            <SubType>Code</SubType>
        </Compile>
        <Compile Update="RightContent\LoadoutGrid\LoadoutGridDesignViewModel.cs">
            <DependentUpon>ILoadoutGridViewModel.cs</DependentUpon>
        </Compile>
        <Compile Update="RightContent\LoadoutGrid\LoadoutGridViewModel.cs">
            <DependentUpon>ILoadoutGridViewModel.cs</DependentUpon>
        </Compile>
        <Compile Update="RightContent\Downloads\InProgressDesignViewModel.cs">
            <DependentUpon>IInProgressViewModel.cs</DependentUpon>
        </Compile>
        <Compile Update="RightContent\Downloads\InProgressViewModel.cs">
            <DependentUpon>IInProgressViewModel.cs</DependentUpon>
        </Compile>
        <Compile Update="LeftMenu\Downloads\DownloadsLeftMenuDesignViewModel.cs">
            <DependentUpon>IDownloadsLeftMenuViewModel.cs</DependentUpon>
        </Compile>
        <Compile Update="LeftMenu\Downloads\DownloadsLeftMenuViewModel.cs">
            <DependentUpon>IDownloadsLeftMenuViewModel.cs</DependentUpon>
        </Compile>
        <Compile Update="Controls\Spine\Buttons\Icon\IconButtonViewModel.cs">
          <DependentUpon>IIconButtonViewModel.cs</DependentUpon>
        </Compile>
        <Compile Update="Controls\Spine\Buttons\Icon\IconButtonDesignViewModel.cs">
          <DependentUpon>IIconButtonViewModel.cs</DependentUpon>
        </Compile>
        <Compile Update="Controls\Spine\Buttons\Download\SpineDownloadButtonDesignerViewModel.cs">
          <DependentUpon>ISpineDownloadButtonViewModel.cs</DependentUpon>
        </Compile>
        <Compile Update="Controls\Spine\Buttons\Download\SpineDownloadButtonViewModel.cs">
          <DependentUpon>ISpineDownloadButtonViewModel.cs</DependentUpon>
        </Compile>
        <Compile Update="RightContent\Downloads\ViewModels\DownloadTaskDesignViewModel.cs">
          <DependentUpon>IDownloadTaskViewModel.cs</DependentUpon>
        </Compile>
        <Compile Update="RightContent\LoadoutGrid\Columns\ModCategory\ModCategoryView.axaml.cs">
          <DependentUpon>ModCategoryView.axaml</DependentUpon>
          <SubType>Code</SubType>
        </Compile>
        <Compile Update="RightContent\LoadoutGrid\Columns\ModCategory\ModCategoryDesignViewModel.cs">
          <DependentUpon>IModCategoryViewModel.cs</DependentUpon>
        </Compile>
        <Compile Update="RightContent\LoadoutGrid\Columns\ModCategory\ModCategoryViewModel.cs">
          <DependentUpon>IModCategoryViewModel.cs</DependentUpon>
        </Compile>
        <Compile Update="RightContent\LoadoutGrid\Columns\ModName\ModNameView.axaml.cs">
          <DependentUpon>ModNameView.axaml</DependentUpon>
          <SubType>Code</SubType>
        </Compile>
        <Compile Update="RightContent\LoadoutGrid\Columns\ModName\ModNameDesignViewModel.cs">
          <DependentUpon>IModNameViewModel.cs</DependentUpon>
        </Compile>
        <Compile Update="RightContent\LoadoutGrid\Columns\ModName\ModNameViewModel.cs">
          <DependentUpon>IModNameViewModel.cs</DependentUpon>
        </Compile>
        <Compile Update="RightContent\LoadoutGrid\Columns\ModEnabled\ModEnabledHeader.axaml.cs">
          <DependentUpon>ModEnabledHeader.axaml</DependentUpon>
          <SubType>Code</SubType>
        </Compile>
        <Compile Update="RightContent\LoadoutGrid\Columns\ModEnabled\ModEnabledView.axaml.cs">
          <DependentUpon>ModEnabledView.axaml</DependentUpon>
          <SubType>Code</SubType>
        </Compile>
        <Compile Update="RightContent\LoadoutGrid\Columns\ModEnabled\ModEnabledDesignViewModel.cs">
          <DependentUpon>IModEnabledViewModel.cs</DependentUpon>
        </Compile>
        <Compile Update="RightContent\LoadoutGrid\Columns\ModEnabled\ModEnabledViewModel.cs">
          <DependentUpon>IModEnabledViewModel.cs</DependentUpon>
        </Compile>
        <Compile Update="RightContent\LoadoutGrid\Columns\DownloadGameView\DownloadGameView.axaml.cs">
          <DependentUpon>DownloadGameView.axaml</DependentUpon>
          <SubType>Code</SubType>
        </Compile>
        <Compile Update="RightContent\LoadoutGrid\Columns\DownloadGameView\DownloadGameViewModel.cs">
          <DependentUpon>IDownloadGameViewModel.cs</DependentUpon>
        </Compile>
        <Compile Update="RightContent\LoadoutGrid\Columns\DownloadGameView\DownloadGameDesignViewModel.cs">
          <DependentUpon>IDownloadGameViewModel.cs</DependentUpon>
        </Compile>
        <Compile Update="RightContent\LoadoutGrid\Columns\ModInstalled\ModInstalledView.axaml.cs">
          <DependentUpon>ModInstalledView.axaml</DependentUpon>
          <SubType>Code</SubType>
        </Compile>
        <Compile Update="RightContent\LoadoutGrid\Columns\ModInstalled\ModInstalledDesignViewModel.cs">
          <DependentUpon>ModInstalledViewModel.cs</DependentUpon>
        </Compile>
        <Compile Update="RightContent\LoadoutGrid\Columns\ModInstalled\IModInstalledViewModel.cs">
          <DependentUpon>ModInstalledViewModel.cs</DependentUpon>
        </Compile>
        <Compile Update="RightContent\LoadoutGrid\Columns\ModVersion\ModVersionView.axaml.cs">
          <DependentUpon>ModVersionView.axaml</DependentUpon>
          <SubType>Code</SubType>
        </Compile>
        <Compile Update="RightContent\LoadoutGrid\Columns\ModVersion\ModVersionDesignViewModel.cs">
          <DependentUpon>IModVersionViewModel.cs</DependentUpon>
        </Compile>
        <Compile Update="RightContent\LoadoutGrid\Columns\ModVersion\ModVersionViewModel.cs">
          <DependentUpon>IModVersionViewModel.cs</DependentUpon>
        </Compile>
        <Compile Update="RightContent\LoadoutGrid\Columns\DownloadGameName\DownloadGameNameViewModel.cs">
          <DependentUpon>IDownloadGameNameViewModel.cs</DependentUpon>
        </Compile>
        <Compile Update="RightContent\LoadoutGrid\Columns\DownloadGameName\DownloadGameNameDesignViewModel.cs">
          <DependentUpon>IDownloadGameNameViewModel.cs</DependentUpon>
        </Compile>
        <Compile Update="Overlays\Generic\MessageBox\OkCancel\MessageBoxOkCancelView.axaml.cs">
          <DependentUpon>MessageBoxOkCancelView.axaml</DependentUpon>
          <SubType>Code</SubType>
        </Compile>
        <Compile Update="Overlays\Download\Cancel\CancelDownloadOverlayView.axaml.cs">
          <DependentUpon>MessageBoxOkCancelView.axaml</DependentUpon>
          <SubType>Code</SubType>
        </Compile>
        <Compile Update="Overlays\Download\Cancel\CancelDownloadOverlayViewModel.cs">
          <DependentUpon>ICancelDownloadOverlayViewModel.cs</DependentUpon>
        </Compile>
        <Compile Update="RightContent\Downloads\ViewModels\DownloadTaskViewModel.cs">
          <DependentUpon>IDownloadTaskViewModel.cs</DependentUpon>
        </Compile>
        <Compile Update="Overlays\Login\NexusLoginOverlayView.axaml.cs">
          <DependentUpon>NexusLoginOverlayView.axaml</DependentUpon>
          <SubType>Code</SubType>
        </Compile>
        <Compile Update="Overlays\OverlayController.cs">
          <DependentUpon>IOverlayController.cs</DependentUpon>
        </Compile>
        <Compile Update="Overlays\Generic\MessageBox\OkCancel\MessageBoxOkCancelViewModel.cs">
          <DependentUpon>IMessageBoxOkCancelViewModel.cs</DependentUpon>
        </Compile>
        <Compile Update="Overlays\MetricsOptIn\MetricsOptInDesignerViewModel.cs">
          <DependentUpon>IMetricsOptInViewModel.cs</DependentUpon>
        </Compile>
        <Compile Update="Overlays\MetricsOptIn\MetricsOptInViewModel.cs">
          <DependentUpon>IMetricsOptInViewModel.cs</DependentUpon>
        </Compile>
        <Compile Update="Resources\Language.Designer.cs">
          <DesignTime>True</DesignTime>
          <AutoGen>True</AutoGen>
          <DependentUpon>Language.resx</DependentUpon>
        </Compile>
        <Compile Update="Controls\DevelopmentBuildBanner\DevelopmentBuildBannerViewModel.cs">
          <DependentUpon>IDevelopmentBuildBannerViewModel.cs</DependentUpon>
        </Compile>
        <Compile Update="Controls\DevelopmentBuildBanner\DevelopmentBuildBannerView.axaml.cs">
          <DependentUpon>DevelopmentBuildBannerView.axaml</DependentUpon>
        </Compile>
        <Compile Update="Overlays\Updater\UpdaterDesignViewModel.cs">
          <DependentUpon>IUpdaterViewModel.cs</DependentUpon>
        </Compile>
        <Compile Update="Controls\TopBar\TopBarDesignViewModel.cs">
          <DependentUpon>ITopBarViewModel.cs</DependentUpon>
        </Compile>
        <Compile Update="Controls\TopBar\TopBarViewModel.cs">
          <DependentUpon>ITopBarViewModel.cs</DependentUpon>
        </Compile>
        <Compile Update="WorkspaceSystem\Workspace\WorkspaceView.axaml.cs">
          <DependentUpon>WorkspaceView.axaml</DependentUpon>
          <SubType>Code</SubType>
        </Compile>
        <Compile Update="WorkspaceSystem\Workspace\WorkspaceViewModel.cs">
          <DependentUpon>IWorkspaceViewModel.cs</DependentUpon>
        </Compile>
        <Compile Update="WorkspaceSystem\Panel\PanelViewModel.cs">
          <DependentUpon>IPanelViewModel.cs</DependentUpon>
        </Compile>
        <Compile Update="WorkspaceSystem\AddPanelButton\AddPanelButtonViewModel.cs">
          <DependentUpon>IAddPanelButtonViewModel.cs</DependentUpon>
        </Compile>
        <Compile Update="WorkspaceSystem\AddPanelButton\AddPanelButtonDesignViewModel.cs">
          <DependentUpon>IAddPanelButtonViewModel.cs</DependentUpon>
        </Compile>
        <Compile Update="WorkspaceSystem\PanelTab\PanelTabViewModel.cs">
          <DependentUpon>IPanelTabViewModel.cs</DependentUpon>
        </Compile>
        <Compile Update="Controls\Dummy\DummyViewModel.cs">
          <DependentUpon>IDummyViewModel.cs</DependentUpon>
        </Compile>
        <Compile Update="WorkspaceSystem\PanelTabHeader\PanelTabHeaderViewModel.cs">
          <DependentUpon>IPanelTabHeaderViewModel.cs</DependentUpon>
        </Compile>
        <Compile Update="WorkspaceSystem\PanelTabHeader\PanelTabHeaderDesignViewModel.cs">
          <DependentUpon>IPanelTabHeaderViewModel.cs</DependentUpon>
        </Compile>
        <Compile Update="WorkspaceSystem\NewTabPage\NewTabPageViewModel.cs">
          <DependentUpon>INewTabPageViewModel.cs</DependentUpon>
        </Compile>
        <Compile Update="WorkspaceSystem\NewTabPage\NewTabPageDesignViewModel.cs">
          <DependentUpon>INewTabPageViewModel.cs</DependentUpon>
        </Compile>
        <Compile Update="WorkspaceSystem\Page\IPageFactoryContext.cs">
          <DependentUpon>IPageFactory.cs</DependentUpon>
        </Compile>
        <Compile Update="WorkspaceSystem\Page\PageFactoryId.cs">
          <DependentUpon>IPageFactory.cs</DependentUpon>
        </Compile>
        <Compile Update="WorkspaceSystem\Page\APageViewModel.cs">
          <DependentUpon>IPageViewModelInterface.cs</DependentUpon>
        </Compile>
        <Compile Update="Controls\GameWidget\GameWidgetViewModel.cs">
          <DependentUpon>IGameWidgetViewModel.cs</DependentUpon>
        </Compile>
        <Compile Update="Controls\GameWidget\GameWidgetDesignViewModel.cs">
          <DependentUpon>IGameWidgetViewModel.cs</DependentUpon>
        </Compile>
        <Compile Update="WorkspaceSystem\PanelResizer\PanelResizerViewModel.cs">
          <DependentUpon>IPanelResizerViewModel.cs</DependentUpon>
        </Compile>
        <Compile Update="Controls\ProgressRing\ProgressRing.axaml.cs">
          <DependentUpon>ProgressRing.axaml</DependentUpon>
          <SubType>Code</SubType>
        </Compile>
        <Compile Update="WorkspaceSystem\Controllers\WorkspaceController.cs">
          <DependentUpon>IWorkspaceController.cs</DependentUpon>
        </Compile>
        <Compile Update="WorkspaceSystem\Controllers\DesignWorkspaceController.cs">
          <DependentUpon>IWorkspaceController.cs</DependentUpon>
        </Compile>
        <Compile Update="WorkspaceSystem\AddPanelButton\AddPanelDropDownDesignViewModel.cs">
          <DependentUpon>IAddPanelDropDownViewModel.cs</DependentUpon>
        </Compile>
        <Compile Update="WorkspaceSystem\AddPanelButton\AddPanelDropDownViewModel.cs">
          <DependentUpon>IAddPanelDropDownViewModel.cs</DependentUpon>
        </Compile>
        <Compile Update="Windows\MainWindowViewModel.cs">
          <DependentUpon>IMainWindowViewModel.cs</DependentUpon>
        </Compile>
        <Compile Update="Windows\WindowManager.cs">
          <DependentUpon>IWindowManager.cs</DependentUpon>
        </Compile>
        <Compile Update="Windows\DesignWindowManager.cs">
          <DependentUpon>IWindowManager.cs</DependentUpon>
        </Compile>
        <Compile Update="LeftMenu\Home\HomeLeftMenuViewModel.cs">
          <DependentUpon>IHomeLeftMenuViewModel.cs</DependentUpon>
        </Compile>
        <Compile Update="LeftMenu\Home\HomeLeftMenuDesignViewModel.cs">
          <DependentUpon>IHomeLeftMenuViewModel.cs</DependentUpon>
        </Compile>
        <Compile Update="Controls\Spine\SpineDesignViewModel.cs">
          <DependentUpon>ISpineViewModel.cs</DependentUpon>
        </Compile>
        <Compile Update="Controls\Spine\SpineViewModel.cs">
          <DependentUpon>ISpineViewModel.cs</DependentUpon>
        </Compile>
        <Compile Update="Controls\Spine\Buttons\Image\ImageButtonDesignViewModel.cs">
          <DependentUpon>IImageButtonViewModel.cs</DependentUpon>
        </Compile>
        <Compile Update="Controls\Spine\Buttons\Image\ImageButtonViewModel.cs">
          <DependentUpon>IImageButtonViewModel.cs</DependentUpon>
        </Compile>
        <Compile Update="LeftMenu\Loadout\LoadoutLeftMenuViewModel.cs">
          <DependentUpon>ILoadoutLeftMenuViewModel.cs</DependentUpon>
        </Compile>
        <Compile Update="LeftMenu\EmptyLeftMenuViewModel.cs">
          <DependentUpon>ILeftMenuViewModel.cs</DependentUpon>
        </Compile>
        <Compile Update="WorkspaceAttachments\WorkspaceAttachmentsFactoryManager.cs">
          <DependentUpon>IWorkspaceAttachmentsFactoryManager.cs</DependentUpon>
        </Compile>
        <Compile Update="WorkspaceAttachments\AttachmentsFactories\DownloadsAttachmentsFactory.cs">
          <DependentUpon>IWorkspaceAttachmentsFactory.cs</DependentUpon>
        </Compile>
        <Compile Update="WorkspaceAttachments\AttachmentsFactories\HomeAttachmentsFactory.cs">
          <DependentUpon>IWorkspaceAttachmentsFactory.cs</DependentUpon>
        </Compile>
        <Compile Update="WorkspaceAttachments\AttachmentsFactories\LoadoutAttachmentsFactory.cs">
          <DependentUpon>IWorkspaceAttachmentsFactory.cs</DependentUpon>
        </Compile>
        <Compile Update="Controls\Trees\Files\FileTreeNodeViewModel.cs">
          <DependentUpon>IFileTreeNodeViewModel.cs</DependentUpon>
        </Compile>
        <Compile Update="Controls\Trees\Files\FileTreeNodeDesignViewModel.cs">
          <DependentUpon>IFileTreeNodeViewModel.cs</DependentUpon>
        </Compile>
        <Compile Update="Controls\ModInfo\ViewModFiles\ViewModFilesView.axaml.cs">
          <DependentUpon>ViewModFilesView.axaml</DependentUpon>
          <SubType>Code</SubType>
        </Compile>
        <Compile Update="Controls\ModInfo\ViewModFiles\ModFilesViewModFilesDesignModFilesViewModel.cs">
          <DependentUpon>IModFilesViewModel.cs</DependentUpon>
        </Compile>
        <Compile Update="Controls\ModInfo\ViewModFiles\ModFilesViewModel.cs">
          <DependentUpon>IModFilesViewModel.cs</DependentUpon>
        </Compile>
        <Compile Update="Pages\ViewModInfo\ModInfoView.axaml.cs">
          <DependentUpon>ViewModFilesView.axaml</DependentUpon>
          <SubType>Code</SubType>
        </Compile>
        <Compile Update="Pages\ViewModInfo\ModInfoViewModInfoDesignModInfoViewModel.cs">
          <DependentUpon>IModInfoViewModel.cs</DependentUpon>
        </Compile>
        <Compile Update="Pages\ViewModInfo\ModInfoViewModel.cs">
          <DependentUpon>IModInfoViewModel.cs</DependentUpon>
        </Compile>
        <Compile Update="LeftMenu\Loadout\LoadoutLeftMenuDesignViewModel.cs">
          <DependentUpon>ILoadoutLeftMenuViewModel.cs</DependentUpon>
        </Compile>
        <Compile Update="LeftMenu\Items\LaunchButtonDesignViewModel.cs">
          <DependentUpon>ILaunchButtonViewModel.cs</DependentUpon>
        </Compile>
        <Compile Update="LeftMenu\Items\LaunchButtonViewModel.cs">
          <DependentUpon>ILaunchButtonViewModel.cs</DependentUpon>
        </Compile>
        <Compile Update="LeftMenu\Items\IconViewModel.cs">
          <DependentUpon>IIconViewModel.cs</DependentUpon>
        </Compile>
        <Compile Update="LeftMenu\Items\IApplyControlDesignViewModel.cs">
          <DependentUpon>IApplyControlViewModel.cs</DependentUpon>
        </Compile>
        <Compile Update="LeftMenu\Items\ApplyControlViewModel.cs">
          <DependentUpon>IApplyControlViewModel.cs</DependentUpon>
        </Compile>
        <Compile Update="Controls\ModInfo\Dummy\ViewModFilesView.axaml.cs">
          <DependentUpon>ViewModFilesView.axaml</DependentUpon>
          <SubType>Code</SubType>
        </Compile>
        <Compile Update="Controls\ModInfo\Error\ErrorView.axaml.cs">
          <DependentUpon>LoadingView.axaml</DependentUpon>
          <SubType>Code</SubType>
        </Compile>
        <Compile Update="Controls\Spinner\Spinner.axaml.cs">
          <DependentUpon>ProgressRing.axaml</DependentUpon>
          <SubType>Code</SubType>
        </Compile>
        <Compile Update="Pages\ModInfo\ModInfoDesignViewModel.cs">
          <DependentUpon>IModInfoViewModel.cs</DependentUpon>
        </Compile>
        <Compile Update="Pages\ModInfo\ModInfoViewModel.cs">
          <DependentUpon>IModInfoViewModel.cs</DependentUpon>
        </Compile>
        <Compile Update="Controls\ModInfo\ModFiles\ModFilesDesignViewModel.cs">
          <DependentUpon>IModFilesViewModel.cs</DependentUpon>
        </Compile>
        <Compile Update="Controls\ModInfo\ModFiles\ModFilesViewModel.cs">
          <DependentUpon>IModFilesViewModel.cs</DependentUpon>
        </Compile>
        <Compile Update="Controls\Diagnostics\DiagnosticEntryView.axaml.cs">
            <DependentUpon>DiagnosticEntryView.xaml</DependentUpon>
        </Compile>
        <Compile Update="Controls\Diagnostics\DiagnosticEntryViewModel.cs">
          <DependentUpon>IDiagnosticEntryViewModel.cs</DependentUpon>
        </Compile>
        <Compile Update="Controls\Diagnostics\DiagnosticEntryDesignViewModel.cs">
          <DependentUpon>IDiagnosticEntryViewModel.cs</DependentUpon>
        </Compile>
        <Compile Update="DiagnosticSystem\ModReferenceFormatter.cs">
          <DependentUpon>IValueFormatter.cs</DependentUpon>
        </Compile>
        <Compile Update="DiagnosticSystem\LoadoutReferenceFormatter.cs">
          <DependentUpon>IValueFormatter.cs</DependentUpon>
        </Compile>
        <Compile Update="DiagnosticSystem\NamedLinkFormatter.cs">
          <DependentUpon>IValueFormatter.cs</DependentUpon>
        </Compile>
        <Compile Update="Pages\Diagnostics\Details\DiagnosticDetailsView.axaml.cs">
          <DependentUpon>DiagnosticDetailsView.axaml</DependentUpon>
          <SubType>Code</SubType>
        </Compile>
        <Compile Update="Pages\Diagnostics\Details\DiagnosticDetailsViewModel.cs">
          <DependentUpon>IDiagnosticDetailsViewModel.cs</DependentUpon>
        </Compile>
        <Compile Update="Pages\Diagnostics\Details\DiagnosticDetailsDesignViewModel.cs">
          <DependentUpon>IDiagnosticDetailsViewModel.cs</DependentUpon>
        </Compile>
        <Compile Update="Pages\Diagnostics\List\DiagnosticListViewModel.cs">
          <DependentUpon>IDiagnosticListViewModel.cs</DependentUpon>
        </Compile>
        <Compile Update="Controls\Trees\ModFileTreeDesignViewModel.cs">
          <DependentUpon>IFileTreeViewModel.cs</DependentUpon>
        </Compile>
        <Compile Update="Controls\Trees\ModFileTreeViewModel.cs">
          <DependentUpon>IFileTreeViewModel.cs</DependentUpon>
        </Compile>
        <Compile Update="LeftMenu\Items\ApplyControlDesignViewModel.cs">
          <DependentUpon>IApplyControlViewModel.cs</DependentUpon>
        </Compile>
        <Compile Update="Pages\MyGames\MyGamesDesignViewModel.cs">
          <DependentUpon>IMyGamesViewModel.cs</DependentUpon>
        </Compile>
        <Compile Update="Pages\MyGames\MyGamesViewModel.cs">
          <DependentUpon>IMyGamesViewModel.cs</DependentUpon>
        </Compile>
        <Compile Update="Pages\Diff\ApplyDiff\ApplyDiffViewModel.cs">
          <DependentUpon>IApplyDiffViewModel.cs</DependentUpon>
        </Compile>
        <Compile Update="Controls\Trees\DiffTreeViewModel.cs">
          <DependentUpon>IFileTreeViewModel.cs</DependentUpon>
        </Compile>
        <Compile Update="Pages\Diff\ApplyDiff\ApplyDiffDesignViewModel.cs">
          <DependentUpon>IApplyDiffViewModel.cs</DependentUpon>
        </Compile>
        <Compile Update="Controls\MarkdownRenderer\MarkdownRendererViewModel.cs">
          <DependentUpon>IMarkdownRendererViewModel.cs</DependentUpon>
        </Compile>
        <Compile Update="Controls\MarkdownRenderer\MarkdownRendererDesignViewModel.cs">
          <DependentUpon>IMarkdownRendererViewModel.cs</DependentUpon>
        </Compile>
        <Compile Update="Pages\Settings\SettingsPageDesignViewModel.cs">
          <DependentUpon>ISettingsPageViewModel.cs</DependentUpon>
        </Compile>
        <Compile Update="Controls\Settings\SettingEntries\SettingEntryDesignViewModel.cs">
          <DependentUpon>ISettingEntryViewModel.cs</DependentUpon>
        </Compile>
        <Compile Update="Pages\Settings\SettingsPageViewModel.cs">
          <DependentUpon>ISettingsPageViewModel.cs</DependentUpon>
        </Compile>
        <Compile Update="Controls\Settings\SettingEntries\SettingEntryViewModel.cs">
          <DependentUpon>ISettingEntryViewModel.cs</DependentUpon>
        </Compile>
        <Compile Update="Controls\Settings\SettingEntries\SettingInteractionControls\Toggle\SettingToggleControl.axaml.cs">
          <DependentUpon>SettingToggleControl.axaml</DependentUpon>
          <SubType>Code</SubType>
        </Compile>
        <Compile Update="Controls\Settings\SettingEntries\SettingInteractionControls\Toggle\SettingToggleViewModel.cs">
          <DependentUpon>ISettingToggleViewModel.cs</DependentUpon>
        </Compile>
<<<<<<< HEAD
        <Compile Update="Pages\Downloads\InProgressDesignViewModel.cs">
          <DependentUpon>IInProgressViewModel.cs</DependentUpon>
        </Compile>
        <Compile Update="Pages\Downloads\InProgressViewModel.cs">
          <DependentUpon>IInProgressViewModel.cs</DependentUpon>
        </Compile>
        <Compile Update="Pages\ModLibrary\DownloadsLibrary\DownloadsLibraryViewModel.cs">
          <DependentUpon>IDownloadsLibraryViewModel.cs</DependentUpon>
        </Compile>
        <Compile Update="Pages\ModLibrary\FileOrigins\FileOriginsPageViewModel.cs">
          <DependentUpon>IFileOriginsPageViewModel.cs</DependentUpon>
        </Compile>
        <Compile Update="Pages\ModLibrary\FileOrigins\FileOriginEntry\FileOriginEntryViewModel.cs">
          <DependentUpon>IFileOriginEntryViewModel.cs</DependentUpon>
=======
        <Compile Update="Controls\Settings\SettingEntries\SettingInteractionControls\ComboBox\SettingComboBoxViewModel.cs">
          <DependentUpon>ISettingComboBoxViewModel.cs</DependentUpon>
        </Compile>
        <Compile Update="Pages\Changelog\ChangelogPageView.cs">
          <DependentUpon>ChangelogPageView.axaml</DependentUpon>
        </Compile>
        <Compile Update="Pages\Changelog\ChangelogPageViewModel.cs">
          <DependentUpon>IChangelogPageViewModel.cs</DependentUpon>
>>>>>>> 3d64fc60
        </Compile>
    </ItemGroup>

    <ItemGroup>
        <None Remove="Theme\Icons.xaml" />
    </ItemGroup>

    <ItemGroup>
        <None Remove="Fonts\Bold\Montserrat-Bold.ttf" />
    </ItemGroup>

    <ItemGroup>
      <UpToDateCheckInput Remove="Controls\DownloadProgressBar\DownloadProgressBar.axaml" />
      <UpToDateCheckInput Remove="Controls\Buttons\RoundedButton\RoundedButton.axaml" />
      <UpToDateCheckInput Remove="Controls\Buttons\StandardButtonTheme.axaml" />
      <UpToDateCheckInput Remove="RightContent\Home\HomeView.axaml" />
    </ItemGroup>

    <ItemGroup>
      <AdditionalFiles Include="Controls\DevelopmentBuildBanner\DevelopmentBuildBannerView.axaml" />
      <AdditionalFiles Include="Pages\Downloads\InProgressView.axaml" />
      <AdditionalFiles Include="Pages\LoadoutGrid\Columns\ModCategory\ModCategoryView.axaml" />
      <AdditionalFiles Include="Pages\LoadoutGrid\Columns\ModEnabled\ModEnabledHeader.axaml" />
      <AdditionalFiles Include="Pages\LoadoutGrid\Columns\ModEnabled\ModEnabledView.axaml" />
      <AdditionalFiles Include="Pages\LoadoutGrid\Columns\ModInstalled\ModInstalledView.axaml" />
      <AdditionalFiles Include="Pages\LoadoutGrid\Columns\ModName\ModNameView.axaml" />
      <AdditionalFiles Include="Pages\LoadoutGrid\Columns\ModVersion\ModVersionView.axaml" />
      <AdditionalFiles Include="Pages\LoadoutGrid\LoadoutGridView.axaml" />
      <AdditionalFiles Include="Pages\MyGames\MyGamesView.axaml" />
    </ItemGroup>

    <ItemGroup>
      <EmbeddedResource Update="Resources\Language.resx">
        <Generator>PublicResXFileCodeGenerator</Generator>
        <LastGenOutput>Language.Designer.cs</LastGenOutput>
      </EmbeddedResource>
    </ItemGroup>
</Project><|MERGE_RESOLUTION|>--- conflicted
+++ resolved
@@ -512,7 +512,6 @@
         <Compile Update="Controls\Settings\SettingEntries\SettingInteractionControls\Toggle\SettingToggleViewModel.cs">
           <DependentUpon>ISettingToggleViewModel.cs</DependentUpon>
         </Compile>
-<<<<<<< HEAD
         <Compile Update="Pages\Downloads\InProgressDesignViewModel.cs">
           <DependentUpon>IInProgressViewModel.cs</DependentUpon>
         </Compile>
@@ -527,7 +526,7 @@
         </Compile>
         <Compile Update="Pages\ModLibrary\FileOrigins\FileOriginEntry\FileOriginEntryViewModel.cs">
           <DependentUpon>IFileOriginEntryViewModel.cs</DependentUpon>
-=======
+        </Compile>
         <Compile Update="Controls\Settings\SettingEntries\SettingInteractionControls\ComboBox\SettingComboBoxViewModel.cs">
           <DependentUpon>ISettingComboBoxViewModel.cs</DependentUpon>
         </Compile>
@@ -536,7 +535,6 @@
         </Compile>
         <Compile Update="Pages\Changelog\ChangelogPageViewModel.cs">
           <DependentUpon>IChangelogPageViewModel.cs</DependentUpon>
->>>>>>> 3d64fc60
         </Compile>
     </ItemGroup>
 
