<Project Sdk="Microsoft.NET.Sdk">
    <PropertyGroup>
        <BuiltInComInteropSupport>true</BuiltInComInteropSupport>
        <ApplicationManifest>app.manifest</ApplicationManifest>
    </PropertyGroup>

    <ItemGroup>
        <AvaloniaResource Include="Assets\**" />
        <None Remove=".gitignore" />
        <None Remove="Theme\BareIcons.xaml" />
        <None Remove="Controls\GameWidget\GameWidgetStyles.xaml" />
        <None Remove="Theme\Borders.xaml" />
        <None Remove="Fonts\Montserrat\static\Montserrat-Black.ttf" />
        <None Remove="Fonts\Montserrat\static\Montserrat-BlackItalic.ttf" />
        <None Remove="Fonts\Montserrat\static\Montserrat-Bold.ttf" />
        <None Remove="Fonts\Montserrat\static\Montserrat-BoldItalic.ttf" />
        <None Remove="Fonts\Montserrat\static\Montserrat-ExtraBold.ttf" />
        <None Remove="Fonts\Montserrat\static\Montserrat-ExtraBoldItalic.ttf" />
        <None Remove="Fonts\Montserrat\static\Montserrat-ExtraLight.ttf" />
        <None Remove="Fonts\Montserrat\static\Montserrat-ExtraLightItalic.ttf" />
        <None Remove="Fonts\Montserrat\static\Montserrat-Italic.ttf" />
        <None Remove="Fonts\Montserrat\static\Montserrat-Light.ttf" />
        <None Remove="Fonts\Montserrat\static\Montserrat-LightItalic.ttf" />
        <None Remove="Fonts\Montserrat\static\Montserrat-Medium.ttf" />
        <None Remove="Fonts\Montserrat\static\Montserrat-MediumItalic.ttf" />
        <None Remove="Fonts\Montserrat\static\Montserrat-Regular.ttf" />
        <None Remove="Fonts\Montserrat\static\Montserrat-SemiBold.ttf" />
        <None Remove="Fonts\Montserrat\static\Montserrat-SemiBoldItalic.ttf" />
        <None Remove="Fonts\Montserrat\static\Montserrat-Thin.ttf" />
        <None Remove="Fonts\Montserrat\static\Montserrat-ThinItalic.ttf" />
        <None Remove="Fonts\Montserrat\Montserrat-Italic-VariableFont_wght.ttf" />
        <None Remove="Fonts\Regular\Montserrat-Regular.ttf" />
        <None Remove="Fonts\Regular\Roboto-Regular.ttf" />
        <None Remove="Fonts\SemiBold\Montserrat-SemiBold.ttf" />
        <None Remove="Theme\SelectableTextBlock.xaml" />
        <None Remove="Theme\StackPanelStyles.xaml" />
        <None Remove="Theme\PillStyles.xaml" />
        <None Remove="Theme\IconStyles.xaml" />
        <None Remove="Fonts\Bold\Roboto-Bold.ttf" />
        <None Remove="Theme\GridStyles.xaml" />
        <None Remove="Theme\Toolbar.xaml" />
        <None Remove="Theme\MainWindow.xaml" />
        <None Remove="Theme\ButtonStyles\Standard.xaml" />
        <None Remove="Theme\ButtonStyles\Spine\DownloadButton.xaml" />
        <None Remove="Theme\ButtonStyles\Hyperlink.xaml" />
    </ItemGroup>

    <ItemGroup>
        <TrimmerRootDescriptor Include="Roots.xml" />
    </ItemGroup>

    <ItemGroup>
        <InternalsVisibleTo Include="NexusMods.UI.Tests" />
    </ItemGroup>

    <ItemGroup>
        <PackageReference Include="Avalonia" />
        <PackageReference Include="Avalonia.AvaloniaEdit" />
        <PackageReference Include="Avalonia.Controls.TreeDataGrid" />
        <PackageReference Include="Avalonia.Desktop" />
        <PackageReference Include="Avalonia.Controls.DataGrid" />
        <!--Condition below is needed to remove Avalonia.Diagnostics package from build output in Release configuration.-->
        <PackageReference Condition="'$(Configuration)' == 'Debug'" Include="Avalonia.Diagnostics" />
        <PackageReference Include="Avalonia.Labs.Panels" />
        <PackageReference Include="Avalonia.ReactiveUI" />
        <PackageReference Include="Avalonia.Svg.Skia" />
        <PackageReference Include="Avalonia.Themes.Fluent" />
        <PackageReference Include="AvaloniaEdit.TextMate" />
        <PackageReference Include="LiveChartsCore.SkiaSharpView.Avalonia"/>
        <PackageReference Include="Markdown.Avalonia.Tight" />
        <PackageReference Include="DynamicData" />
        <PackageReference Include="Humanizer" />
        <PackageReference Include="Microsoft.Extensions.DependencyInjection.Abstractions" />
        <PackageReference Include="NuGet.Versioning" />
        <PackageReference Include="ObservableCollections.R3" />
        <PackageReference Include="OneOf" />
        <PackageReference Include="Projektanker.Icons.Avalonia.MaterialDesign" />
        <PackageReference Include="R3" />
        <PackageReference Include="R3Extensions.Avalonia" />
        <PackageReference Include="ReactiveUI.Fody" />
        <PackageReference Include="Splat.Microsoft.Extensions.Logging" />
        <PackageReference Include="System.Reactive" />
        <PackageReference Include="TextMateSharp.Grammars" />
        <PackageReference Include="TransparentValueObjects" PrivateAssets="all" OutputItemType="Analyzer" ReferenceOutputAssembly="false" />
        <PackageReference Include="NexusMods.MnemonicDB.SourceGenerator" PrivateAssets="all" OutputItemType="Analyzer" ReferenceOutputAssembly="false" />
    </ItemGroup>

    <ItemGroup>
        <ProjectReference Include="..\Abstractions\NexusMods.Abstractions.Logging\NexusMods.Abstractions.Logging.csproj" />
        <ProjectReference Include="..\Abstractions\NexusMods.Abstractions.NexusModsLibrary\NexusMods.Abstractions.NexusModsLibrary.csproj" />
        <ProjectReference Include="..\Abstractions\NexusMods.Abstractions.Resources.Caching\NexusMods.Abstractions.Resources.Caching.csproj" />
        <ProjectReference Include="..\Abstractions\NexusMods.Abstractions.Resources.IO\NexusMods.Abstractions.Resources.IO.csproj" />
        <ProjectReference Include="..\Abstractions\NexusMods.Abstractions.Resources.Resilience\NexusMods.Abstractions.Resources.Resilience.csproj" />
        <ProjectReference Include="..\Abstractions\NexusMods.Abstractions.Settings\NexusMods.Abstractions.Settings.csproj" />
        <ProjectReference Include="..\Abstractions\NexusMods.Abstractions.Games.Diagnostics\NexusMods.Abstractions.Games.Diagnostics.csproj" />
        <ProjectReference Include="..\Abstractions\NexusMods.Abstractions.GuidedInstallers\NexusMods.Abstractions.GuidedInstallers.csproj" />
        <ProjectReference Include="..\Abstractions\NexusMods.Abstractions.Telemetry\NexusMods.Abstractions.Telemetry.csproj" />
        <ProjectReference Include="..\Abstractions\NexusMods.Abstractions.UI\NexusMods.Abstractions.UI.csproj" />
        <ProjectReference Include="..\Extensions\NexusMods.Extensions.DynamicData\NexusMods.Extensions.DynamicData.csproj" />
        <ProjectReference Include="..\Networking\NexusMods.Networking.Downloaders\NexusMods.Networking.Downloaders.csproj" />
        <ProjectReference Include="..\Networking\NexusMods.Networking.NexusWebApi\NexusMods.Networking.NexusWebApi.csproj" />
        <ProjectReference Include="..\NexusMods.App.BuildInfo\NexusMods.App.BuildInfo.csproj" />
        <ProjectReference Include="..\NexusMods.Collections\NexusMods.Collections.csproj" />
        <ProjectReference Include="..\NexusMods.Icons\NexusMods.Icons.csproj" />
        <ProjectReference Include="..\NexusMods.Media\NexusMods.Media.csproj" />
        <ProjectReference Include="..\NexusMods.Telemetry\NexusMods.Telemetry.csproj" />
    </ItemGroup>

    <ItemGroup>
        <Compile Update="Controls\Spine\Buttons\Image\ImageButton.axaml.cs">
            <DependentUpon>Game.axaml</DependentUpon>
            <SubType>Code</SubType>
        </Compile>
        <Compile Update="Controls\Spine\Buttons\Add\AddButton.axaml.cs">
            <DependentUpon>Add.axaml</DependentUpon>
            <SubType>Code</SubType>
        </Compile>
        <Compile Update="Windows\MainWindow.axaml.cs">
            <DependentUpon>MainWindow.axaml</DependentUpon>
            <SubType>Code</SubType>
        </Compile>
        <Compile Update="RightContent\LoadoutGrid\LoadoutGridDesignViewModel.cs">
            <DependentUpon>ILoadoutGridViewModel.cs</DependentUpon>
        </Compile>
        <Compile Update="RightContent\LoadoutGrid\LoadoutGridViewModel.cs">
            <DependentUpon>ILoadoutGridViewModel.cs</DependentUpon>
        </Compile>
        <Compile Update="RightContent\Downloads\InProgressDesignViewModel.cs">
            <DependentUpon>IInProgressViewModel.cs</DependentUpon>
        </Compile>
        <Compile Update="RightContent\Downloads\InProgressViewModel.cs">
            <DependentUpon>IInProgressViewModel.cs</DependentUpon>
        </Compile>
        <Compile Update="Controls\Spine\Buttons\Icon\IconButtonViewModel.cs">
          <DependentUpon>IIconButtonViewModel.cs</DependentUpon>
        </Compile>
        <Compile Update="Controls\Spine\Buttons\Icon\IconButtonDesignViewModel.cs">
          <DependentUpon>IIconButtonViewModel.cs</DependentUpon>
        </Compile>
        <Compile Update="Controls\Spine\Buttons\Download\SpineDownloadButtonDesignerViewModel.cs">
          <DependentUpon>ISpineDownloadButtonViewModel.cs</DependentUpon>
        </Compile>
        <Compile Update="Controls\Spine\Buttons\Download\SpineDownloadButtonViewModel.cs">
          <DependentUpon>ISpineDownloadButtonViewModel.cs</DependentUpon>
        </Compile>
        <Compile Update="RightContent\Downloads\ViewModels\DownloadTaskDesignViewModel.cs">
          <DependentUpon>IDownloadTaskViewModel.cs</DependentUpon>
        </Compile>
        <Compile Update="RightContent\LoadoutGrid\Columns\ModCategory\ModCategoryView.axaml.cs">
          <DependentUpon>ModCategoryView.axaml</DependentUpon>
          <SubType>Code</SubType>
        </Compile>
        <Compile Update="RightContent\LoadoutGrid\Columns\ModCategory\ModCategoryDesignViewModel.cs">
          <DependentUpon>IModCategoryViewModel.cs</DependentUpon>
        </Compile>
        <Compile Update="RightContent\LoadoutGrid\Columns\ModCategory\ModCategoryViewModel.cs">
          <DependentUpon>IModCategoryViewModel.cs</DependentUpon>
        </Compile>
        <Compile Update="RightContent\LoadoutGrid\Columns\ModName\ModNameView.axaml.cs">
          <DependentUpon>ModNameView.axaml</DependentUpon>
          <SubType>Code</SubType>
        </Compile>
        <Compile Update="RightContent\LoadoutGrid\Columns\ModName\ModNameDesignViewModel.cs">
          <DependentUpon>IModNameViewModel.cs</DependentUpon>
        </Compile>
        <Compile Update="RightContent\LoadoutGrid\Columns\ModName\ModNameViewModel.cs">
          <DependentUpon>IModNameViewModel.cs</DependentUpon>
        </Compile>
        <Compile Update="RightContent\LoadoutGrid\Columns\ModEnabled\ModEnabledHeader.axaml.cs">
          <DependentUpon>ModEnabledHeader.axaml</DependentUpon>
          <SubType>Code</SubType>
        </Compile>
        <Compile Update="RightContent\LoadoutGrid\Columns\ModEnabled\ModEnabledView.axaml.cs">
          <DependentUpon>ModEnabledView.axaml</DependentUpon>
          <SubType>Code</SubType>
        </Compile>
        <Compile Update="RightContent\LoadoutGrid\Columns\ModEnabled\ModEnabledDesignViewModel.cs">
          <DependentUpon>IModEnabledViewModel.cs</DependentUpon>
        </Compile>
        <Compile Update="RightContent\LoadoutGrid\Columns\ModEnabled\ModEnabledViewModel.cs">
          <DependentUpon>IModEnabledViewModel.cs</DependentUpon>
        </Compile>
        <Compile Update="RightContent\LoadoutGrid\Columns\DownloadGameView\DownloadGameView.axaml.cs">
          <DependentUpon>DownloadGameView.axaml</DependentUpon>
          <SubType>Code</SubType>
        </Compile>
        <Compile Update="RightContent\LoadoutGrid\Columns\DownloadGameView\DownloadGameViewModel.cs">
          <DependentUpon>IDownloadGameViewModel.cs</DependentUpon>
        </Compile>
        <Compile Update="RightContent\LoadoutGrid\Columns\DownloadGameView\DownloadGameDesignViewModel.cs">
          <DependentUpon>IDownloadGameViewModel.cs</DependentUpon>
        </Compile>
        <Compile Update="RightContent\LoadoutGrid\Columns\ModInstalled\ModInstalledView.axaml.cs">
          <DependentUpon>ModInstalledView.axaml</DependentUpon>
          <SubType>Code</SubType>
        </Compile>
        <Compile Update="RightContent\LoadoutGrid\Columns\ModInstalled\ModInstalledDesignViewModel.cs">
          <DependentUpon>ModInstalledViewModel.cs</DependentUpon>
        </Compile>
        <Compile Update="RightContent\LoadoutGrid\Columns\ModInstalled\IModInstalledViewModel.cs">
          <DependentUpon>ModInstalledViewModel.cs</DependentUpon>
        </Compile>
        <Compile Update="RightContent\LoadoutGrid\Columns\ModVersion\ModVersionView.axaml.cs">
          <DependentUpon>ModVersionView.axaml</DependentUpon>
          <SubType>Code</SubType>
        </Compile>
        <Compile Update="RightContent\LoadoutGrid\Columns\ModVersion\ModVersionDesignViewModel.cs">
          <DependentUpon>IModVersionViewModel.cs</DependentUpon>
        </Compile>
        <Compile Update="RightContent\LoadoutGrid\Columns\ModVersion\ModVersionViewModel.cs">
          <DependentUpon>IModVersionViewModel.cs</DependentUpon>
        </Compile>
        <Compile Update="RightContent\LoadoutGrid\Columns\DownloadGameName\DownloadGameNameViewModel.cs">
          <DependentUpon>IDownloadGameNameViewModel.cs</DependentUpon>
        </Compile>
        <Compile Update="RightContent\LoadoutGrid\Columns\DownloadGameName\DownloadGameNameDesignViewModel.cs">
          <DependentUpon>IDownloadGameNameViewModel.cs</DependentUpon>
        </Compile>
        <Compile Update="Overlays\Generic\MessageBox\OkCancel\MessageBoxOkCancelView.axaml.cs">
          <DependentUpon>MessageBoxOkCancelView.axaml</DependentUpon>
          <SubType>Code</SubType>
        </Compile>
        <Compile Update="Overlays\Download\Cancel\CancelDownloadOverlayView.axaml.cs">
          <DependentUpon>MessageBoxOkCancelView.axaml</DependentUpon>
          <SubType>Code</SubType>
        </Compile>
        <Compile Update="Overlays\Download\Cancel\CancelDownloadOverlayViewModel.cs">
          <DependentUpon>ICancelDownloadOverlayViewModel.cs</DependentUpon>
        </Compile>
        <Compile Update="RightContent\Downloads\ViewModels\DownloadTaskViewModel.cs">
          <DependentUpon>IDownloadTaskViewModel.cs</DependentUpon>
        </Compile>
        <Compile Update="Overlays\Login\NexusLoginOverlayView.axaml.cs">
          <DependentUpon>NexusLoginOverlayView.axaml</DependentUpon>
          <SubType>Code</SubType>
        </Compile>
        <Compile Update="Overlays\OverlayController.cs">
          <DependentUpon>IOverlayController.cs</DependentUpon>
        </Compile>
        <Compile Update="Overlays\Generic\MessageBox\OkCancel\MessageBoxOkCancelViewModel.cs">
          <DependentUpon>IMessageBoxOkCancelViewModel.cs</DependentUpon>
        </Compile>
        <Compile Update="Overlays\MetricsOptIn\MetricsOptInViewModel.cs">
          <DependentUpon>IMetricsOptInViewModel.cs</DependentUpon>
        </Compile>
        <Compile Update="Resources\Language.Designer.cs">
          <DesignTime>True</DesignTime>
          <AutoGen>True</AutoGen>
          <DependentUpon>Language.resx</DependentUpon>
        </Compile>
        <Compile Update="Controls\DevelopmentBuildBanner\DevelopmentBuildBannerViewModel.cs">
          <DependentUpon>IDevelopmentBuildBannerViewModel.cs</DependentUpon>
        </Compile>
        <Compile Update="Controls\DevelopmentBuildBanner\DevelopmentBuildBannerView.axaml.cs">
          <DependentUpon>DevelopmentBuildBannerView.axaml</DependentUpon>
        </Compile>
        <Compile Update="Overlays\Updater\UpdaterDesignViewModel.cs">
          <DependentUpon>IUpdaterViewModel.cs</DependentUpon>
        </Compile>
        <Compile Update="Controls\TopBar\TopBarDesignViewModel.cs">
          <DependentUpon>ITopBarViewModel.cs</DependentUpon>
        </Compile>
        <Compile Update="Controls\TopBar\TopBarViewModel.cs">
          <DependentUpon>ITopBarViewModel.cs</DependentUpon>
        </Compile>
        <Compile Update="WorkspaceSystem\Workspace\WorkspaceView.axaml.cs">
          <DependentUpon>WorkspaceView.axaml</DependentUpon>
          <SubType>Code</SubType>
        </Compile>
        <Compile Update="WorkspaceSystem\Workspace\WorkspaceViewModel.cs">
          <DependentUpon>IWorkspaceViewModel.cs</DependentUpon>
        </Compile>
        <Compile Update="WorkspaceSystem\Panel\PanelViewModel.cs">
          <DependentUpon>IPanelViewModel.cs</DependentUpon>
        </Compile>
        <Compile Update="WorkspaceSystem\AddPanelButton\AddPanelButtonViewModel.cs">
          <DependentUpon>IAddPanelButtonViewModel.cs</DependentUpon>
        </Compile>
        <Compile Update="WorkspaceSystem\AddPanelButton\AddPanelButtonDesignViewModel.cs">
          <DependentUpon>IAddPanelButtonViewModel.cs</DependentUpon>
        </Compile>
        <Compile Update="WorkspaceSystem\PanelTab\PanelTabViewModel.cs">
          <DependentUpon>IPanelTabViewModel.cs</DependentUpon>
        </Compile>
        <Compile Update="WorkspaceSystem\PanelTabHeader\PanelTabHeaderViewModel.cs">
          <DependentUpon>IPanelTabHeaderViewModel.cs</DependentUpon>
        </Compile>
        <Compile Update="WorkspaceSystem\PanelTabHeader\PanelTabHeaderDesignViewModel.cs">
          <DependentUpon>IPanelTabHeaderViewModel.cs</DependentUpon>
        </Compile>
        <Compile Update="WorkspaceSystem\NewTabPage\NewTabPageViewModel.cs">
          <DependentUpon>INewTabPageViewModel.cs</DependentUpon>
        </Compile>
        <Compile Update="WorkspaceSystem\Page\IPageFactoryContext.cs">
          <DependentUpon>IPageFactory.cs</DependentUpon>
        </Compile>
        <Compile Update="WorkspaceSystem\Page\PageFactoryId.cs">
          <DependentUpon>IPageFactory.cs</DependentUpon>
        </Compile>
        <Compile Update="WorkspaceSystem\Page\APageViewModel.cs">
          <DependentUpon>IPageViewModelInterface.cs</DependentUpon>
        </Compile>
        <Compile Update="WorkspaceSystem\PanelResizer\PanelResizerViewModel.cs">
          <DependentUpon>IPanelResizerViewModel.cs</DependentUpon>
        </Compile>
        <Compile Update="Controls\ProgressRing\ProgressRing.axaml.cs">
          <DependentUpon>ProgressRing.axaml</DependentUpon>
          <SubType>Code</SubType>
        </Compile>
        <Compile Update="WorkspaceSystem\Controllers\WorkspaceController.cs">
          <DependentUpon>IWorkspaceController.cs</DependentUpon>
        </Compile>
        <Compile Update="WorkspaceSystem\Controllers\DesignWorkspaceController.cs">
          <DependentUpon>IWorkspaceController.cs</DependentUpon>
        </Compile>
        <Compile Update="WorkspaceSystem\AddPanelButton\AddPanelDropDownDesignViewModel.cs">
          <DependentUpon>IAddPanelDropDownViewModel.cs</DependentUpon>
        </Compile>
        <Compile Update="WorkspaceSystem\AddPanelButton\AddPanelDropDownViewModel.cs">
          <DependentUpon>IAddPanelDropDownViewModel.cs</DependentUpon>
        </Compile>
        <Compile Update="Windows\MainWindowViewModel.cs">
          <DependentUpon>IMainWindowViewModel.cs</DependentUpon>
        </Compile>
        <Compile Update="Windows\WindowManager.cs">
          <DependentUpon>IWindowManager.cs</DependentUpon>
        </Compile>
        <Compile Update="Windows\DesignWindowManager.cs">
          <DependentUpon>IWindowManager.cs</DependentUpon>
        </Compile>
        <Compile Update="LeftMenu\Home\HomeLeftMenuViewModel.cs">
          <DependentUpon>IHomeLeftMenuViewModel.cs</DependentUpon>
        </Compile>
        <Compile Update="LeftMenu\Home\HomeLeftMenuDesignViewModel.cs">
          <DependentUpon>IHomeLeftMenuViewModel.cs</DependentUpon>
        </Compile>
        <Compile Update="Controls\Spine\SpineDesignViewModel.cs">
          <DependentUpon>ISpineViewModel.cs</DependentUpon>
        </Compile>
        <Compile Update="Controls\Spine\SpineViewModel.cs">
          <DependentUpon>ISpineViewModel.cs</DependentUpon>
        </Compile>
        <Compile Update="Controls\Spine\Buttons\Image\ImageButtonDesignViewModel.cs">
          <DependentUpon>IImageButtonViewModel.cs</DependentUpon>
        </Compile>
        <Compile Update="Controls\Spine\Buttons\Image\ImageButtonViewModel.cs">
          <DependentUpon>IImageButtonViewModel.cs</DependentUpon>
        </Compile>
        <Compile Update="LeftMenu\Loadout\LoadoutLeftMenuViewModel.cs">
          <DependentUpon>ILoadoutLeftMenuViewModel.cs</DependentUpon>
        </Compile>
        <Compile Update="WorkspaceAttachments\WorkspaceAttachmentsFactoryManager.cs">
          <DependentUpon>IWorkspaceAttachmentsFactoryManager.cs</DependentUpon>
        </Compile>
        <Compile Update="WorkspaceAttachments\AttachmentsFactories\DownloadsAttachmentsFactory.cs">
          <DependentUpon>IWorkspaceAttachmentsFactory.cs</DependentUpon>
        </Compile>
        <Compile Update="WorkspaceAttachments\AttachmentsFactories\HomeAttachmentsFactory.cs">
          <DependentUpon>IWorkspaceAttachmentsFactory.cs</DependentUpon>
        </Compile>
        <Compile Update="WorkspaceAttachments\AttachmentsFactories\LoadoutAttachmentsFactory.cs">
          <DependentUpon>IWorkspaceAttachmentsFactory.cs</DependentUpon>
        </Compile>
        <Compile Update="Controls\TreeDataGrid\IItemModelComponent.cs">
            <DependentUpon>CompositeItemModel.cs</DependentUpon>
        </Compile>
        <Compile Update="Controls\TreeDataGrid\AValueComponent.cs">
            <DependentUpon>CompositeItemModel.cs</DependentUpon>
        </Compile>
        <Compile Update="Controls\TreeDataGrid\AFormattedValueComponent.cs">
            <DependentUpon>CompositeItemModel.cs</DependentUpon>
        </Compile>
        <Compile Update="Controls\TreeDataGrid\DateComponent.cs">
            <DependentUpon>CompositeItemModel.cs</DependentUpon>
        </Compile>
        <Compile Update="Controls\TreeDataGrid\StringComponent.cs">
            <DependentUpon>CompositeItemModel.cs</DependentUpon>
        </Compile>
<<<<<<< HEAD
=======
        <Compile Update="Controls\TreeDataGrid\ImageComponent.cs">
            <DependentUpon>CompositeItemModel.cs</DependentUpon>
        </Compile>
>>>>>>> 77f3b709
        <Compile Update="Controls\TreeDataGrid\SizeComponent.cs">
            <DependentUpon>CompositeItemModel.cs</DependentUpon>
        </Compile>
        <Compile Update="Controls\TreeDataGrid\ComponentKey.cs">
            <DependentUpon>CompositeItemModel.cs</DependentUpon>
        </Compile>
        <Compile Update="Controls\Trees\Files\FileTreeNodeViewModel.cs">
          <DependentUpon>IFileTreeNodeViewModel.cs</DependentUpon>
        </Compile>
        <Compile Update="Controls\Trees\Files\FileTreeNodeDesignViewModel.cs">
          <DependentUpon>IFileTreeNodeViewModel.cs</DependentUpon>
        </Compile>
        <Compile Update="Controls\ModInfo\ViewModFiles\ViewModFilesView.axaml.cs">
          <DependentUpon>ViewModFilesView.axaml</DependentUpon>
          <SubType>Code</SubType>
        </Compile>
        <Compile Update="Controls\ModInfo\ViewModFiles\ModFilesViewModFilesDesignModFilesViewModel.cs">
          <DependentUpon>IModFilesViewModel.cs</DependentUpon>
        </Compile>
        <Compile Update="Controls\ModInfo\ViewModFiles\ModFilesViewModel.cs">
          <DependentUpon>IModFilesViewModel.cs</DependentUpon>
        </Compile>
        <Compile Update="Pages\ViewModInfo\ModInfoView.axaml.cs">
          <DependentUpon>ViewModFilesView.axaml</DependentUpon>
          <SubType>Code</SubType>
        </Compile>
        <Compile Update="Pages\ViewModInfo\ModInfoViewModInfoDesignModInfoViewModel.cs">
          <DependentUpon>IModInfoViewModel.cs</DependentUpon>
        </Compile>
        <Compile Update="Pages\ViewModInfo\ModInfoViewModel.cs">
          <DependentUpon>IModInfoViewModel.cs</DependentUpon>
        </Compile>
        <Compile Update="LeftMenu\Loadout\LoadoutLeftMenuDesignViewModel.cs">
          <DependentUpon>ILoadoutLeftMenuViewModel.cs</DependentUpon>
        </Compile>
        <Compile Update="LeftMenu\Items\IApplyControlDesignViewModel.cs">
          <DependentUpon>IApplyControlViewModel.cs</DependentUpon>
        </Compile>
        <Compile Update="Controls\ModInfo\Dummy\ViewModFilesView.axaml.cs">
          <DependentUpon>ViewModFilesView.axaml</DependentUpon>
          <SubType>Code</SubType>
        </Compile>
        <Compile Update="Controls\Spinner\Spinner.axaml.cs">
          <DependentUpon>ProgressRing.axaml</DependentUpon>
          <SubType>Code</SubType>
        </Compile>
        <Compile Update="Controls\Diagnostics\DiagnosticEntryView.axaml.cs">
            <DependentUpon>DiagnosticEntryView.xaml</DependentUpon>
        </Compile>
        <Compile Update="Controls\Diagnostics\DiagnosticEntryViewModel.cs">
          <DependentUpon>IDiagnosticEntryViewModel.cs</DependentUpon>
        </Compile>
        <Compile Update="Controls\Diagnostics\DiagnosticEntryDesignViewModel.cs">
          <DependentUpon>IDiagnosticEntryViewModel.cs</DependentUpon>
        </Compile>
        <Compile Update="DiagnosticSystem\ModReferenceFormatter.cs">
          <DependentUpon>IValueFormatter.cs</DependentUpon>
        </Compile>
        <Compile Update="DiagnosticSystem\LoadoutReferenceFormatter.cs">
          <DependentUpon>IValueFormatter.cs</DependentUpon>
        </Compile>
        <Compile Update="DiagnosticSystem\NamedLinkFormatter.cs">
          <DependentUpon>IValueFormatter.cs</DependentUpon>
        </Compile>
        <Compile Update="Pages\Diagnostics\Details\DiagnosticDetailsView.axaml.cs">
          <DependentUpon>DiagnosticDetailsView.axaml</DependentUpon>
          <SubType>Code</SubType>
        </Compile>
        <Compile Update="Pages\Diagnostics\Details\DiagnosticDetailsViewModel.cs">
          <DependentUpon>IDiagnosticDetailsViewModel.cs</DependentUpon>
        </Compile>
        <Compile Update="Pages\Diagnostics\Details\DiagnosticDetailsDesignViewModel.cs">
          <DependentUpon>IDiagnosticDetailsViewModel.cs</DependentUpon>
        </Compile>
        <Compile Update="Pages\Diagnostics\List\DiagnosticListViewModel.cs">
          <DependentUpon>IDiagnosticListViewModel.cs</DependentUpon>
        </Compile>
        <Compile Update="Controls\Trees\ModFileTreeDesignViewModel.cs">
          <DependentUpon>IFileTreeViewModel.cs</DependentUpon>
        </Compile>
        <Compile Update="Controls\Trees\ModFileTreeViewModel.cs">
          <DependentUpon>IFileTreeViewModel.cs</DependentUpon>
        </Compile>
        <Compile Update="Pages\MyGames\MyGamesDesignViewModel.cs">
          <DependentUpon>IMyGamesViewModel.cs</DependentUpon>
        </Compile>
        <Compile Update="Pages\MyGames\MyGamesViewModel.cs">
          <DependentUpon>IMyGamesViewModel.cs</DependentUpon>
        </Compile>
        <Compile Update="Pages\Diff\ApplyDiff\ApplyDiffViewModel.cs">
          <DependentUpon>IApplyDiffViewModel.cs</DependentUpon>
        </Compile>
        <Compile Update="Controls\Trees\DiffTreeViewModel.cs">
          <DependentUpon>IFileTreeViewModel.cs</DependentUpon>
        </Compile>
        <Compile Update="Pages\Diff\ApplyDiff\ApplyDiffDesignViewModel.cs">
          <DependentUpon>IApplyDiffViewModel.cs</DependentUpon>
        </Compile>
        <Compile Update="Controls\MarkdownRenderer\MarkdownRendererViewModel.cs">
          <DependentUpon>IMarkdownRendererViewModel.cs</DependentUpon>
        </Compile>
        <Compile Update="Controls\MarkdownRenderer\MarkdownRendererDesignViewModel.cs">
          <DependentUpon>IMarkdownRendererViewModel.cs</DependentUpon>
        </Compile>
        <Compile Update="Pages\Settings\SettingsPageDesignViewModel.cs">
          <DependentUpon>ISettingsPageViewModel.cs</DependentUpon>
        </Compile>
        <Compile Update="Controls\Settings\SettingEntries\SettingEntryDesignViewModel.cs">
          <DependentUpon>ISettingEntryViewModel.cs</DependentUpon>
        </Compile>
        <Compile Update="Pages\Settings\SettingsPageViewModel.cs">
          <DependentUpon>ISettingsPageViewModel.cs</DependentUpon>
        </Compile>
        <Compile Update="Controls\Settings\SettingEntries\SettingEntryViewModel.cs">
          <DependentUpon>ISettingEntryViewModel.cs</DependentUpon>
        </Compile>
        <Compile Update="Controls\Settings\SettingEntries\SettingInteractionControls\Toggle\SettingToggleControl.axaml.cs">
          <DependentUpon>SettingToggleControl.axaml</DependentUpon>
          <SubType>Code</SubType>
        </Compile>
        <Compile Update="Controls\Settings\SettingEntries\SettingInteractionControls\Toggle\SettingToggleViewModel.cs">
          <DependentUpon>ISettingToggleViewModel.cs</DependentUpon>
        </Compile>
        <Compile Update="Pages\ModLibrary\DownloadsLibrary\DownloadsLibraryViewModel.cs">
          <DependentUpon>IDownloadsLibraryViewModel.cs</DependentUpon>
        </Compile>
        <Compile Update="Controls\Settings\SettingEntries\SettingInteractionControls\ComboBox\SettingComboBoxViewModel.cs">
          <DependentUpon>ISettingComboBoxViewModel.cs</DependentUpon>
        </Compile>
        <Compile Update="Pages\Changelog\ChangelogPageView.cs">
          <DependentUpon>ChangelogPageView.axaml</DependentUpon>
        </Compile>
        <Compile Update="Pages\Changelog\ChangelogPageViewModel.cs">
          <DependentUpon>IChangelogPageViewModel.cs</DependentUpon>
        </Compile>
        <Compile Update="WorkspaceSystem\NewTabPage\NewTabPageSectionItemViewModel.cs">
          <DependentUpon>INewTabPageSectionItemViewModel.cs</DependentUpon>
        </Compile>
        <Compile Update="WorkspaceSystem\NewTabPage\NewTabPageSectionViewModel.cs">
          <DependentUpon>INewTabPageSectionViewModel.cs</DependentUpon>
        </Compile>
        <Compile Update="Pages\TextEdit\TextEditorPageViewModel.cs">
          <DependentUpon>ITextEditorPageViewModel.cs</DependentUpon>
        </Compile>
        <Compile Update="Overlays\AlphaWarning\AlphaWarningViewModel.cs">
          <DependentUpon>IAlphaWarningViewModel.cs</DependentUpon>
        </Compile>
        <Compile Update="WorkspaceSystem\WorkspaceController\WorkspaceController.cs">
          <DependentUpon>IWorkspaceController.cs</DependentUpon>
        </Compile>
        <Compile Update="Controls\Settings\Section\SettingSectionViewModel.cs">
          <DependentUpon>ISettingSectionViewModel.cs</DependentUpon>
        </Compile>
        <Compile Update="Controls\LoadoutBadge\LoadoutBadgeDesignViewModel.cs">
          <DependentUpon>ILoadoutBadgeViewModel.cs</DependentUpon>
        </Compile>
        <Compile Update="Controls\LoadoutCard\Standard\LoadoutCardView.axaml.cs">
          <DependentUpon>LoadoutCardView.axaml</DependentUpon>
          <SubType>Code</SubType>
        </Compile>
        <Compile Update="Controls\LoadoutCard\Standard\LoadoutCardDesignViewModel.cs">
          <DependentUpon>ILoadoutCardViewModel.cs</DependentUpon>
        </Compile>
        <Compile Update="Controls\LoadoutCard\Standard\SkeletonLoadoutCardViewModel.cs">
          <DependentUpon>ILoadoutCardViewModel.cs</DependentUpon>
        </Compile>
        <Compile Update="Controls\LoadoutCard\AddLoadoutCard\AddLoadoutCardViewModel.cs">
          <DependentUpon>IAddLoadoutCardViewModel.cs</DependentUpon>
        </Compile>
        <Compile Update="Pages\MyLoadouts\GameLoadoutsSectionEntry\GameLoadoutsSectionEntryViewModel.cs">
          <DependentUpon>IGameLoadoutsSectionEntryViewModel.cs</DependentUpon>
        </Compile>
        <Compile Update="Pages\MyLoadouts\GameLoadoutsSectionEntry\GameLoadoutsSectionEntryDesignViewModel.cs">
          <DependentUpon>IGameLoadoutsSectionEntryViewModel.cs</DependentUpon>
        </Compile>
        <Compile Update="Controls\LoadoutCard\CreateNewLoadoutCard\CreateNewLoadoutCardViewModel.cs">
          <DependentUpon>ICreateNewLoadoutCardViewModel.cs</DependentUpon>
        </Compile>
        <Compile Update="Pages\MyLoadouts\MyLoadoutsDesignViewModel.cs">
          <DependentUpon>IMyLoadoutsViewModel.cs</DependentUpon>
        </Compile>
        <Compile Update="Controls\LoadoutCard\Standard\LoadoutCardViewModel.cs">
          <DependentUpon>ILoadoutCardViewModel.cs</DependentUpon>
        </Compile>
        <Compile Update="Pages\MyLoadouts\MyLoadoutsViewModel.cs">
          <DependentUpon>IMyLoadoutsViewModel.cs</DependentUpon>
        </Compile>
        <Compile Update="Controls\LoadoutBadge\LoadoutBadgeViewModel.cs">
          <DependentUpon>ILoadoutBadgeViewModel.cs</DependentUpon>
        </Compile>
        <Compile Update="Controls\Trees\LoadoutItemGroupFileTreeViewModel.cs">
          <DependentUpon>IFileTreeViewModel.cs</DependentUpon>
        </Compile>
        <Compile Update="Pages\LoadoutGroupFiles\LoadoutGroupFilesViewModel.cs">
          <DependentUpon>ILoadoutGroupFilesViewModel.cs</DependentUpon>
        </Compile>
        <Compile Update="DiagnosticSystem\LoadoutItemGroupFormatter.cs">
          <DependentUpon>IValueFormatter.cs</DependentUpon>
        </Compile>
        <Compile Update="Overlays\LibraryDeleteConfirmation\LibraryItemDeleteConfirmationViewModel.cs">
          <DependentUpon>ILibraryItemDeleteConfirmationViewModel.cs</DependentUpon>
        </Compile>
        <Compile Update="Pages\Loadout\LoadoutViewModel.cs">
          <DependentUpon>ILoadoutViewModel.cs</DependentUpon>
        </Compile>
        <Compile Update="Pages\LibraryPage\LibraryViewModel.cs">
          <DependentUpon>ILibraryViewModel.cs</DependentUpon>
        </Compile>
        <Compile Update="Pages\LoadoutPage\LoadoutViewModel.cs">
          <DependentUpon>ILoadoutViewModel.cs</DependentUpon>
        </Compile>
        <Compile Update="Pages\LocalFileDataProvider.cs">
          <DependentUpon>ILibraryDataProvider.cs</DependentUpon>
        </Compile>
        <Compile Update="Pages\NexusModsDataProvider.cs">
          <DependentUpon>ILibraryDataProvider.cs</DependentUpon>
        </Compile>
        <Compile Update="Pages\ItemContentsFileTree\ItemContentsFileTreeViewModel.cs">
          <DependentUpon>IItemContentsFileTreeViewModel.cs</DependentUpon>
        </Compile>
        <Compile Update="Pages\ItemContentsFileTree\ItemContentsFileTreeView.cs">
          <DependentUpon>ItemContentsFileTreeView.axaml</DependentUpon>
        </Compile>
        <Compile Update="Controls\DataGrid\Columns\ModName\ModNameView.axaml.cs">
          <DependentUpon>ModNameView.axaml</DependentUpon>
        </Compile>
        <Compile Update="Overlays\Generic\MessageBox\Ok\MessageBoxOkView.axaml.cs">
          <DependentUpon>MessageBoxOkCancelView.axaml</DependentUpon>
          <SubType>Code</SubType>
        </Compile>
        <Compile Update="Overlays\Generic\MessageBox\Ok\MessageBoxOkCancelView.axaml.cs">
          <DependentUpon>MessageBoxOkCancelView.axaml</DependentUpon>
          <SubType>Code</SubType>
        </Compile>
        <Compile Update="Overlays\Generic\MessageBox\Ok\MessageBoxOkViewModel.cs">
          <DependentUpon>IMessageBoxOkViewModel.cs</DependentUpon>
        </Compile>
        <Compile Update="Overlays\Dependency\MissingRuntimeDependency\MissingRuntimeDependencyView.axaml.cs">
          <DependentUpon>MessageBoxOkView.axaml</DependentUpon>
          <SubType>Code</SubType>
        </Compile>
        <Compile Update="Pages\LibraryPage\Collections\CollectionCardDesignViewModel.cs">
          <DependentUpon>ICollectionCardViewModel.cs</DependentUpon>
        </Compile>
        <Compile Update="Pages\CollectionDownload\CollectionDownloadDesignViewModel.cs">
          <DependentUpon>ICollectionDownloadViewModel.cs</DependentUpon>
        </Compile>
        <Compile Update="Pages\LibraryPage\Collections\CollectionCardViewModel.cs">
          <DependentUpon>ICollectionCardViewModel.cs</DependentUpon>
        </Compile>
        <Compile Update="Pages\LibraryPage\ILibraryItemWithVersion.cs">
            <DependentUpon>ILibraryItemModel.cs</DependentUpon>
        </Compile>
        <Compile Update="Pages\LibraryPage\ILibraryItemWithSize.cs">
            <DependentUpon>ILibraryItemModel.cs</DependentUpon>
        </Compile>
        <Compile Update="Pages\LibraryPage\ILibraryItemWithDownloadedDate.cs">
            <DependentUpon>ILibraryItemModel.cs</DependentUpon>
        </Compile>
        <Compile Update="Pages\LibraryPage\ILibraryItemWithInstalledDate.cs">
            <DependentUpon>ILibraryItemModel.cs</DependentUpon>
        </Compile>
        <Compile Update="Pages\LibraryPage\ILibraryItemWithAction.cs">
            <DependentUpon>ILibraryItemModel.cs</DependentUpon>
        </Compile>
        <Compile Update="Controls\Alerts\Alert.axaml.cs">
          <DependentUpon>Alert.axaml</DependentUpon>
          <SubType>Code</SubType>
        </Compile>
        <Compile Update="Pages\LoadOrder\LoadOrdersPageDesignViewModel.cs">
          <DependentUpon>ILoadOrdersPageViewModel.cs</DependentUpon>
        </Compile>
        <Compile Update="Pages\LoadOrder\LoadOrdersPageViewModel.cs">
          <DependentUpon>ILoadOrdersPageViewModel.cs</DependentUpon>
        </Compile>
        <Compile Update="Pages\LoadOrder\Prototype\LoadOrderViewModel.cs">
          <DependentUpon>ILoadOrderViewModel.cs</DependentUpon>
        </Compile>
        <Compile Update="Controls\MiniGameWidget\MiniGameWidget.axaml.cs">
          <DependentUpon>MiniGameWidget.axaml</DependentUpon>
          <SubType>Code</SubType>
        </Compile>
        <Compile Update="Controls\GameWidget\GameWidgetDesignViewModel.cs">
          <DependentUpon>IGameWidgetViewModel.cs</DependentUpon>
        </Compile>
        <Compile Update="Controls\GameWidget\GameWidgetViewModel.cs">
          <DependentUpon>IGameWidgetViewModel.cs</DependentUpon>
        </Compile>
        <Compile Update="Controls\MiniGameWidget\MiniGameWidgetDesignViewModel.cs">
          <DependentUpon>IMiniGameWidgetViewModel.cs</DependentUpon>
        </Compile>
        <Compile Update="Controls\MiniGameWidget\MiniGameWidgetViewModel.cs">
          <DependentUpon>IMiniGameWidgetViewModel.cs</DependentUpon>
        </Compile>
        <Compile Update="Pages\Sorting\Prototype\LoadOrderViewModel.cs">
          <DependentUpon>ILoadOrderViewModel.cs</DependentUpon>
        </Compile>
        <Compile Update="Pages\Sorting\Prototype\LoadOrderItemModel.cs">
          <DependentUpon>ILoadOrderItemModel.cs</DependentUpon>
        </Compile>
        <Compile Update="Pages\Sorting\LoadOrdersWipPageViewModel.cs">
          <DependentUpon>ILoadOrdersWIPPageViewModel.cs</DependentUpon>
        </Compile>
        <Compile Update="Pages\Sorting\SortingSelectionView\SortingSelectionView.axaml.cs">
          <DependentUpon>SortingSelectionView.axaml</DependentUpon>
          <SubType>Code</SubType>
        </Compile>
        <Compile Update="Pages\Sorting\LoadOrder\LoadOrderItemModel.cs">
          <DependentUpon>ILoadOrderItemModel.cs</DependentUpon>
        </Compile>
        <Compile Update="Pages\Sorting\LoadOrder\LoadOrderViewModel.cs">
          <DependentUpon>ILoadOrderViewModel.cs</DependentUpon>
        </Compile>
        <Compile Update="Pages\Sorting\SortingSelection\SortingSelectionViewModel.cs">
          <DependentUpon>ISortingSelectionViewModel.cs</DependentUpon>
        </Compile>
        <Compile Update="Pages\Sorting\LoadOrder\LoadOrderViewDesignViewModel.cs">
          <DependentUpon>ILoadOrderViewModel.cs</DependentUpon>
        </Compile>
        <Compile Update="Pages\Sorting\SortingSelection\SortingSelectionDesignViewModel.cs">
          <DependentUpon>ISortingSelectionViewModel.cs</DependentUpon>
        </Compile>
        <Compile Update="Pages\Sorting\LoadOrder\LoadOrderItemDesignModel.cs">
          <DependentUpon>ILoadOrderItemModel.cs</DependentUpon>
        </Compile>
        <Compile Update="Pages\Diagnostics\List\DiagnosticListDesignViewModel.cs.old">
          <DependentUpon>IDiagnosticListViewModel.cs</DependentUpon>
        </Compile>
        <Compile Update="Pages\LibraryPage\ILibraryItemWithThumbnailAndName.cs">
          <DependentUpon>ILibraryItemModel.cs</DependentUpon>
        </Compile>
        <Compile Update="LeftMenu\Items\ApplyControl\ApplyControlView.axaml.cs">
          <DependentUpon>ApplyControlView.axaml</DependentUpon>
          <SubType>Code</SubType>
        </Compile>
        <Compile Update="LeftMenu\Items\ApplyControl\LaunchButtonView.axaml.cs">
          <DependentUpon>LaunchButtonView.axaml</DependentUpon>
          <SubType>Code</SubType>
        </Compile>
        <Compile Update="LeftMenu\Items\LeftMenuItemViewModel.cs">
          <DependentUpon>ILeftMenuItemViewModel.cs</DependentUpon>
        </Compile>
        <Compile Update="LeftMenu\Items\LeftMenuItemDesignViewModel.cs">
          <DependentUpon>ILeftMenuItemViewModel.cs</DependentUpon>
        </Compile>
        <Compile Update="LeftMenu\Items\CollectionLeftMenuItemViewModel.cs">
          <DependentUpon>ILeftMenuItemWithToggleViewModel.cs</DependentUpon>
        </Compile>
        <Compile Update="LeftMenu\Items\ILeftMenuItemWithToggleViewModel.cs">
          <DependentUpon>ILeftMenuItemViewModel.cs</DependentUpon>
        </Compile>
        <Compile Update="LeftMenu\Items\HealthCheckLeftMenuItemViewModel.cs">
          <DependentUpon>ILeftMenuItemViewModel.cs</DependentUpon>
        </Compile>
<<<<<<< HEAD
        <Compile Update="LeftMenu\Items\LeftMenuItemViewModel.cs">
          <DependentUpon>INewLeftMenuItemViewModel.cs</DependentUpon>
=======
        <Compile Update="LeftMenu\Items\LeftMenuItemWithCountBadgeViewModel.cs">
          <DependentUpon>ILeftMenuItemViewModel.cs</DependentUpon>
        </Compile>
        <Compile Update="Pages\CollectionDownload\CollectionDownloadViewModel.cs">
          <DependentUpon>ICollectionDownloadViewModel.cs</DependentUpon>
        </Compile>
        <Compile Update="Pages\LoadoutPage\CollectionLoadoutViewModel.cs">
          <DependentUpon>ICollectionLoadoutViewModel.cs</DependentUpon>
        </Compile>
        <Compile Update="Pages\LoadoutPage\CollectionLoadoutDesignViewModel.cs">
          <DependentUpon>ICollectionLoadoutViewModel.cs</DependentUpon>
>>>>>>> 77f3b709
        </Compile>
    </ItemGroup>

    <ItemGroup>
        <None Remove="Theme\Icons.xaml" />
    </ItemGroup>

    <ItemGroup>
        <None Remove="Fonts\Bold\Montserrat-Bold.ttf" />
    </ItemGroup>

    <ItemGroup>
      <UpToDateCheckInput Remove="Controls\DownloadProgressBar\DownloadProgressBar.axaml" />
      <UpToDateCheckInput Remove="Controls\Buttons\RoundedButton\RoundedButton.axaml" />
      <UpToDateCheckInput Remove="Controls\Buttons\StandardButtonTheme.axaml" />
      <UpToDateCheckInput Remove="RightContent\Home\HomeView.axaml" />
      <UpToDateCheckInput Remove="Controls\Badge\Badge.axaml" />
      <UpToDateCheckInput Remove="Controls\DataGrid\Columns\ModInstalled\ModInstalledView.axaml" />
    </ItemGroup>

    <ItemGroup>
      <AdditionalFiles Include="Controls\DevelopmentBuildBanner\DevelopmentBuildBannerView.axaml" />
      <AdditionalFiles Include="Pages\MyGames\MyGamesView.axaml" />
    </ItemGroup>

    <ItemGroup>
      <EmbeddedResource Update="Resources\Language.resx">
        <Generator>PublicResXFileCodeGenerator</Generator>
        <LastGenOutput>Language.Designer.cs</LastGenOutput>
      </EmbeddedResource>
    </ItemGroup>
</Project><|MERGE_RESOLUTION|>--- conflicted
+++ resolved
@@ -376,12 +376,9 @@
         <Compile Update="Controls\TreeDataGrid\StringComponent.cs">
             <DependentUpon>CompositeItemModel.cs</DependentUpon>
         </Compile>
-<<<<<<< HEAD
-=======
         <Compile Update="Controls\TreeDataGrid\ImageComponent.cs">
             <DependentUpon>CompositeItemModel.cs</DependentUpon>
         </Compile>
->>>>>>> 77f3b709
         <Compile Update="Controls\TreeDataGrid\SizeComponent.cs">
             <DependentUpon>CompositeItemModel.cs</DependentUpon>
         </Compile>
@@ -736,10 +733,6 @@
         <Compile Update="LeftMenu\Items\HealthCheckLeftMenuItemViewModel.cs">
           <DependentUpon>ILeftMenuItemViewModel.cs</DependentUpon>
         </Compile>
-<<<<<<< HEAD
-        <Compile Update="LeftMenu\Items\LeftMenuItemViewModel.cs">
-          <DependentUpon>INewLeftMenuItemViewModel.cs</DependentUpon>
-=======
         <Compile Update="LeftMenu\Items\LeftMenuItemWithCountBadgeViewModel.cs">
           <DependentUpon>ILeftMenuItemViewModel.cs</DependentUpon>
         </Compile>
@@ -751,7 +744,6 @@
         </Compile>
         <Compile Update="Pages\LoadoutPage\CollectionLoadoutDesignViewModel.cs">
           <DependentUpon>ICollectionLoadoutViewModel.cs</DependentUpon>
->>>>>>> 77f3b709
         </Compile>
     </ItemGroup>
 
