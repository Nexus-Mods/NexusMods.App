<Project Sdk="Microsoft.NET.Sdk">
    <PropertyGroup>
        <BuiltInComInteropSupport>true</BuiltInComInteropSupport>
        <ApplicationManifest>app.manifest</ApplicationManifest>
    </PropertyGroup>

    <ItemGroup>
        <AvaloniaResource Include="Assets\**" />
        <None Remove=".gitignore" />
        <None Remove="Theme\BareIcons.xaml" />
        <None Remove="Controls\GameWidget\GameWidgetStyles.xaml" />
        <None Remove="Theme\Borders.xaml" />
        <None Remove="Fonts\Montserrat\static\Montserrat-Black.ttf" />
        <None Remove="Fonts\Montserrat\static\Montserrat-BlackItalic.ttf" />
        <None Remove="Fonts\Montserrat\static\Montserrat-Bold.ttf" />
        <None Remove="Fonts\Montserrat\static\Montserrat-BoldItalic.ttf" />
        <None Remove="Fonts\Montserrat\static\Montserrat-ExtraBold.ttf" />
        <None Remove="Fonts\Montserrat\static\Montserrat-ExtraBoldItalic.ttf" />
        <None Remove="Fonts\Montserrat\static\Montserrat-ExtraLight.ttf" />
        <None Remove="Fonts\Montserrat\static\Montserrat-ExtraLightItalic.ttf" />
        <None Remove="Fonts\Montserrat\static\Montserrat-Italic.ttf" />
        <None Remove="Fonts\Montserrat\static\Montserrat-Light.ttf" />
        <None Remove="Fonts\Montserrat\static\Montserrat-LightItalic.ttf" />
        <None Remove="Fonts\Montserrat\static\Montserrat-Medium.ttf" />
        <None Remove="Fonts\Montserrat\static\Montserrat-MediumItalic.ttf" />
        <None Remove="Fonts\Montserrat\static\Montserrat-Regular.ttf" />
        <None Remove="Fonts\Montserrat\static\Montserrat-SemiBold.ttf" />
        <None Remove="Fonts\Montserrat\static\Montserrat-SemiBoldItalic.ttf" />
        <None Remove="Fonts\Montserrat\static\Montserrat-Thin.ttf" />
        <None Remove="Fonts\Montserrat\static\Montserrat-ThinItalic.ttf" />
        <None Remove="Fonts\Montserrat\Montserrat-Italic-VariableFont_wght.ttf" />
        <None Remove="Fonts\Regular\Montserrat-Regular.ttf" />
        <None Remove="Fonts\Regular\Roboto-Regular.ttf" />
        <None Remove="Fonts\SemiBold\Montserrat-SemiBold.ttf" />
        <None Remove="Theme\SelectableTextBlock.xaml" />
        <None Remove="Theme\StackPanelStyles.xaml" />
        <None Remove="Theme\PillStyles.xaml" />
        <None Remove="Theme\IconStyles.xaml" />
        <None Remove="Fonts\Bold\Roboto-Bold.ttf" />
        <None Remove="Theme\GridStyles.xaml" />
        <None Remove="Theme\Toolbar.xaml" />
        <None Remove="Theme\MainWindow.xaml" />
        <None Remove="Theme\ButtonStyles\Standard.xaml" />
        <None Remove="Theme\ButtonStyles\Spine\DownloadButton.xaml" />
        <None Remove="Theme\ButtonStyles\Hyperlink.xaml" />
    </ItemGroup>

    <ItemGroup>
        <TrimmerRootDescriptor Include="Roots.xml" />
    </ItemGroup>

    <ItemGroup>
        <InternalsVisibleTo Include="NexusMods.UI.Tests" />
    </ItemGroup>

    <ItemGroup>
        <PackageReference Include="Avalonia" />
        <PackageReference Include="Avalonia.AvaloniaEdit" />
        <PackageReference Include="Avalonia.Controls.TreeDataGrid" />
        <PackageReference Include="Avalonia.Desktop" />
        <PackageReference Include="Avalonia.Controls.DataGrid" />
        <!--Condition below is needed to remove Avalonia.Diagnostics package from build output in Release configuration.-->
        <PackageReference Condition="'$(Configuration)' == 'Debug'" Include="Avalonia.Diagnostics" />
        <PackageReference Include="Avalonia.Labs.Panels" />
        <PackageReference Include="Avalonia.ReactiveUI" />
        <PackageReference Include="Avalonia.Svg.Skia" />
        <PackageReference Include="Avalonia.Themes.Fluent" />
        <PackageReference Include="AvaloniaEdit.TextMate" />
        <PackageReference Include="LiveChartsCore.SkiaSharpView.Avalonia"/>
        <PackageReference Include="Markdown.Avalonia.Tight" />
        <PackageReference Include="DynamicData" />
        <PackageReference Include="Humanizer" />
        <PackageReference Include="Microsoft.Extensions.DependencyInjection.Abstractions" />
        <PackageReference Include="ObservableCollections.R3" />
        <PackageReference Include="OneOf" />
        <PackageReference Include="Projektanker.Icons.Avalonia.MaterialDesign" />
        <PackageReference Include="R3" />
        <PackageReference Include="R3Extensions.Avalonia" />
        <PackageReference Include="ReactiveUI.Fody" />
        <PackageReference Include="Splat.Microsoft.Extensions.Logging" />
        <PackageReference Include="System.Reactive" />
        <PackageReference Include="TextMateSharp.Grammars" />
        <PackageReference Include="TransparentValueObjects" PrivateAssets="all" OutputItemType="Analyzer" ReferenceOutputAssembly="false" />
        <PackageReference Include="NexusMods.MnemonicDB.SourceGenerator" PrivateAssets="all" OutputItemType="Analyzer" ReferenceOutputAssembly="false" />
    </ItemGroup>

    <ItemGroup>
        <ProjectReference Include="..\Abstractions\NexusMods.Abstractions.NexusModsLibrary\NexusMods.Abstractions.NexusModsLibrary.csproj" />
        <ProjectReference Include="..\Abstractions\NexusMods.Abstractions.Resources.Caching\NexusMods.Abstractions.Resources.Caching.csproj" />
        <ProjectReference Include="..\Abstractions\NexusMods.Abstractions.Resources.IO\NexusMods.Abstractions.Resources.IO.csproj" />
        <ProjectReference Include="..\Abstractions\NexusMods.Abstractions.Resources.Resilience\NexusMods.Abstractions.Resources.Resilience.csproj" />
        <ProjectReference Include="..\Abstractions\NexusMods.Abstractions.Settings\NexusMods.Abstractions.Settings.csproj" />
        <ProjectReference Include="..\Abstractions\NexusMods.Abstractions.Games.Diagnostics\NexusMods.Abstractions.Games.Diagnostics.csproj" />
        <ProjectReference Include="..\Abstractions\NexusMods.Abstractions.GuidedInstallers\NexusMods.Abstractions.GuidedInstallers.csproj" />
        <ProjectReference Include="..\Abstractions\NexusMods.Abstractions.Telemetry\NexusMods.Abstractions.Telemetry.csproj" />
        <ProjectReference Include="..\Abstractions\NexusMods.Abstractions.UI\NexusMods.Abstractions.UI.csproj" />
        <ProjectReference Include="..\Extensions\NexusMods.Extensions.DynamicData\NexusMods.Extensions.DynamicData.csproj" />
        <ProjectReference Include="..\Networking\NexusMods.Networking.Downloaders\NexusMods.Networking.Downloaders.csproj" />
        <ProjectReference Include="..\Networking\NexusMods.Networking.NexusWebApi\NexusMods.Networking.NexusWebApi.csproj" />
        <ProjectReference Include="..\NexusMods.App.BuildInfo\NexusMods.App.BuildInfo.csproj" />
        <ProjectReference Include="..\NexusMods.Collections\NexusMods.Collections.csproj" />
        <ProjectReference Include="..\NexusMods.Icons\NexusMods.Icons.csproj" />
        <ProjectReference Include="..\NexusMods.Media\NexusMods.Media.csproj" />
        <ProjectReference Include="..\NexusMods.Telemetry\NexusMods.Telemetry.csproj" />
    </ItemGroup>

    <ItemGroup>
        <Compile Update="Controls\Spine\Buttons\Image\ImageButton.axaml.cs">
            <DependentUpon>Game.axaml</DependentUpon>
            <SubType>Code</SubType>
        </Compile>
        <Compile Update="Controls\Spine\Buttons\Add\AddButton.axaml.cs">
            <DependentUpon>Add.axaml</DependentUpon>
            <SubType>Code</SubType>
        </Compile>
        <Compile Update="Windows\MainWindow.axaml.cs">
            <DependentUpon>MainWindow.axaml</DependentUpon>
            <SubType>Code</SubType>
        </Compile>
        <Compile Update="RightContent\LoadoutGrid\LoadoutGridDesignViewModel.cs">
            <DependentUpon>ILoadoutGridViewModel.cs</DependentUpon>
        </Compile>
        <Compile Update="RightContent\LoadoutGrid\LoadoutGridViewModel.cs">
            <DependentUpon>ILoadoutGridViewModel.cs</DependentUpon>
        </Compile>
        <Compile Update="RightContent\Downloads\InProgressDesignViewModel.cs">
            <DependentUpon>IInProgressViewModel.cs</DependentUpon>
        </Compile>
        <Compile Update="RightContent\Downloads\InProgressViewModel.cs">
            <DependentUpon>IInProgressViewModel.cs</DependentUpon>
        </Compile>
        <Compile Update="Controls\Spine\Buttons\Icon\IconButtonViewModel.cs">
          <DependentUpon>IIconButtonViewModel.cs</DependentUpon>
        </Compile>
        <Compile Update="Controls\Spine\Buttons\Icon\IconButtonDesignViewModel.cs">
          <DependentUpon>IIconButtonViewModel.cs</DependentUpon>
        </Compile>
        <Compile Update="Controls\Spine\Buttons\Download\SpineDownloadButtonDesignerViewModel.cs">
          <DependentUpon>ISpineDownloadButtonViewModel.cs</DependentUpon>
        </Compile>
        <Compile Update="Controls\Spine\Buttons\Download\SpineDownloadButtonViewModel.cs">
          <DependentUpon>ISpineDownloadButtonViewModel.cs</DependentUpon>
        </Compile>
        <Compile Update="RightContent\Downloads\ViewModels\DownloadTaskDesignViewModel.cs">
          <DependentUpon>IDownloadTaskViewModel.cs</DependentUpon>
        </Compile>
        <Compile Update="RightContent\LoadoutGrid\Columns\ModCategory\ModCategoryView.axaml.cs">
          <DependentUpon>ModCategoryView.axaml</DependentUpon>
          <SubType>Code</SubType>
        </Compile>
        <Compile Update="RightContent\LoadoutGrid\Columns\ModCategory\ModCategoryDesignViewModel.cs">
          <DependentUpon>IModCategoryViewModel.cs</DependentUpon>
        </Compile>
        <Compile Update="RightContent\LoadoutGrid\Columns\ModCategory\ModCategoryViewModel.cs">
          <DependentUpon>IModCategoryViewModel.cs</DependentUpon>
        </Compile>
        <Compile Update="RightContent\LoadoutGrid\Columns\ModName\ModNameView.axaml.cs">
          <DependentUpon>ModNameView.axaml</DependentUpon>
          <SubType>Code</SubType>
        </Compile>
        <Compile Update="RightContent\LoadoutGrid\Columns\ModName\ModNameDesignViewModel.cs">
          <DependentUpon>IModNameViewModel.cs</DependentUpon>
        </Compile>
        <Compile Update="RightContent\LoadoutGrid\Columns\ModName\ModNameViewModel.cs">
          <DependentUpon>IModNameViewModel.cs</DependentUpon>
        </Compile>
        <Compile Update="RightContent\LoadoutGrid\Columns\ModEnabled\ModEnabledHeader.axaml.cs">
          <DependentUpon>ModEnabledHeader.axaml</DependentUpon>
          <SubType>Code</SubType>
        </Compile>
        <Compile Update="RightContent\LoadoutGrid\Columns\ModEnabled\ModEnabledView.axaml.cs">
          <DependentUpon>ModEnabledView.axaml</DependentUpon>
          <SubType>Code</SubType>
        </Compile>
        <Compile Update="RightContent\LoadoutGrid\Columns\ModEnabled\ModEnabledDesignViewModel.cs">
          <DependentUpon>IModEnabledViewModel.cs</DependentUpon>
        </Compile>
        <Compile Update="RightContent\LoadoutGrid\Columns\ModEnabled\ModEnabledViewModel.cs">
          <DependentUpon>IModEnabledViewModel.cs</DependentUpon>
        </Compile>
        <Compile Update="RightContent\LoadoutGrid\Columns\DownloadGameView\DownloadGameView.axaml.cs">
          <DependentUpon>DownloadGameView.axaml</DependentUpon>
          <SubType>Code</SubType>
        </Compile>
        <Compile Update="RightContent\LoadoutGrid\Columns\DownloadGameView\DownloadGameViewModel.cs">
          <DependentUpon>IDownloadGameViewModel.cs</DependentUpon>
        </Compile>
        <Compile Update="RightContent\LoadoutGrid\Columns\DownloadGameView\DownloadGameDesignViewModel.cs">
          <DependentUpon>IDownloadGameViewModel.cs</DependentUpon>
        </Compile>
        <Compile Update="RightContent\LoadoutGrid\Columns\ModInstalled\ModInstalledView.axaml.cs">
          <DependentUpon>ModInstalledView.axaml</DependentUpon>
          <SubType>Code</SubType>
        </Compile>
        <Compile Update="RightContent\LoadoutGrid\Columns\ModInstalled\ModInstalledDesignViewModel.cs">
          <DependentUpon>ModInstalledViewModel.cs</DependentUpon>
        </Compile>
        <Compile Update="RightContent\LoadoutGrid\Columns\ModInstalled\IModInstalledViewModel.cs">
          <DependentUpon>ModInstalledViewModel.cs</DependentUpon>
        </Compile>
        <Compile Update="RightContent\LoadoutGrid\Columns\ModVersion\ModVersionView.axaml.cs">
          <DependentUpon>ModVersionView.axaml</DependentUpon>
          <SubType>Code</SubType>
        </Compile>
        <Compile Update="RightContent\LoadoutGrid\Columns\ModVersion\ModVersionDesignViewModel.cs">
          <DependentUpon>IModVersionViewModel.cs</DependentUpon>
        </Compile>
        <Compile Update="RightContent\LoadoutGrid\Columns\ModVersion\ModVersionViewModel.cs">
          <DependentUpon>IModVersionViewModel.cs</DependentUpon>
        </Compile>
        <Compile Update="RightContent\LoadoutGrid\Columns\DownloadGameName\DownloadGameNameViewModel.cs">
          <DependentUpon>IDownloadGameNameViewModel.cs</DependentUpon>
        </Compile>
        <Compile Update="RightContent\LoadoutGrid\Columns\DownloadGameName\DownloadGameNameDesignViewModel.cs">
          <DependentUpon>IDownloadGameNameViewModel.cs</DependentUpon>
        </Compile>
        <Compile Update="Overlays\Generic\MessageBox\OkCancel\MessageBoxOkCancelView.axaml.cs">
          <DependentUpon>MessageBoxOkCancelView.axaml</DependentUpon>
          <SubType>Code</SubType>
        </Compile>
        <Compile Update="Overlays\Download\Cancel\CancelDownloadOverlayView.axaml.cs">
          <DependentUpon>MessageBoxOkCancelView.axaml</DependentUpon>
          <SubType>Code</SubType>
        </Compile>
        <Compile Update="Overlays\Download\Cancel\CancelDownloadOverlayViewModel.cs">
          <DependentUpon>ICancelDownloadOverlayViewModel.cs</DependentUpon>
        </Compile>
        <Compile Update="RightContent\Downloads\ViewModels\DownloadTaskViewModel.cs">
          <DependentUpon>IDownloadTaskViewModel.cs</DependentUpon>
        </Compile>
        <Compile Update="Overlays\Login\NexusLoginOverlayView.axaml.cs">
          <DependentUpon>NexusLoginOverlayView.axaml</DependentUpon>
          <SubType>Code</SubType>
        </Compile>
        <Compile Update="Overlays\OverlayController.cs">
          <DependentUpon>IOverlayController.cs</DependentUpon>
        </Compile>
        <Compile Update="Overlays\Generic\MessageBox\OkCancel\MessageBoxOkCancelViewModel.cs">
          <DependentUpon>IMessageBoxOkCancelViewModel.cs</DependentUpon>
        </Compile>
        <Compile Update="Overlays\MetricsOptIn\MetricsOptInViewModel.cs">
          <DependentUpon>IMetricsOptInViewModel.cs</DependentUpon>
        </Compile>
        <Compile Update="Resources\Language.Designer.cs">
          <DesignTime>True</DesignTime>
          <AutoGen>True</AutoGen>
          <DependentUpon>Language.resx</DependentUpon>
        </Compile>
        <Compile Update="Controls\DevelopmentBuildBanner\DevelopmentBuildBannerViewModel.cs">
          <DependentUpon>IDevelopmentBuildBannerViewModel.cs</DependentUpon>
        </Compile>
        <Compile Update="Controls\DevelopmentBuildBanner\DevelopmentBuildBannerView.axaml.cs">
          <DependentUpon>DevelopmentBuildBannerView.axaml</DependentUpon>
        </Compile>
        <Compile Update="Overlays\Updater\UpdaterDesignViewModel.cs">
          <DependentUpon>IUpdaterViewModel.cs</DependentUpon>
        </Compile>
        <Compile Update="Controls\TopBar\TopBarDesignViewModel.cs">
          <DependentUpon>ITopBarViewModel.cs</DependentUpon>
        </Compile>
        <Compile Update="Controls\TopBar\TopBarViewModel.cs">
          <DependentUpon>ITopBarViewModel.cs</DependentUpon>
        </Compile>
        <Compile Update="WorkspaceSystem\Workspace\WorkspaceView.axaml.cs">
          <DependentUpon>WorkspaceView.axaml</DependentUpon>
          <SubType>Code</SubType>
        </Compile>
        <Compile Update="WorkspaceSystem\Workspace\WorkspaceViewModel.cs">
          <DependentUpon>IWorkspaceViewModel.cs</DependentUpon>
        </Compile>
        <Compile Update="WorkspaceSystem\Panel\PanelViewModel.cs">
          <DependentUpon>IPanelViewModel.cs</DependentUpon>
        </Compile>
        <Compile Update="WorkspaceSystem\AddPanelButton\AddPanelButtonViewModel.cs">
          <DependentUpon>IAddPanelButtonViewModel.cs</DependentUpon>
        </Compile>
        <Compile Update="WorkspaceSystem\AddPanelButton\AddPanelButtonDesignViewModel.cs">
          <DependentUpon>IAddPanelButtonViewModel.cs</DependentUpon>
        </Compile>
        <Compile Update="WorkspaceSystem\PanelTab\PanelTabViewModel.cs">
          <DependentUpon>IPanelTabViewModel.cs</DependentUpon>
        </Compile>
        <Compile Update="WorkspaceSystem\PanelTabHeader\PanelTabHeaderViewModel.cs">
          <DependentUpon>IPanelTabHeaderViewModel.cs</DependentUpon>
        </Compile>
        <Compile Update="WorkspaceSystem\PanelTabHeader\PanelTabHeaderDesignViewModel.cs">
          <DependentUpon>IPanelTabHeaderViewModel.cs</DependentUpon>
        </Compile>
        <Compile Update="WorkspaceSystem\NewTabPage\NewTabPageViewModel.cs">
          <DependentUpon>INewTabPageViewModel.cs</DependentUpon>
        </Compile>
        <Compile Update="WorkspaceSystem\Page\IPageFactoryContext.cs">
          <DependentUpon>IPageFactory.cs</DependentUpon>
        </Compile>
        <Compile Update="WorkspaceSystem\Page\PageFactoryId.cs">
          <DependentUpon>IPageFactory.cs</DependentUpon>
        </Compile>
        <Compile Update="WorkspaceSystem\Page\APageViewModel.cs">
          <DependentUpon>IPageViewModelInterface.cs</DependentUpon>
        </Compile>
        <Compile Update="WorkspaceSystem\PanelResizer\PanelResizerViewModel.cs">
          <DependentUpon>IPanelResizerViewModel.cs</DependentUpon>
        </Compile>
        <Compile Update="Controls\ProgressRing\ProgressRing.axaml.cs">
          <DependentUpon>ProgressRing.axaml</DependentUpon>
          <SubType>Code</SubType>
        </Compile>
        <Compile Update="WorkspaceSystem\Controllers\WorkspaceController.cs">
          <DependentUpon>IWorkspaceController.cs</DependentUpon>
        </Compile>
        <Compile Update="WorkspaceSystem\Controllers\DesignWorkspaceController.cs">
          <DependentUpon>IWorkspaceController.cs</DependentUpon>
        </Compile>
        <Compile Update="WorkspaceSystem\AddPanelButton\AddPanelDropDownDesignViewModel.cs">
          <DependentUpon>IAddPanelDropDownViewModel.cs</DependentUpon>
        </Compile>
        <Compile Update="WorkspaceSystem\AddPanelButton\AddPanelDropDownViewModel.cs">
          <DependentUpon>IAddPanelDropDownViewModel.cs</DependentUpon>
        </Compile>
        <Compile Update="Windows\MainWindowViewModel.cs">
          <DependentUpon>IMainWindowViewModel.cs</DependentUpon>
        </Compile>
        <Compile Update="Windows\WindowManager.cs">
          <DependentUpon>IWindowManager.cs</DependentUpon>
        </Compile>
        <Compile Update="Windows\DesignWindowManager.cs">
          <DependentUpon>IWindowManager.cs</DependentUpon>
        </Compile>
        <Compile Update="LeftMenu\Home\HomeLeftMenuViewModel.cs">
          <DependentUpon>IHomeLeftMenuViewModel.cs</DependentUpon>
        </Compile>
        <Compile Update="LeftMenu\Home\HomeLeftMenuDesignViewModel.cs">
          <DependentUpon>IHomeLeftMenuViewModel.cs</DependentUpon>
        </Compile>
        <Compile Update="Controls\Spine\SpineDesignViewModel.cs">
          <DependentUpon>ISpineViewModel.cs</DependentUpon>
        </Compile>
        <Compile Update="Controls\Spine\SpineViewModel.cs">
          <DependentUpon>ISpineViewModel.cs</DependentUpon>
        </Compile>
        <Compile Update="Controls\Spine\Buttons\Image\ImageButtonDesignViewModel.cs">
          <DependentUpon>IImageButtonViewModel.cs</DependentUpon>
        </Compile>
        <Compile Update="Controls\Spine\Buttons\Image\ImageButtonViewModel.cs">
          <DependentUpon>IImageButtonViewModel.cs</DependentUpon>
        </Compile>
        <Compile Update="LeftMenu\Loadout\LoadoutLeftMenuViewModel.cs">
          <DependentUpon>ILoadoutLeftMenuViewModel.cs</DependentUpon>
        </Compile>
        <Compile Update="LeftMenu\EmptyLeftMenuViewModel.cs">
          <DependentUpon>ILeftMenuViewModel.cs</DependentUpon>
        </Compile>
        <Compile Update="WorkspaceAttachments\WorkspaceAttachmentsFactoryManager.cs">
          <DependentUpon>IWorkspaceAttachmentsFactoryManager.cs</DependentUpon>
        </Compile>
        <Compile Update="WorkspaceAttachments\AttachmentsFactories\DownloadsAttachmentsFactory.cs">
          <DependentUpon>IWorkspaceAttachmentsFactory.cs</DependentUpon>
        </Compile>
        <Compile Update="WorkspaceAttachments\AttachmentsFactories\HomeAttachmentsFactory.cs">
          <DependentUpon>IWorkspaceAttachmentsFactory.cs</DependentUpon>
        </Compile>
        <Compile Update="WorkspaceAttachments\AttachmentsFactories\LoadoutAttachmentsFactory.cs">
          <DependentUpon>IWorkspaceAttachmentsFactory.cs</DependentUpon>
        </Compile>
        <Compile Update="Controls\Trees\Files\FileTreeNodeViewModel.cs">
          <DependentUpon>IFileTreeNodeViewModel.cs</DependentUpon>
        </Compile>
        <Compile Update="Controls\Trees\Files\FileTreeNodeDesignViewModel.cs">
          <DependentUpon>IFileTreeNodeViewModel.cs</DependentUpon>
        </Compile>
        <Compile Update="Controls\ModInfo\ViewModFiles\ViewModFilesView.axaml.cs">
          <DependentUpon>ViewModFilesView.axaml</DependentUpon>
          <SubType>Code</SubType>
        </Compile>
        <Compile Update="Controls\ModInfo\ViewModFiles\ModFilesViewModFilesDesignModFilesViewModel.cs">
          <DependentUpon>IModFilesViewModel.cs</DependentUpon>
        </Compile>
        <Compile Update="Controls\ModInfo\ViewModFiles\ModFilesViewModel.cs">
          <DependentUpon>IModFilesViewModel.cs</DependentUpon>
        </Compile>
        <Compile Update="Pages\ViewModInfo\ModInfoView.axaml.cs">
          <DependentUpon>ViewModFilesView.axaml</DependentUpon>
          <SubType>Code</SubType>
        </Compile>
        <Compile Update="Pages\ViewModInfo\ModInfoViewModInfoDesignModInfoViewModel.cs">
          <DependentUpon>IModInfoViewModel.cs</DependentUpon>
        </Compile>
        <Compile Update="Pages\ViewModInfo\ModInfoViewModel.cs">
          <DependentUpon>IModInfoViewModel.cs</DependentUpon>
        </Compile>
        <Compile Update="LeftMenu\Loadout\LoadoutLeftMenuDesignViewModel.cs">
          <DependentUpon>ILoadoutLeftMenuViewModel.cs</DependentUpon>
        </Compile>
        <Compile Update="LeftMenu\Items\IconViewModel.cs">
          <DependentUpon>IIconViewModel.cs</DependentUpon>
        </Compile>
        <Compile Update="LeftMenu\Items\IApplyControlDesignViewModel.cs">
          <DependentUpon>IApplyControlViewModel.cs</DependentUpon>
        </Compile>
        <Compile Update="Controls\ModInfo\Dummy\ViewModFilesView.axaml.cs">
          <DependentUpon>ViewModFilesView.axaml</DependentUpon>
          <SubType>Code</SubType>
        </Compile>
        <Compile Update="Controls\Spinner\Spinner.axaml.cs">
          <DependentUpon>ProgressRing.axaml</DependentUpon>
          <SubType>Code</SubType>
        </Compile>
        <Compile Update="Controls\Diagnostics\DiagnosticEntryView.axaml.cs">
            <DependentUpon>DiagnosticEntryView.xaml</DependentUpon>
        </Compile>
        <Compile Update="Controls\Diagnostics\DiagnosticEntryViewModel.cs">
          <DependentUpon>IDiagnosticEntryViewModel.cs</DependentUpon>
        </Compile>
        <Compile Update="Controls\Diagnostics\DiagnosticEntryDesignViewModel.cs">
          <DependentUpon>IDiagnosticEntryViewModel.cs</DependentUpon>
        </Compile>
        <Compile Update="DiagnosticSystem\ModReferenceFormatter.cs">
          <DependentUpon>IValueFormatter.cs</DependentUpon>
        </Compile>
        <Compile Update="DiagnosticSystem\LoadoutReferenceFormatter.cs">
          <DependentUpon>IValueFormatter.cs</DependentUpon>
        </Compile>
        <Compile Update="DiagnosticSystem\NamedLinkFormatter.cs">
          <DependentUpon>IValueFormatter.cs</DependentUpon>
        </Compile>
        <Compile Update="Pages\Diagnostics\Details\DiagnosticDetailsView.axaml.cs">
          <DependentUpon>DiagnosticDetailsView.axaml</DependentUpon>
          <SubType>Code</SubType>
        </Compile>
        <Compile Update="Pages\Diagnostics\Details\DiagnosticDetailsViewModel.cs">
          <DependentUpon>IDiagnosticDetailsViewModel.cs</DependentUpon>
        </Compile>
        <Compile Update="Pages\Diagnostics\Details\DiagnosticDetailsDesignViewModel.cs">
          <DependentUpon>IDiagnosticDetailsViewModel.cs</DependentUpon>
        </Compile>
        <Compile Update="Pages\Diagnostics\List\DiagnosticListViewModel.cs">
          <DependentUpon>IDiagnosticListViewModel.cs</DependentUpon>
        </Compile>
        <Compile Update="Controls\Trees\ModFileTreeDesignViewModel.cs">
          <DependentUpon>IFileTreeViewModel.cs</DependentUpon>
        </Compile>
        <Compile Update="Controls\Trees\ModFileTreeViewModel.cs">
          <DependentUpon>IFileTreeViewModel.cs</DependentUpon>
        </Compile>
        <Compile Update="Pages\MyGames\MyGamesDesignViewModel.cs">
          <DependentUpon>IMyGamesViewModel.cs</DependentUpon>
        </Compile>
        <Compile Update="Pages\MyGames\MyGamesViewModel.cs">
          <DependentUpon>IMyGamesViewModel.cs</DependentUpon>
        </Compile>
        <Compile Update="Pages\Diff\ApplyDiff\ApplyDiffViewModel.cs">
          <DependentUpon>IApplyDiffViewModel.cs</DependentUpon>
        </Compile>
        <Compile Update="Controls\Trees\DiffTreeViewModel.cs">
          <DependentUpon>IFileTreeViewModel.cs</DependentUpon>
        </Compile>
        <Compile Update="Pages\Diff\ApplyDiff\ApplyDiffDesignViewModel.cs">
          <DependentUpon>IApplyDiffViewModel.cs</DependentUpon>
        </Compile>
        <Compile Update="Controls\MarkdownRenderer\MarkdownRendererViewModel.cs">
          <DependentUpon>IMarkdownRendererViewModel.cs</DependentUpon>
        </Compile>
        <Compile Update="Controls\MarkdownRenderer\MarkdownRendererDesignViewModel.cs">
          <DependentUpon>IMarkdownRendererViewModel.cs</DependentUpon>
        </Compile>
        <Compile Update="Pages\Settings\SettingsPageDesignViewModel.cs">
          <DependentUpon>ISettingsPageViewModel.cs</DependentUpon>
        </Compile>
        <Compile Update="Controls\Settings\SettingEntries\SettingEntryDesignViewModel.cs">
          <DependentUpon>ISettingEntryViewModel.cs</DependentUpon>
        </Compile>
        <Compile Update="Pages\Settings\SettingsPageViewModel.cs">
          <DependentUpon>ISettingsPageViewModel.cs</DependentUpon>
        </Compile>
        <Compile Update="Controls\Settings\SettingEntries\SettingEntryViewModel.cs">
          <DependentUpon>ISettingEntryViewModel.cs</DependentUpon>
        </Compile>
        <Compile Update="Controls\Settings\SettingEntries\SettingInteractionControls\Toggle\SettingToggleControl.axaml.cs">
          <DependentUpon>SettingToggleControl.axaml</DependentUpon>
          <SubType>Code</SubType>
        </Compile>
        <Compile Update="Controls\Settings\SettingEntries\SettingInteractionControls\Toggle\SettingToggleViewModel.cs">
          <DependentUpon>ISettingToggleViewModel.cs</DependentUpon>
        </Compile>
        <Compile Update="Pages\ModLibrary\DownloadsLibrary\DownloadsLibraryViewModel.cs">
          <DependentUpon>IDownloadsLibraryViewModel.cs</DependentUpon>
        </Compile>
        <Compile Update="Controls\Settings\SettingEntries\SettingInteractionControls\ComboBox\SettingComboBoxViewModel.cs">
          <DependentUpon>ISettingComboBoxViewModel.cs</DependentUpon>
        </Compile>
        <Compile Update="Pages\Changelog\ChangelogPageView.cs">
          <DependentUpon>ChangelogPageView.axaml</DependentUpon>
        </Compile>
        <Compile Update="Pages\Changelog\ChangelogPageViewModel.cs">
          <DependentUpon>IChangelogPageViewModel.cs</DependentUpon>
        </Compile>
        <Compile Update="WorkspaceSystem\NewTabPage\NewTabPageSectionItemViewModel.cs">
          <DependentUpon>INewTabPageSectionItemViewModel.cs</DependentUpon>
        </Compile>
        <Compile Update="WorkspaceSystem\NewTabPage\NewTabPageSectionViewModel.cs">
          <DependentUpon>INewTabPageSectionViewModel.cs</DependentUpon>
        </Compile>
        <Compile Update="Pages\TextEdit\TextEditorPageViewModel.cs">
          <DependentUpon>ITextEditorPageViewModel.cs</DependentUpon>
        </Compile>
        <Compile Update="Overlays\AlphaWarning\AlphaWarningViewModel.cs">
          <DependentUpon>IAlphaWarningViewModel.cs</DependentUpon>
        </Compile>
        <Compile Update="WorkspaceSystem\WorkspaceController\WorkspaceController.cs">
          <DependentUpon>IWorkspaceController.cs</DependentUpon>
        </Compile>
        <Compile Update="Controls\Settings\Section\SettingSectionViewModel.cs">
          <DependentUpon>ISettingSectionViewModel.cs</DependentUpon>
        </Compile>
        <Compile Update="Controls\LoadoutBadge\LoadoutBadgeDesignViewModel.cs">
          <DependentUpon>ILoadoutBadgeViewModel.cs</DependentUpon>
        </Compile>
        <Compile Update="Controls\LoadoutCard\Standard\LoadoutCardView.axaml.cs">
          <DependentUpon>LoadoutCardView.axaml</DependentUpon>
          <SubType>Code</SubType>
        </Compile>
        <Compile Update="Controls\LoadoutCard\Standard\LoadoutCardDesignViewModel.cs">
          <DependentUpon>ILoadoutCardViewModel.cs</DependentUpon>
        </Compile>
        <Compile Update="Controls\LoadoutCard\Standard\SkeletonLoadoutCardViewModel.cs">
          <DependentUpon>ILoadoutCardViewModel.cs</DependentUpon>
        </Compile>
        <Compile Update="Controls\LoadoutCard\AddLoadoutCard\AddLoadoutCardViewModel.cs">
          <DependentUpon>IAddLoadoutCardViewModel.cs</DependentUpon>
        </Compile>
        <Compile Update="Pages\MyLoadouts\GameLoadoutsSectionEntry\GameLoadoutsSectionEntryViewModel.cs">
          <DependentUpon>IGameLoadoutsSectionEntryViewModel.cs</DependentUpon>
        </Compile>
        <Compile Update="Pages\MyLoadouts\GameLoadoutsSectionEntry\GameLoadoutsSectionEntryDesignViewModel.cs">
          <DependentUpon>IGameLoadoutsSectionEntryViewModel.cs</DependentUpon>
        </Compile>
        <Compile Update="Controls\LoadoutCard\CreateNewLoadoutCard\CreateNewLoadoutCardViewModel.cs">
          <DependentUpon>ICreateNewLoadoutCardViewModel.cs</DependentUpon>
        </Compile>
        <Compile Update="Pages\MyLoadouts\MyLoadoutsDesignViewModel.cs">
          <DependentUpon>IMyLoadoutsViewModel.cs</DependentUpon>
        </Compile>
        <Compile Update="Controls\LoadoutCard\Standard\LoadoutCardViewModel.cs">
          <DependentUpon>ILoadoutCardViewModel.cs</DependentUpon>
        </Compile>
        <Compile Update="Pages\MyLoadouts\MyLoadoutsViewModel.cs">
          <DependentUpon>IMyLoadoutsViewModel.cs</DependentUpon>
        </Compile>
        <Compile Update="Controls\LoadoutBadge\LoadoutBadgeViewModel.cs">
          <DependentUpon>ILoadoutBadgeViewModel.cs</DependentUpon>
        </Compile>
        <Compile Update="Controls\Trees\LoadoutItemGroupFileTreeViewModel.cs">
          <DependentUpon>IFileTreeViewModel.cs</DependentUpon>
        </Compile>
        <Compile Update="Pages\LoadoutGroupFiles\LoadoutGroupFilesViewModel.cs">
          <DependentUpon>ILoadoutGroupFilesViewModel.cs</DependentUpon>
        </Compile>
        <Compile Update="DiagnosticSystem\LoadoutItemGroupFormatter.cs">
          <DependentUpon>IValueFormatter.cs</DependentUpon>
        </Compile>
        <Compile Update="Overlays\LibraryDeleteConfirmation\LibraryItemDeleteConfirmationViewModel.cs">
          <DependentUpon>ILibraryItemDeleteConfirmationViewModel.cs</DependentUpon>
        </Compile>
        <Compile Update="Pages\Loadout\LoadoutViewModel.cs">
          <DependentUpon>ILoadoutViewModel.cs</DependentUpon>
        </Compile>
        <Compile Update="Pages\LibraryPage\LibraryViewModel.cs">
          <DependentUpon>ILibraryViewModel.cs</DependentUpon>
        </Compile>
        <Compile Update="Pages\LoadoutPage\FakeParentLoadoutItemModel.cs">
            <DependentUpon>LoadoutItemModel.cs</DependentUpon>
        </Compile>
        <Compile Update="Pages\LoadoutPage\LoadoutViewModel.cs">
          <DependentUpon>ILoadoutViewModel.cs</DependentUpon>
        </Compile>
        <Compile Update="Pages\LocalFileDataProvider.cs">
          <DependentUpon>ILibraryDataProvider.cs</DependentUpon>
        </Compile>
        <Compile Update="Pages\NexusModsDataProvider.cs">
          <DependentUpon>ILibraryDataProvider.cs</DependentUpon>
        </Compile>
        <Compile Update="Pages\ItemContentsFileTree\ItemContentsFileTreeViewModel.cs">
          <DependentUpon>IItemContentsFileTreeViewModel.cs</DependentUpon>
        </Compile>
        <Compile Update="Pages\ItemContentsFileTree\ItemContentsFileTreeView.cs">
          <DependentUpon>ItemContentsFileTreeView.axaml</DependentUpon>
        </Compile>
        <Compile Update="Controls\DataGrid\Columns\ModName\ModNameView.axaml.cs">
          <DependentUpon>ModNameView.axaml</DependentUpon>
        </Compile>
        <Compile Update="Overlays\Generic\MessageBox\Ok\MessageBoxOkView.axaml.cs">
          <DependentUpon>MessageBoxOkCancelView.axaml</DependentUpon>
          <SubType>Code</SubType>
        </Compile>
        <Compile Update="Overlays\Generic\MessageBox\Ok\MessageBoxOkCancelView.axaml.cs">
          <DependentUpon>MessageBoxOkCancelView.axaml</DependentUpon>
          <SubType>Code</SubType>
        </Compile>
        <Compile Update="Overlays\Generic\MessageBox\Ok\MessageBoxOkViewModel.cs">
          <DependentUpon>IMessageBoxOkViewModel.cs</DependentUpon>
        </Compile>
        <Compile Update="Overlays\Dependency\MissingRuntimeDependency\MissingRuntimeDependencyView.axaml.cs">
          <DependentUpon>MessageBoxOkView.axaml</DependentUpon>
          <SubType>Code</SubType>
        </Compile>
        <Compile Update="Pages\LibraryPage\Collections\CollectionCardDesignViewModel.cs">
          <DependentUpon>ICollectionCardViewModel.cs</DependentUpon>
        </Compile>
        <Compile Update="Pages\LibraryPage\Collections\CollectionsDesignViewModel.cs">
          <DependentUpon>ICollectionsViewModel.cs</DependentUpon>
        </Compile>
        <Compile Update="Pages\CollectionDownload\CollectionDownloadDesignViewModel.cs">
          <DependentUpon>ICollectionDownloadViewModel.cs</DependentUpon>
        </Compile>
        <Compile Update="Pages\LibraryPage\Collections\CollectionCardViewModel.cs">
          <DependentUpon>ICollectionCardViewModel.cs</DependentUpon>
        </Compile>
        <Compile Update="Pages\LibraryPage\ILibraryItemWithVersion.cs">
            <DependentUpon>ILibraryItemModel.cs</DependentUpon>
        </Compile>
        <Compile Update="Pages\LibraryPage\ILibraryItemWithSize.cs">
            <DependentUpon>ILibraryItemModel.cs</DependentUpon>
        </Compile>
        <Compile Update="Pages\LibraryPage\ILibraryItemWithDownloadedDate.cs">
            <DependentUpon>ILibraryItemModel.cs</DependentUpon>
        </Compile>
        <Compile Update="Pages\LibraryPage\ILibraryItemWithInstalledDate.cs">
            <DependentUpon>ILibraryItemModel.cs</DependentUpon>
        </Compile>
        <Compile Update="Pages\LibraryPage\ILibraryItemWithAction.cs">
            <DependentUpon>ILibraryItemModel.cs</DependentUpon>
        </Compile>
        <Compile Update="Controls\Alerts\Alert.axaml.cs">
          <DependentUpon>Alert.axaml</DependentUpon>
          <SubType>Code</SubType>
        </Compile>
        <Compile Update="Pages\LoadOrder\LoadOrdersPageDesignViewModel.cs">
          <DependentUpon>ILoadOrdersPageViewModel.cs</DependentUpon>
        </Compile>
        <Compile Update="Pages\LoadOrder\LoadOrdersPageViewModel.cs">
          <DependentUpon>ILoadOrdersPageViewModel.cs</DependentUpon>
        </Compile>
        <Compile Update="Pages\LoadOrder\Prototype\LoadOrderViewModel.cs">
          <DependentUpon>ILoadOrderViewModel.cs</DependentUpon>
        </Compile>
        <Compile Update="Controls\MiniGameWidget\MiniGameWidget.axaml.cs">
          <DependentUpon>MiniGameWidget.axaml</DependentUpon>
          <SubType>Code</SubType>
        </Compile>
        <Compile Update="Controls\GameWidget\GameWidgetDesignViewModel.cs">
          <DependentUpon>IGameWidgetViewModel.cs</DependentUpon>
        </Compile>
        <Compile Update="Controls\GameWidget\GameWidgetViewModel.cs">
          <DependentUpon>IGameWidgetViewModel.cs</DependentUpon>
        </Compile>
        <Compile Update="Controls\MiniGameWidget\MiniGameWidgetDesignViewModel.cs">
          <DependentUpon>IMiniGameWidgetViewModel.cs</DependentUpon>
        </Compile>
        <Compile Update="Controls\MiniGameWidget\MiniGameWidgetViewModel.cs">
          <DependentUpon>IMiniGameWidgetViewModel.cs</DependentUpon>
        </Compile>
        <Compile Update="Pages\Sorting\Prototype\LoadOrderViewModel.cs">
          <DependentUpon>ILoadOrderViewModel.cs</DependentUpon>
        </Compile>
        <Compile Update="Pages\Sorting\Prototype\LoadOrderItemModel.cs">
          <DependentUpon>ILoadOrderItemModel.cs</DependentUpon>
        </Compile>
        <Compile Update="Pages\Sorting\LoadOrdersWipPageViewModel.cs">
          <DependentUpon>ILoadOrdersWIPPageViewModel.cs</DependentUpon>
        </Compile>
        <Compile Update="Pages\Sorting\SortingSelectionView\SortingSelectionView.axaml.cs">
          <DependentUpon>SortingSelectionView.axaml</DependentUpon>
          <SubType>Code</SubType>
        </Compile>
        <Compile Update="Pages\Sorting\LoadOrder\LoadOrderItemModel.cs">
          <DependentUpon>ILoadOrderItemModel.cs</DependentUpon>
        </Compile>
        <Compile Update="Pages\Sorting\LoadOrder\LoadOrderViewModel.cs">
          <DependentUpon>ILoadOrderViewModel.cs</DependentUpon>
        </Compile>
        <Compile Update="Pages\Sorting\SortingSelection\SortingSelectionViewModel.cs">
          <DependentUpon>ISortingSelectionViewModel.cs</DependentUpon>
        </Compile>
        <Compile Update="Pages\Sorting\LoadOrder\LoadOrderViewDesignViewModel.cs">
          <DependentUpon>ILoadOrderViewModel.cs</DependentUpon>
        </Compile>
        <Compile Update="Pages\Sorting\SortingSelection\SortingSelectionDesignViewModel.cs">
          <DependentUpon>ISortingSelectionViewModel.cs</DependentUpon>
        </Compile>
        <Compile Update="Pages\Sorting\LoadOrder\LoadOrderItemDesignModel.cs">
          <DependentUpon>ILoadOrderItemModel.cs</DependentUpon>
        </Compile>
        <Compile Update="Pages\Diagnostics\List\DiagnosticListDesignViewModel.cs.old">
          <DependentUpon>IDiagnosticListViewModel.cs</DependentUpon>
        </Compile>
<<<<<<< HEAD
        <Compile Update="Pages\LibraryPage\ILibraryItemWithThumbnailAndName.cs">
          <DependentUpon>ILibraryItemModel.cs</DependentUpon>
=======
        <Compile Update="LeftMenu\Items\IconDesignViewModel.cs">
          <DependentUpon>IIconViewModel.cs</DependentUpon>
        </Compile>
        <Compile Update="LeftMenu\Items\ApplyControl\ApplyControlView.axaml.cs">
          <DependentUpon>ApplyControlView.axaml</DependentUpon>
          <SubType>Code</SubType>
        </Compile>
        <Compile Update="LeftMenu\Items\ApplyControl\LaunchButtonView.axaml.cs">
          <DependentUpon>LaunchButtonView.axaml</DependentUpon>
          <SubType>Code</SubType>
        </Compile>
        <Compile Update="LeftMenu\Items\LeftMenuCollectionItemViewModel.cs">
          <DependentUpon>IconViewModel.cs</DependentUpon>
        </Compile>
        <Compile Update="LeftMenu\Items\IIconViewModel.cs">
          <DependentUpon>ILeftMenuItemViewModel.cs</DependentUpon>
>>>>>>> b8beabe0
        </Compile>
    </ItemGroup>

    <ItemGroup>
        <None Remove="Theme\Icons.xaml" />
    </ItemGroup>

    <ItemGroup>
        <None Remove="Fonts\Bold\Montserrat-Bold.ttf" />
    </ItemGroup>

    <ItemGroup>
      <UpToDateCheckInput Remove="Controls\DownloadProgressBar\DownloadProgressBar.axaml" />
      <UpToDateCheckInput Remove="Controls\Buttons\RoundedButton\RoundedButton.axaml" />
      <UpToDateCheckInput Remove="Controls\Buttons\StandardButtonTheme.axaml" />
      <UpToDateCheckInput Remove="RightContent\Home\HomeView.axaml" />
      <UpToDateCheckInput Remove="Controls\Badge\Badge.axaml" />
      <UpToDateCheckInput Remove="Controls\DataGrid\Columns\ModInstalled\ModInstalledView.axaml" />
    </ItemGroup>

    <ItemGroup>
      <AdditionalFiles Include="Controls\DevelopmentBuildBanner\DevelopmentBuildBannerView.axaml" />
      <AdditionalFiles Include="Pages\MyGames\MyGamesView.axaml" />
    </ItemGroup>

    <ItemGroup>
      <EmbeddedResource Update="Resources\Language.resx">
        <Generator>PublicResXFileCodeGenerator</Generator>
        <LastGenOutput>Language.Designer.cs</LastGenOutput>
      </EmbeddedResource>
    </ItemGroup>
</Project><|MERGE_RESOLUTION|>--- conflicted
+++ resolved
@@ -693,10 +693,9 @@
         <Compile Update="Pages\Diagnostics\List\DiagnosticListDesignViewModel.cs.old">
           <DependentUpon>IDiagnosticListViewModel.cs</DependentUpon>
         </Compile>
-<<<<<<< HEAD
         <Compile Update="Pages\LibraryPage\ILibraryItemWithThumbnailAndName.cs">
           <DependentUpon>ILibraryItemModel.cs</DependentUpon>
-=======
+        </Compile>
         <Compile Update="LeftMenu\Items\IconDesignViewModel.cs">
           <DependentUpon>IIconViewModel.cs</DependentUpon>
         </Compile>
@@ -713,7 +712,6 @@
         </Compile>
         <Compile Update="LeftMenu\Items\IIconViewModel.cs">
           <DependentUpon>ILeftMenuItemViewModel.cs</DependentUpon>
->>>>>>> b8beabe0
         </Compile>
     </ItemGroup>
 
