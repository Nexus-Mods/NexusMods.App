--- conflicted
+++ resolved
@@ -733,13 +733,11 @@
         <Compile Update="Overlays\Generic\MessageBox\Ok\MessageBoxOkDesignViewModel.cs">
           <DependentUpon>IMessageBoxOkViewModel.cs</DependentUpon>
         </Compile>
-<<<<<<< HEAD
+        <Compile Update="Pages\ProtocolRegistration\ProtocolRegistrationTestPageViewModel.cs">
+          <DependentUpon>IProtocolRegistrationTestPageViewModel.cs</DependentUpon>
+        </Compile>
         <Compile Update="Pages\ItemContentsFileTree\New\ViewLoadoutGroupFiles\ViewLoadoutGroupFilesViewModel.cs">
           <DependentUpon>IViewLoadoutGroupFilesViewModel.cs</DependentUpon>
-=======
-        <Compile Update="Pages\ProtocolRegistration\ProtocolRegistrationTestPageViewModel.cs">
-          <DependentUpon>IProtocolRegistrationTestPageViewModel.cs</DependentUpon>
->>>>>>> 6943aeb1
         </Compile>
     </ItemGroup>
 
