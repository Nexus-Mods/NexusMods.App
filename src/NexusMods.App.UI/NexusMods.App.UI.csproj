--- conflicted
+++ resolved
@@ -617,7 +617,9 @@
         <Compile Update="Pages\ItemContentsFileTree\ItemContentsFileTreeView.cs">
           <DependentUpon>ItemContentsFileTreeView.axaml</DependentUpon>
         </Compile>
-<<<<<<< HEAD
+        <Compile Update="Controls\DataGrid\Columns\ModName\ModNameView.axaml.cs">
+          <DependentUpon>ModNameView.axaml</DependentUpon>
+        </Compile>
         <Compile Update="Overlays\Generic\MessageBox\Ok\MessageBoxOkView.axaml.cs">
           <DependentUpon>MessageBoxOkCancelView.axaml</DependentUpon>
           <SubType>Code</SubType>
@@ -632,10 +634,6 @@
         <Compile Update="Overlays\Dependency\MissingRuntimeDependency\MissingRuntimeDependencyView.axaml.cs">
           <DependentUpon>MessageBoxOkView.axaml</DependentUpon>
           <SubType>Code</SubType>
-=======
-        <Compile Update="Controls\DataGrid\Columns\ModName\ModNameView.axaml.cs">
-          <DependentUpon>ModNameView.axaml</DependentUpon>
->>>>>>> 05fedad0
         </Compile>
     </ItemGroup>
 
