--- conflicted
+++ resolved
@@ -708,12 +708,6 @@
         </Compile>
         <Compile Update="Pages\LibraryPage\ILibraryItemWithThumbnailAndName.cs">
           <DependentUpon>ILibraryItemModel.cs</DependentUpon>
-<<<<<<< HEAD
-=======
-        </Compile>
-        <Compile Update="LeftMenu\Items\IconDesignViewModel.cs">
-          <DependentUpon>IIconViewModel.cs</DependentUpon>
->>>>>>> 39dfe0e1
         </Compile>
         <Compile Update="LeftMenu\Items\ApplyControl\ApplyControlView.axaml.cs">
           <DependentUpon>ApplyControlView.axaml</DependentUpon>
