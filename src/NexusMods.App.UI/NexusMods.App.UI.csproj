--- conflicted
+++ resolved
@@ -735,10 +735,9 @@
         <Compile Update="LeftMenu\Items\ApplyControl\ApplyControlDesignViewModel.cs">
           <DependentUpon>IApplyControlViewModel.cs</DependentUpon>
         </Compile>
-<<<<<<< HEAD
         <Compile Update="Controls\TreeDataGrid\UIntComponent.cs">
           <DependentUpon>CompositeItemModel.cs</DependentUpon>
-=======
+        </Compile>
         <Compile Update="Pages\Sorting\LoadOrder\TreeDataGrid\LoadOrderDataProvider.cs">
           <DependentUpon>ILoadOrderDataProvider.cs</DependentUpon>
         </Compile>
@@ -748,7 +747,6 @@
         </Compile>
         <Compile Update="Overlays\ManageGame\ManageGameWarningViewModel.cs">
           <DependentUpon>IManageGameWarningViewModel.cs</DependentUpon>
->>>>>>> c47df900
         </Compile>
     </ItemGroup>
 
