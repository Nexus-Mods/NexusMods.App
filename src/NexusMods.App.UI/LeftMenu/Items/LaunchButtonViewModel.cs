using System.Collections.ObjectModel;
using System.Reactive;
using System.Reactive.Disposables;
using System.Reactive.Linq;
using System.Windows.Input;
using DynamicData;
using DynamicData.Aggregation;
using DynamicData.PLinq;
using Microsoft.Extensions.Logging;
using NexusMods.App.UI.Extensions;
using NexusMods.CLI.Verbs;
using NexusMods.DataModel;
using NexusMods.DataModel.Abstractions;
using NexusMods.DataModel.Games;
using NexusMods.DataModel.Interprocess.Jobs;
using NexusMods.DataModel.Interprocess.Messages;
using NexusMods.DataModel.Loadouts;
using NexusMods.DataModel.Loadouts.Cursors;
using NexusMods.DataModel.Loadouts.Markers;
using NexusMods.DataModel.RateLimiting;
using ReactiveUI;
using ReactiveUI.Fody.Helpers;

namespace NexusMods.App.UI.LeftMenu.Items;

public class LaunchButtonViewModel : AViewModel<ILaunchButtonViewModel>, ILaunchButtonViewModel
{
    [Reactive]
    public LoadoutId LoadoutId { get; set; } = Initializers.LoadoutId;

    [Reactive] public ReactiveCommand<Unit, Unit> Command { get; set; } = Initializers.ReactiveCommandUnitUnit;

    [Reactive] public string Label { get; set; } = "Launch";

    [Reactive]
    public Percent? Progress { get; set; }

    private ReadOnlyObservableCollection<IInterprocessJob> _jobs = new(new ObservableCollection<IInterprocessJob>());

    private readonly LoadoutRegistry _loadoutRegistry;
    private readonly IToolManager _toolManager;

<<<<<<< HEAD
    public LaunchButtonViewModel(ILogger<LaunchButtonViewModel> logger, IInterprocessJobManager manager, LoadoutRegistry loadoutRegistry, LoadoutManager loadoutManager)
=======
    public LaunchButtonViewModel(IInterprocessJobManager manager, LoadoutRegistry loadoutRegistry, IToolManager toolManager)
>>>>>>> bbe5c7bf
    {
        _toolManager = toolManager;
        _loadoutRegistry = loadoutRegistry;

        this.WhenActivated(d =>
        {

            var lockedLoadouts = manager.Jobs
                .Filter(m => m.Payload is ILoadoutJob);

            var selectedLoadoutFns = this.WhenAnyValue(vm => vm.LoadoutId)
                .Select<LoadoutId, Func<IInterprocessJob, bool>>(loadoutId => job => loadoutId == ((ILoadoutJob)job.Payload).LoadoutId);

            lockedLoadouts.Filter(selectedLoadoutFns)
                .Bind(out _jobs)
                .SubscribeWithErrorLogging(logger)
                .DisposeWith(d);

            var canExecute = _jobs.WhenAnyValue(coll => coll.Count, count => count == 0);

            Command = ReactiveCommand.CreateFromTask(LaunchGame, canExecute.OnUI());

        });
    }

    private async Task LaunchGame(CancellationToken token)
    {
        Label = "RUNNING...";
        var marker = new LoadoutMarker(_loadoutRegistry, LoadoutId);
        var tool = _toolManager.GetTools(marker.Value).OfType<IRunGameTool>().First();
        await _toolManager.RunTool(tool, marker.Value, token:token);
        Label = "LAUNCH";
    }
}<|MERGE_RESOLUTION|>--- conflicted
+++ resolved
@@ -40,11 +40,7 @@
     private readonly LoadoutRegistry _loadoutRegistry;
     private readonly IToolManager _toolManager;
 
-<<<<<<< HEAD
     public LaunchButtonViewModel(ILogger<LaunchButtonViewModel> logger, IInterprocessJobManager manager, LoadoutRegistry loadoutRegistry, LoadoutManager loadoutManager)
-=======
-    public LaunchButtonViewModel(IInterprocessJobManager manager, LoadoutRegistry loadoutRegistry, IToolManager toolManager)
->>>>>>> bbe5c7bf
     {
         _toolManager = toolManager;
         _loadoutRegistry = loadoutRegistry;
