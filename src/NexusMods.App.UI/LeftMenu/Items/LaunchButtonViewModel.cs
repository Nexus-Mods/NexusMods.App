--- conflicted
+++ resolved
@@ -48,12 +48,8 @@
 
     private async Task LaunchGame(CancellationToken token)
     {
-<<<<<<< HEAD
+        var marker = NexusMods.Abstractions.Loadouts.Loadout.Load(_conn.Db, LoadoutId);
         SetLabelToRunning();
-=======
-        Label = Language.LaunchButtonViewModel_LaunchGame_RUNNING;
-        var marker = NexusMods.Abstractions.Loadouts.Loadout.Load(_conn.Db, LoadoutId);
->>>>>>> 72c41b18
         try
         {
             var tool = _toolManager.GetTools(marker).OfType<IRunGameTool>().First();
