--- conflicted
+++ resolved
@@ -9,17 +9,9 @@
     
     public IApplyControlViewModel ApplyControlViewModel { get; }
     
-<<<<<<< HEAD
-    public INewLeftMenuItemViewModel LeftMenuItemLibrary { get; }
-    
-    public INewLeftMenuItemViewModel LeftMenuItemLoadout { get; }
-    
-    public INewLeftMenuItemViewModel LeftMenuItemHealthCheck { get; }
-=======
     public ILeftMenuItemViewModel LeftMenuItemLibrary { get; }
     
     public ILeftMenuItemViewModel LeftMenuItemLoadout { get; }
     
     public ILeftMenuItemViewModel LeftMenuItemHealthCheck { get; }
->>>>>>> 77f3b709
 }