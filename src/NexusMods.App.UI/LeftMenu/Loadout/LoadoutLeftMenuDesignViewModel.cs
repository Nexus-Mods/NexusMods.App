﻿using System.Collections.ObjectModel;
using NexusMods.Abstractions.UI;
using NexusMods.App.UI.Controls;
using NexusMods.App.UI.LeftMenu.Items;
using NexusMods.App.UI.Resources;
using NexusMods.App.UI.WorkspaceSystem;
using NexusMods.Icons;

namespace NexusMods.App.UI.LeftMenu.Loadout;

public class LoadoutLeftMenuDesignViewModel : AViewModel<ILoadoutLeftMenuViewModel>, ILoadoutLeftMenuViewModel
{
    public ReadOnlyObservableCollection<ILeftMenuItemViewModel> LeftMenuCollectionItems { get; }
    public WorkspaceId WorkspaceId { get; } = new();
    public IApplyControlViewModel ApplyControlViewModel { get; } = new ApplyControlDesignViewModel();
    
<<<<<<< HEAD
    public INewLeftMenuItemViewModel LeftMenuItemLibrary { get; } = new LeftMenuItemDesignViewModel
    {
        Text = Language.LibraryPageTitle,
        Icon = IconValues.LibraryOutline,
    };
    public INewLeftMenuItemViewModel LeftMenuItemLoadout { get; } = new LeftMenuItemDesignViewModel
    {
        Text = Language.LoadoutView_Title_Installed_Mods,
        Icon = IconValues.Mods,
    };
    public INewLeftMenuItemViewModel LeftMenuItemHealthCheck { get; } = new LeftMenuItemDesignViewModel
    {
        Text = Language.LoadoutLeftMenuViewModel_LoadoutLeftMenuViewModel_Diagnostics,
=======
    public ILeftMenuItemViewModel LeftMenuItemLibrary { get; } = new LeftMenuItemDesignViewModel
    {
        Text = new StringComponent(Language.LibraryPageTitle),
        Icon = IconValues.LibraryOutline,
    };
    public ILeftMenuItemViewModel LeftMenuItemLoadout { get; } = new LeftMenuItemDesignViewModel
    {
        Text = new StringComponent(Language.LoadoutView_Title_Installed_Mods_Default),
        Icon = IconValues.FormatAlignJustify,
    };
    public ILeftMenuItemViewModel LeftMenuItemHealthCheck { get; } = new LeftMenuItemDesignViewModel
    {
        Text = new StringComponent(Language.LoadoutLeftMenuViewModel_LoadoutLeftMenuViewModel_Diagnostics),
>>>>>>> 77f3b709
        Icon = IconValues.Cardiology,
    };

    public LoadoutLeftMenuDesignViewModel()
    {
<<<<<<< HEAD
        Items = new ReadOnlyObservableCollection<ILeftMenuItemViewModel>([
                
                new IconViewModel
                {
                    Name = "My Collection",
                    Icon = IconValues.Collections,
=======
        LeftMenuCollectionItems = new ReadOnlyObservableCollection<ILeftMenuItemViewModel>([
                
                new LeftMenuItemDesignViewModel()
                {
                    Text = new StringComponent("My Collection"),
                    Icon = IconValues.CollectionsOutline,
                    IsToggleVisible = true,
>>>>>>> 77f3b709
                },
                
                new LeftMenuItemDesignViewModel()
                {
<<<<<<< HEAD
                    Name = "Stardew Valley Very Expanded",
                    Icon = IconValues.Collections,
=======
                    Text = new StringComponent("Stardew Valley Very Expanded"),
                    Icon = IconValues.CollectionsOutline,
                    IsToggleVisible = true,
>>>>>>> 77f3b709
                },
            ]
        );
    }
}<|MERGE_RESOLUTION|>--- conflicted
+++ resolved
@@ -14,21 +14,6 @@
     public WorkspaceId WorkspaceId { get; } = new();
     public IApplyControlViewModel ApplyControlViewModel { get; } = new ApplyControlDesignViewModel();
     
-<<<<<<< HEAD
-    public INewLeftMenuItemViewModel LeftMenuItemLibrary { get; } = new LeftMenuItemDesignViewModel
-    {
-        Text = Language.LibraryPageTitle,
-        Icon = IconValues.LibraryOutline,
-    };
-    public INewLeftMenuItemViewModel LeftMenuItemLoadout { get; } = new LeftMenuItemDesignViewModel
-    {
-        Text = Language.LoadoutView_Title_Installed_Mods,
-        Icon = IconValues.Mods,
-    };
-    public INewLeftMenuItemViewModel LeftMenuItemHealthCheck { get; } = new LeftMenuItemDesignViewModel
-    {
-        Text = Language.LoadoutLeftMenuViewModel_LoadoutLeftMenuViewModel_Diagnostics,
-=======
     public ILeftMenuItemViewModel LeftMenuItemLibrary { get; } = new LeftMenuItemDesignViewModel
     {
         Text = new StringComponent(Language.LibraryPageTitle),
@@ -42,20 +27,11 @@
     public ILeftMenuItemViewModel LeftMenuItemHealthCheck { get; } = new LeftMenuItemDesignViewModel
     {
         Text = new StringComponent(Language.LoadoutLeftMenuViewModel_LoadoutLeftMenuViewModel_Diagnostics),
->>>>>>> 77f3b709
         Icon = IconValues.Cardiology,
     };
 
     public LoadoutLeftMenuDesignViewModel()
     {
-<<<<<<< HEAD
-        Items = new ReadOnlyObservableCollection<ILeftMenuItemViewModel>([
-                
-                new IconViewModel
-                {
-                    Name = "My Collection",
-                    Icon = IconValues.Collections,
-=======
         LeftMenuCollectionItems = new ReadOnlyObservableCollection<ILeftMenuItemViewModel>([
                 
                 new LeftMenuItemDesignViewModel()
@@ -63,19 +39,13 @@
                     Text = new StringComponent("My Collection"),
                     Icon = IconValues.CollectionsOutline,
                     IsToggleVisible = true,
->>>>>>> 77f3b709
                 },
                 
                 new LeftMenuItemDesignViewModel()
                 {
-<<<<<<< HEAD
-                    Name = "Stardew Valley Very Expanded",
-                    Icon = IconValues.Collections,
-=======
                     Text = new StringComponent("Stardew Valley Very Expanded"),
                     Icon = IconValues.CollectionsOutline,
                     IsToggleVisible = true,
->>>>>>> 77f3b709
                 },
             ]
         );
