--- conflicted
+++ resolved
@@ -33,11 +33,7 @@
         IServiceProvider serviceProvider)
     {
         var diagnosticManager = serviceProvider.GetRequiredService<IDiagnosticManager>();
-<<<<<<< HEAD
-=======
-        var loadoutRegistry = serviceProvider.GetRequiredService<ILoadoutRegistry>();
->>>>>>> c5ba6827
-        
+
         WorkspaceId = workspaceId;
         ApplyControlViewModel = new ApplyControlViewModel(loadoutContext.LoadoutId, serviceProvider);
 
