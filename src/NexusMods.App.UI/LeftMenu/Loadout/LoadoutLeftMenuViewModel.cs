using System.Collections.ObjectModel;
using System.Diagnostics.CodeAnalysis;
using System.Reactive.Disposables;
using System.Reactive.Linq;
using DynamicData;
using DynamicData.Kernel;
using Microsoft.Extensions.DependencyInjection;
using NexusMods.Abstractions.Collections;
using NexusMods.Abstractions.Diagnostics;
using NexusMods.Abstractions.Jobs;
using NexusMods.Abstractions.Loadouts;
using NexusMods.Abstractions.UI;
using NexusMods.App.UI.Controls;
using NexusMods.App.UI.Controls.Navigation;
using NexusMods.App.UI.LeftMenu.Items;
using NexusMods.App.UI.Overlays;
using NexusMods.App.UI.Pages.Diagnostics;
using NexusMods.App.UI.Pages.LibraryPage;
using NexusMods.App.UI.Pages.LoadoutPage;
using NexusMods.App.UI.Resources;
using NexusMods.App.UI.WorkspaceSystem;
using NexusMods.Collections;
using NexusMods.Icons;
using NexusMods.MnemonicDB.Abstractions;
using NexusMods.MnemonicDB.Abstractions.Query;
using ReactiveUI;
using ReactiveUI.Fody.Helpers;

namespace NexusMods.App.UI.LeftMenu.Loadout;

public class LoadoutLeftMenuViewModel : AViewModel<ILoadoutLeftMenuViewModel>, ILoadoutLeftMenuViewModel
{
    public WorkspaceId WorkspaceId { get; }
    
    public ILeftMenuItemViewModel LeftMenuItemLibrary { get; }
    public ILeftMenuItemViewModel LeftMenuItemLoadout { get; }
    public ILeftMenuItemViewModel LeftMenuItemHealthCheck { get; }
    
    public IApplyControlViewModel ApplyControlViewModel { get; }

<<<<<<< HEAD
    public INewLeftMenuItemViewModel LeftMenuItemLibrary { get; }
    public INewLeftMenuItemViewModel LeftMenuItemLoadout { get; }
    public INewLeftMenuItemViewModel LeftMenuItemHealthCheck { get; }

    private readonly SourceList<ILeftMenuItemViewModel> _items = new();
    private ReadOnlyObservableCollection<ILeftMenuItemViewModel> _finalCollection = new([]);

    private readonly SourceList<ILeftMenuItemViewModel> _collectionGroupItems = new();

    public ReadOnlyObservableCollection<ILeftMenuItemViewModel> Items => _finalCollection;
    public WorkspaceId WorkspaceId { get; }

=======
    private ReadOnlyObservableCollection<ILeftMenuItemViewModel> _leftMenuCollectionItems = new([]);
    public ReadOnlyObservableCollection<ILeftMenuItemViewModel> LeftMenuCollectionItems => _leftMenuCollectionItems;
    
>>>>>>> 77f3b709
    [Reactive] private int NewDownloadModelCount { get; set; }

    public LoadoutLeftMenuViewModel(
        LoadoutContext loadoutContext,
        WorkspaceId workspaceId,
        IWorkspaceController workspaceController,
        IServiceProvider serviceProvider)
    {
        WorkspaceId = workspaceId;

        var diagnosticManager = serviceProvider.GetRequiredService<IDiagnosticManager>();
        var conn = serviceProvider.GetRequiredService<IConnection>();
        var monitor = serviceProvider.GetRequiredService<IJobMonitor>();
        var overlayController = serviceProvider.GetRequiredService<IOverlayController>();
        var gameRunningTracker = serviceProvider.GetRequiredService<GameRunningTracker>();

<<<<<<< HEAD
        WorkspaceId = workspaceId;
        ApplyControlViewModel = new ApplyControlViewModel(loadoutContext.LoadoutId,
            serviceProvider,
            monitor,
            overlayController,
            gameRunningTracker
        );

        LeftMenuItemLibrary = new LeftMenuItemViewModel(
=======
        var collectionItemComparer = new LeftMenuCollectionItemComparer();
        var collectionDownloader = new CollectionDownloader(serviceProvider);
        
        // Library
        LeftMenuItemLibrary = new LeftMenuItemWithCountBadgeViewModel(
>>>>>>> 77f3b709
            workspaceController,
            WorkspaceId,
            new PageData
            {
                FactoryId = LibraryPageFactory.StaticId,
                Context = new LibraryPageContext
                {
                    LoadoutId = loadoutContext.LoadoutId,
                },
            }
        )
        {
<<<<<<< HEAD
            Text = Language.LibraryPageTitle,
            Icon = IconValues.LibraryOutline,
        };
=======
            Text = new StringComponent(Language.LibraryPageTitle),
            Icon = IconValues.LibraryOutline,
            ToolTip = new StringComponent(Language.LibraryPageTitleToolTip),
            CountObservable = this.WhenAnyValue(vm => vm.NewDownloadModelCount),
        };
        
        // Loadout
        var loadoutModCountObservable = conn.ObserveDatoms(LibraryLinkedLoadoutItem.PrimaryAttribute)
            .Filter(datom =>
                {
                    var item = LoadoutItem.Load(conn.Db, datom.E);
                    return item.LoadoutId.Equals(loadoutContext.LoadoutId);
                }
            )
            .QueryWhenChanged(datoms => datoms.Count);

        var loadoutLabelObservable = loadoutModCountObservable.Select(count =>
            string.Format(Language.LoadoutView_Title_Installed_Mods, count)
        );
>>>>>>> 77f3b709

        LeftMenuItemLoadout = new LeftMenuItemViewModel(
            workspaceController,
            WorkspaceId,
            new PageData
            {
                FactoryId = LoadoutPageFactory.StaticId,
                Context = new LoadoutPageContext
                {
                    LoadoutId = loadoutContext.LoadoutId,
                    GroupScope = Optional<LoadoutItemGroupId>.None,
                },
            }
        )
        {
<<<<<<< HEAD
            Text = Language.LoadoutView_Title_Installed_Mods,
            Icon = IconValues.Mods,
        };

        LeftMenuItemHealthCheck = new LeftMenuItemViewModel(
            workspaceController,
            WorkspaceId,
            new PageData
            {
                FactoryId = DiagnosticListPageFactory.StaticId,
                Context = new DiagnosticListPageContext
                {
                    LoadoutId = loadoutContext.LoadoutId,
                },
            }
        )
        {
            Text = Language.LoadoutLeftMenuViewModel_LoadoutLeftMenuViewModel_Diagnostics,
            Icon = IconValues.Cardiology,
        };

        var tools = new ILeftMenuItemViewModel[]
        {
        };

        _items.AddRange(tools);

        this.WhenActivated(disposable =>
            {
                _collectionGroupItems.Clear();
                CollectionGroup.ObserveAll(conn)
                    .Filter(f => f.AsLoadoutItemGroup().AsLoadoutItem().LoadoutId == loadoutContext.LoadoutId)
                    .SortBy(itm => itm.IsReadOnly)
                    .Transform(itm => MakeLoadoutItemGroupViewModel(workspaceController, itm, serviceProvider))
                    .Subscribe(s =>
                        {
                            _collectionGroupItems.Edit(x =>
                                {
                                    foreach (var change in s)
                                    {
                                        if (change.Reason == ChangeReason.Add)
                                            x.Add(change.Current);
                                        if (change.Reason == ChangeReason.Remove)
                                            x.Remove(change.Current);
                                        if (change.Reason == ChangeReason.Update)
                                        {
                                            x.Remove(change.Previous.Value);
                                            x.Add(change.Current);
                                        }
                                    }
                                }
                            );
                        }
                    )
                    .DisposeWith(disposable);

                _items.Connect()
                    .Merge(_collectionGroupItems.Connect())
                    .Sort(new LeftMenuComparer())
                    .Bind(out _finalCollection)
                    .Subscribe()
                    .DisposeWith(disposable);

                // diagnosticManager
                //     .CountDiagnostics(loadoutContext.LoadoutId)
                //     .OnUI()
                //     .Select(counts =>
                //         {
                //             var badges = new List<string>(capacity: 3);
                //             if (counts.NumCritical != 0)
                //                 badges.Add(counts.NumCritical.ToString());
                //             if (counts.NumWarnings != 0)
                //                 badges.Add(counts.NumWarnings.ToString());
                //             if (counts.NumSuggestions != 0)
                //                 badges.Add(counts.NumSuggestions.ToString());
                //             return badges.ToArray();
                //         }
                //     )
                //     .BindToVM(LeftMenuItemHealthCheck, vm => vm.Badges)
                //     .DisposeWith(disposable);

                LibraryUserFilters.ObserveFilteredLibraryItems(connection: conn)
                    .RemoveKey()
                    .OnUI()
                    .WhereReasonsAre(ListChangeReason.Add,
                        ListChangeReason.AddRange,
                        ListChangeReason.Remove,
                        ListChangeReason.RemoveRange
                    )
                    .SubscribeWithErrorLogging(changeSet => NewDownloadModelCount = Math.Max(0, NewDownloadModelCount + (changeSet.Adds - changeSet.Removes)))
                    .DisposeWith(disposable);

                // NOTE(erri120): No new downloads when the Left Menu gets loaded. Must be set here because the observable stream
                // above will count all existing downloads, which we want to ignore.
                NewDownloadModelCount = 0;

                // this.WhenAnyValue(vm => vm.NewDownloadModelCount)
                //     .Select(count => count == 0 ? [] : new[] { count.ToString() })
                //     .BindToVM(LeftMenuItemLibrary, vm => vm.Badges)
                //     .DisposeWith(disposable);
            }
        );
        }

        private ILeftMenuItemViewModel MakeLoadoutItemGroupViewModel(IWorkspaceController workspaceController, CollectionGroup.ReadOnly itm, IServiceProvider serviceProvider)
        {
            var vm = new LeftMenuCollectionItemViewModel
            {
                CollectionGroupId = itm.CollectionGroupId,
                Name = itm.AsLoadoutItemGroup().AsLoadoutItem().Name,
                Icon = IconValues.Collections,
                RelativeOrder = 2,
                NavigateCommand = ReactiveCommand.Create<NavigationInformation>(info =>
                    {
                        var pageData = new PageData
                        {
                            FactoryId = LoadoutPageFactory.StaticId,
                            Context = new LoadoutPageContext
                            {
                                LoadoutId = itm.AsLoadoutItemGroup().AsLoadoutItem().LoadoutId,
                                GroupScope = itm.AsLoadoutItemGroup().LoadoutItemGroupId,
                            },
                        };

                        var behavior = workspaceController.GetOpenPageBehavior(pageData, info);
                        workspaceController.OpenPage(WorkspaceId, pageData, behavior);
                    }
                ),
            };
            return vm;
        }
=======
            Text = new StringComponent(Language.LoadoutView_Title_Installed_Mods_Default, loadoutLabelObservable),
            Icon = IconValues.FormatAlignJustify,
            ToolTip = new StringComponent(Language.LoadoutView_Title_Installed_Mods_ToolTip),
        };

        // Collections
        var collectionItemsObservable = CollectionGroup.ObserveAll(conn)
            .FilterImmutable(f => f.AsLoadoutItemGroup().AsLoadoutItem().LoadoutId == loadoutContext.LoadoutId)
            .FilterOnObservable(group =>
                {
                    if (!group.TryGetAsNexusCollectionLoadoutGroup(out var nexusCollection))
                        return Observable.Return(true);
                    return collectionDownloader.IsCollectionInstalledObservable(
                        nexusCollection.Revision,
                        Observable.Return(Optional<CollectionGroup.ReadOnly>.Create(group))
                    );
                }
            )
            .SortBy(item => item.IsReadOnly)
            .Transform(collection =>
            {
                var pageData = collection.IsReadOnly
                    ? new PageData
                    {
                        FactoryId = CollectionLoadoutPageFactory.StaticId,
                        Context = new CollectionLoadoutPageContext
                        {
                            LoadoutId = collection.AsLoadoutItemGroup().AsLoadoutItem().LoadoutId,
                            GroupId = collection,
                        },
                    }
                    : new PageData
                    {
                        FactoryId = LoadoutPageFactory.StaticId,
                        Context = new LoadoutPageContext
                        {
                            LoadoutId = collection.AsLoadoutItemGroup().AsLoadoutItem().LoadoutId,
                            GroupScope = collection.AsLoadoutItemGroup().LoadoutItemGroupId,
                        },
                    };

                return new CollectionLeftMenuItemViewModel(
                    workspaceController,
                    WorkspaceId,
                    pageData,
                    serviceProvider,
                    collection.CollectionGroupId
                )
                {
                    Text = new StringComponent(collection.AsLoadoutItemGroup().AsLoadoutItem().Name),
                    Icon = IconValues.CollectionsOutline,
                };
            })
            .Transform(ILeftMenuItemViewModel (item) => item);
        
        // Health Check
        LeftMenuItemHealthCheck = new HealthCheckLeftMenuItemViewModel(
            workspaceController,
            WorkspaceId,
            new PageData
            {
                FactoryId = DiagnosticListPageFactory.StaticId,
                Context = new DiagnosticListPageContext
                {
                    LoadoutId = loadoutContext.LoadoutId,
                },
            },
            diagnosticManager,
            loadoutContext.LoadoutId
        )
        {
            Text = new StringComponent(Language.LoadoutLeftMenuViewModel_LoadoutLeftMenuViewModel_Diagnostics),
            Icon = IconValues.Cardiology,
            ToolTip = new StringComponent(Language.LoadoutLeftMenuViewModel_Diagnostics_ToolTip),
        };
        
        // Apply Control
        ApplyControlViewModel = new ApplyControlViewModel(loadoutContext.LoadoutId,
            serviceProvider,
            monitor,
            overlayController,
            gameRunningTracker
        );
        

        this.WhenActivated(disposable =>
            {
                collectionItemsObservable
                    .OnUI()
                    .SortAndBind(out _leftMenuCollectionItems, collectionItemComparer)
                    .Subscribe()
                    .DisposeWith(disposable);

                LibraryUserFilters.ObserveFilteredLibraryItems(connection: conn)
                    .RemoveKey()
                    .OnUI()
                    .WhereReasonsAre(ListChangeReason.Add,
                        ListChangeReason.AddRange,
                        ListChangeReason.Remove,
                        ListChangeReason.RemoveRange
                    )
                    .SubscribeWithErrorLogging(changeSet => NewDownloadModelCount = Math.Max(0, NewDownloadModelCount + (changeSet.Adds - changeSet.Removes)))
                    .DisposeWith(disposable);

                // NOTE(erri120): No new downloads when the Left Menu gets loaded. Must be set here because the observable stream
                // above will count all existing downloads, which we want to ignore.
                NewDownloadModelCount = 0;
                
                LeftMenuItemLibrary.WhenAnyValue(item=> item.IsActive)
                    .Subscribe(isActive => NewDownloadModelCount = isActive ? 0 : NewDownloadModelCount)
                    .DisposeWith(disposable);
            }
        );
>>>>>>> 77f3b709
    }

<<<<<<< HEAD
    file class LeftMenuComparer : IComparer<ILeftMenuItemViewModel>
=======
file class LeftMenuCollectionItemComparer : IComparer<ILeftMenuItemViewModel>
{
    public int Compare(ILeftMenuItemViewModel? x, ILeftMenuItemViewModel? y)
>>>>>>> 77f3b709
    {
        public int Compare(ILeftMenuItemViewModel? x, ILeftMenuItemViewModel? y)
        {
<<<<<<< HEAD
            if (x is null && y is null)
                return 0;
            if (x is null)
                return -1;
            if (y is null)
                return 1;

            return (x, y) switch
            {
                (LeftMenuCollectionItemViewModel a, LeftMenuCollectionItemViewModel b) => a.CollectionGroupId.Value.CompareTo(b.CollectionGroupId.Value),
                (IconViewModel a, IconViewModel b) => a.RelativeOrder.CompareTo(b.RelativeOrder),
                _ => 0,
            };
        }
    }
=======
            (CollectionLeftMenuItemViewModel a, CollectionLeftMenuItemViewModel b) => 
                a.CollectionGroupId.Value.CompareTo(b.CollectionGroupId.Value),
            ({ } a, { } b) => 
                string.Compare(a.Text.Value.Value, b.Text.Value.Value, StringComparison.Ordinal),
            _ => 0,
        };
    }
}
>>>>>>> 77f3b709
<|MERGE_RESOLUTION|>--- conflicted
+++ resolved
@@ -38,24 +38,9 @@
     
     public IApplyControlViewModel ApplyControlViewModel { get; }
 
-<<<<<<< HEAD
-    public INewLeftMenuItemViewModel LeftMenuItemLibrary { get; }
-    public INewLeftMenuItemViewModel LeftMenuItemLoadout { get; }
-    public INewLeftMenuItemViewModel LeftMenuItemHealthCheck { get; }
-
-    private readonly SourceList<ILeftMenuItemViewModel> _items = new();
-    private ReadOnlyObservableCollection<ILeftMenuItemViewModel> _finalCollection = new([]);
-
-    private readonly SourceList<ILeftMenuItemViewModel> _collectionGroupItems = new();
-
-    public ReadOnlyObservableCollection<ILeftMenuItemViewModel> Items => _finalCollection;
-    public WorkspaceId WorkspaceId { get; }
-
-=======
     private ReadOnlyObservableCollection<ILeftMenuItemViewModel> _leftMenuCollectionItems = new([]);
     public ReadOnlyObservableCollection<ILeftMenuItemViewModel> LeftMenuCollectionItems => _leftMenuCollectionItems;
     
->>>>>>> 77f3b709
     [Reactive] private int NewDownloadModelCount { get; set; }
 
     public LoadoutLeftMenuViewModel(
@@ -72,23 +57,11 @@
         var overlayController = serviceProvider.GetRequiredService<IOverlayController>();
         var gameRunningTracker = serviceProvider.GetRequiredService<GameRunningTracker>();
 
-<<<<<<< HEAD
-        WorkspaceId = workspaceId;
-        ApplyControlViewModel = new ApplyControlViewModel(loadoutContext.LoadoutId,
-            serviceProvider,
-            monitor,
-            overlayController,
-            gameRunningTracker
-        );
-
-        LeftMenuItemLibrary = new LeftMenuItemViewModel(
-=======
         var collectionItemComparer = new LeftMenuCollectionItemComparer();
         var collectionDownloader = new CollectionDownloader(serviceProvider);
         
         // Library
         LeftMenuItemLibrary = new LeftMenuItemWithCountBadgeViewModel(
->>>>>>> 77f3b709
             workspaceController,
             WorkspaceId,
             new PageData
@@ -101,11 +74,6 @@
             }
         )
         {
-<<<<<<< HEAD
-            Text = Language.LibraryPageTitle,
-            Icon = IconValues.LibraryOutline,
-        };
-=======
             Text = new StringComponent(Language.LibraryPageTitle),
             Icon = IconValues.LibraryOutline,
             ToolTip = new StringComponent(Language.LibraryPageTitleToolTip),
@@ -125,7 +93,6 @@
         var loadoutLabelObservable = loadoutModCountObservable.Select(count =>
             string.Format(Language.LoadoutView_Title_Installed_Mods, count)
         );
->>>>>>> 77f3b709
 
         LeftMenuItemLoadout = new LeftMenuItemViewModel(
             workspaceController,
@@ -141,139 +108,6 @@
             }
         )
         {
-<<<<<<< HEAD
-            Text = Language.LoadoutView_Title_Installed_Mods,
-            Icon = IconValues.Mods,
-        };
-
-        LeftMenuItemHealthCheck = new LeftMenuItemViewModel(
-            workspaceController,
-            WorkspaceId,
-            new PageData
-            {
-                FactoryId = DiagnosticListPageFactory.StaticId,
-                Context = new DiagnosticListPageContext
-                {
-                    LoadoutId = loadoutContext.LoadoutId,
-                },
-            }
-        )
-        {
-            Text = Language.LoadoutLeftMenuViewModel_LoadoutLeftMenuViewModel_Diagnostics,
-            Icon = IconValues.Cardiology,
-        };
-
-        var tools = new ILeftMenuItemViewModel[]
-        {
-        };
-
-        _items.AddRange(tools);
-
-        this.WhenActivated(disposable =>
-            {
-                _collectionGroupItems.Clear();
-                CollectionGroup.ObserveAll(conn)
-                    .Filter(f => f.AsLoadoutItemGroup().AsLoadoutItem().LoadoutId == loadoutContext.LoadoutId)
-                    .SortBy(itm => itm.IsReadOnly)
-                    .Transform(itm => MakeLoadoutItemGroupViewModel(workspaceController, itm, serviceProvider))
-                    .Subscribe(s =>
-                        {
-                            _collectionGroupItems.Edit(x =>
-                                {
-                                    foreach (var change in s)
-                                    {
-                                        if (change.Reason == ChangeReason.Add)
-                                            x.Add(change.Current);
-                                        if (change.Reason == ChangeReason.Remove)
-                                            x.Remove(change.Current);
-                                        if (change.Reason == ChangeReason.Update)
-                                        {
-                                            x.Remove(change.Previous.Value);
-                                            x.Add(change.Current);
-                                        }
-                                    }
-                                }
-                            );
-                        }
-                    )
-                    .DisposeWith(disposable);
-
-                _items.Connect()
-                    .Merge(_collectionGroupItems.Connect())
-                    .Sort(new LeftMenuComparer())
-                    .Bind(out _finalCollection)
-                    .Subscribe()
-                    .DisposeWith(disposable);
-
-                // diagnosticManager
-                //     .CountDiagnostics(loadoutContext.LoadoutId)
-                //     .OnUI()
-                //     .Select(counts =>
-                //         {
-                //             var badges = new List<string>(capacity: 3);
-                //             if (counts.NumCritical != 0)
-                //                 badges.Add(counts.NumCritical.ToString());
-                //             if (counts.NumWarnings != 0)
-                //                 badges.Add(counts.NumWarnings.ToString());
-                //             if (counts.NumSuggestions != 0)
-                //                 badges.Add(counts.NumSuggestions.ToString());
-                //             return badges.ToArray();
-                //         }
-                //     )
-                //     .BindToVM(LeftMenuItemHealthCheck, vm => vm.Badges)
-                //     .DisposeWith(disposable);
-
-                LibraryUserFilters.ObserveFilteredLibraryItems(connection: conn)
-                    .RemoveKey()
-                    .OnUI()
-                    .WhereReasonsAre(ListChangeReason.Add,
-                        ListChangeReason.AddRange,
-                        ListChangeReason.Remove,
-                        ListChangeReason.RemoveRange
-                    )
-                    .SubscribeWithErrorLogging(changeSet => NewDownloadModelCount = Math.Max(0, NewDownloadModelCount + (changeSet.Adds - changeSet.Removes)))
-                    .DisposeWith(disposable);
-
-                // NOTE(erri120): No new downloads when the Left Menu gets loaded. Must be set here because the observable stream
-                // above will count all existing downloads, which we want to ignore.
-                NewDownloadModelCount = 0;
-
-                // this.WhenAnyValue(vm => vm.NewDownloadModelCount)
-                //     .Select(count => count == 0 ? [] : new[] { count.ToString() })
-                //     .BindToVM(LeftMenuItemLibrary, vm => vm.Badges)
-                //     .DisposeWith(disposable);
-            }
-        );
-        }
-
-        private ILeftMenuItemViewModel MakeLoadoutItemGroupViewModel(IWorkspaceController workspaceController, CollectionGroup.ReadOnly itm, IServiceProvider serviceProvider)
-        {
-            var vm = new LeftMenuCollectionItemViewModel
-            {
-                CollectionGroupId = itm.CollectionGroupId,
-                Name = itm.AsLoadoutItemGroup().AsLoadoutItem().Name,
-                Icon = IconValues.Collections,
-                RelativeOrder = 2,
-                NavigateCommand = ReactiveCommand.Create<NavigationInformation>(info =>
-                    {
-                        var pageData = new PageData
-                        {
-                            FactoryId = LoadoutPageFactory.StaticId,
-                            Context = new LoadoutPageContext
-                            {
-                                LoadoutId = itm.AsLoadoutItemGroup().AsLoadoutItem().LoadoutId,
-                                GroupScope = itm.AsLoadoutItemGroup().LoadoutItemGroupId,
-                            },
-                        };
-
-                        var behavior = workspaceController.GetOpenPageBehavior(pageData, info);
-                        workspaceController.OpenPage(WorkspaceId, pageData, behavior);
-                    }
-                ),
-            };
-            return vm;
-        }
-=======
             Text = new StringComponent(Language.LoadoutView_Title_Installed_Mods_Default, loadoutLabelObservable),
             Icon = IconValues.FormatAlignJustify,
             ToolTip = new StringComponent(Language.LoadoutView_Title_Installed_Mods_ToolTip),
@@ -387,36 +221,22 @@
                     .DisposeWith(disposable);
             }
         );
->>>>>>> 77f3b709
     }
-
-<<<<<<< HEAD
-    file class LeftMenuComparer : IComparer<ILeftMenuItemViewModel>
-=======
+}
+
 file class LeftMenuCollectionItemComparer : IComparer<ILeftMenuItemViewModel>
 {
     public int Compare(ILeftMenuItemViewModel? x, ILeftMenuItemViewModel? y)
->>>>>>> 77f3b709
     {
-        public int Compare(ILeftMenuItemViewModel? x, ILeftMenuItemViewModel? y)
-        {
-<<<<<<< HEAD
-            if (x is null && y is null)
-                return 0;
-            if (x is null)
-                return -1;
-            if (y is null)
-                return 1;
-
-            return (x, y) switch
-            {
-                (LeftMenuCollectionItemViewModel a, LeftMenuCollectionItemViewModel b) => a.CollectionGroupId.Value.CompareTo(b.CollectionGroupId.Value),
-                (IconViewModel a, IconViewModel b) => a.RelativeOrder.CompareTo(b.RelativeOrder),
-                _ => 0,
-            };
-        }
-    }
-=======
+        if (x is null && y is null)
+            return 0;
+        if (x is null)
+            return -1;
+        if (y is null)
+            return 1;
+
+        return (x, y) switch
+        {
             (CollectionLeftMenuItemViewModel a, CollectionLeftMenuItemViewModel b) => 
                 a.CollectionGroupId.Value.CompareTo(b.CollectionGroupId.Value),
             ({ } a, { } b) => 
@@ -424,5 +244,4 @@
             _ => 0,
         };
     }
-}
->>>>>>> 77f3b709
+}