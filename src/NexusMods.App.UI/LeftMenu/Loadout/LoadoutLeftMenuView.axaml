<reactiveUi:ReactiveUserControl x:TypeArguments="leftMenu:ILoadoutLeftMenuViewModel" xmlns="https://github.com/avaloniaui"
                                xmlns:x="http://schemas.microsoft.com/winfx/2006/xaml"
                                xmlns:d="http://schemas.microsoft.com/expression/blend/2008"
                                xmlns:mc="http://schemas.openxmlformats.org/markup-compatibility/2006"
                                xmlns:reactiveUi="http://reactiveui.net"
                                xmlns:leftMenu="clr-namespace:NexusMods.App.UI.LeftMenu.Loadout"
                                xmlns:items="clr-namespace:NexusMods.App.UI.LeftMenu.Items"
<<<<<<< HEAD
                                mc:Ignorable="d" d:DesignWidth="200" d:DesignHeight="450"
=======
                                xmlns:resources="clr-namespace:NexusMods.App.UI.Resources"
                                mc:Ignorable="d" d:DesignWidth="200" d:DesignHeight="550"
>>>>>>> 77f3b709
                                x:Class="NexusMods.App.UI.LeftMenu.Loadout.LoadoutLeftMenuView">
    <Design.DataContext>
        <leftMenu:LoadoutLeftMenuDesignViewModel />
    </Design.DataContext>

    <Grid RowDefinitions="*, Auto" Margin="12,0,12,12">
<<<<<<< HEAD
        <StackPanel Grid.Row="0" Orientation="Vertical">
=======
        <StackPanel Grid.Row="0" Orientation="Vertical" x:Name="LeftMenuStack">
>>>>>>> 77f3b709
            <items:LeftMenuItemView x:Name="LibraryItem" />
            
            <StackPanel>
                <Separator />
<<<<<<< HEAD
                <TextBlock>INSTALL MODS</TextBlock>
=======
                <TextBlock Text="{x:Static resources:Language.LeftMenu_Label_Installed_Mods}"/>
>>>>>>> 77f3b709
            </StackPanel>
            
            <items:LeftMenuItemView x:Name="LoadoutItem" />

            <ItemsControl x:Name="MenuItemsControl">
                <ItemsControl.ItemsPanel>
                    <ItemsPanelTemplate>
<<<<<<< HEAD
                        <StackPanel Spacing="{StaticResource Spacing-1}" />
=======
                        <StackPanel Spacing="{StaticResource Spacing-2}" />
>>>>>>> 77f3b709
                    </ItemsPanelTemplate>
                </ItemsControl.ItemsPanel>
            </ItemsControl>
            
            <StackPanel>
                <Separator />
<<<<<<< HEAD
                <TextBlock>UTILITIES</TextBlock>
=======
                <TextBlock Text="{x:Static resources:Language.LeftMenu_Label_Utilities}"/>
>>>>>>> 77f3b709
            </StackPanel>
            
            <items:LeftMenuItemView x:Name="HealthCheckItem" />
        </StackPanel>

        <reactiveUi:ViewModelViewHost Grid.Row="1" x:Name="ApplyControlViewHost" />
    </Grid>


</reactiveUi:ReactiveUserControl><|MERGE_RESOLUTION|>--- conflicted
+++ resolved
@@ -5,32 +5,20 @@
                                 xmlns:reactiveUi="http://reactiveui.net"
                                 xmlns:leftMenu="clr-namespace:NexusMods.App.UI.LeftMenu.Loadout"
                                 xmlns:items="clr-namespace:NexusMods.App.UI.LeftMenu.Items"
-<<<<<<< HEAD
-                                mc:Ignorable="d" d:DesignWidth="200" d:DesignHeight="450"
-=======
                                 xmlns:resources="clr-namespace:NexusMods.App.UI.Resources"
                                 mc:Ignorable="d" d:DesignWidth="200" d:DesignHeight="550"
->>>>>>> 77f3b709
                                 x:Class="NexusMods.App.UI.LeftMenu.Loadout.LoadoutLeftMenuView">
     <Design.DataContext>
         <leftMenu:LoadoutLeftMenuDesignViewModel />
     </Design.DataContext>
 
     <Grid RowDefinitions="*, Auto" Margin="12,0,12,12">
-<<<<<<< HEAD
-        <StackPanel Grid.Row="0" Orientation="Vertical">
-=======
         <StackPanel Grid.Row="0" Orientation="Vertical" x:Name="LeftMenuStack">
->>>>>>> 77f3b709
             <items:LeftMenuItemView x:Name="LibraryItem" />
             
             <StackPanel>
                 <Separator />
-<<<<<<< HEAD
-                <TextBlock>INSTALL MODS</TextBlock>
-=======
                 <TextBlock Text="{x:Static resources:Language.LeftMenu_Label_Installed_Mods}"/>
->>>>>>> 77f3b709
             </StackPanel>
             
             <items:LeftMenuItemView x:Name="LoadoutItem" />
@@ -38,22 +26,14 @@
             <ItemsControl x:Name="MenuItemsControl">
                 <ItemsControl.ItemsPanel>
                     <ItemsPanelTemplate>
-<<<<<<< HEAD
-                        <StackPanel Spacing="{StaticResource Spacing-1}" />
-=======
                         <StackPanel Spacing="{StaticResource Spacing-2}" />
->>>>>>> 77f3b709
                     </ItemsPanelTemplate>
                 </ItemsControl.ItemsPanel>
             </ItemsControl>
             
             <StackPanel>
                 <Separator />
-<<<<<<< HEAD
-                <TextBlock>UTILITIES</TextBlock>
-=======
                 <TextBlock Text="{x:Static resources:Language.LeftMenu_Label_Utilities}"/>
->>>>>>> 77f3b709
             </StackPanel>
             
             <items:LeftMenuItemView x:Name="HealthCheckItem" />
