<?xml version="1.0" encoding="utf-8"?>
<root>
	<resheader name="resmimetype">
		<value>text/microsoft-resx</value>
	</resheader>
	<resheader name="version">
		<value>1.3</value>
	</resheader>
	<resheader name="reader">
		<value>System.Resources.ResXResourceReader, System.Windows.Forms, Version=2.0.0.0, Culture=neutral, PublicKeyToken=b77a5c561934e089</value>
	</resheader>
	<resheader name="writer">
		<value>System.Resources.ResXResourceWriter, System.Windows.Forms, Version=2.0.0.0, Culture=neutral, PublicKeyToken=b77a5c561934e089</value>
	</resheader>
	<data name="Newsfeed" xml:space="preserve">
		<value>Aktualności</value>
	</data>
	<data name="MyGames" xml:space="preserve">
		<value>Moje Gry</value>
	</data>
	<data name="BrowseGames" xml:space="preserve">
		<value>Przeglądaj Gry</value>
	</data>
	<data name="MetricsOptIn_ALLOW" xml:space="preserve">
		<value>ZEZWÓL</value>
	</data>
	<data name="MetricsOptIn_DENY" xml:space="preserve">
		<value>ODRZUĆ</value>
	</data>
	<data name="MetricsOptIn_OverlayTitle" xml:space="preserve">
		<value>Diagnostyka i dane</value>
	</data>
	<data name="MetricsOptIn_MoreInfoAboutTheDataWeTrack" xml:space="preserve">
		<value>Więcej informacji o zbieranych przez nas danych</value>
	</data>
	<data name="MetricsOptIn_MainMessage" xml:space="preserve">
		<value>Pomóż nam zapewnić ci najlepsze wrażenia z modowania.&#x0a;&#x0a;Za twoją zgodą będziemy gromadzić informacje analityczne i wysyłać je do naszego zespołu, by poprawić jakość i wydajność aplikacji.&#x0a;&#x0a;Informacje analityczne są wysyłane anonimowo i nigdy nie będą udostępniane stronom trzecim.</value>
	</data>
	<data name="Updater_LATER" xml:space="preserve">
		<value>PÓŹNIEJ</value>
	</data>
	<data name="Updater_UPDATE" xml:space="preserve">
		<value>ZAKTUALIZUJ</value>
	</data>
	<data name="Updater_UpdateAvailable" xml:space="preserve">
		<value>Dostępna aktualizacja</value>
	</data>
	<data name="Updater_MainMessage" xml:space="preserve">
		<value>Aktualizuj swoją aplikację, by otrzymywać najnowsze ulepszenia.</value>
	</data>
	<data name="Updater_UseSystemUpdater" xml:space="preserve">
		<value>Wygląda na to, że twoja aplikacja została zainstalowana za pośrednictwem systemu zarządzania pakietami. Proszę zaktualizować aplikację za pośrednictwem systemowej aplikacji do aktualizacji.</value>
	</data>
	<data name="Updater_ViewChangelog" xml:space="preserve">
		<value>Zobacz dziennik zmian na GitHub</value>
	</data>
	<data name="LoadoutGridView_AddMod_FilePicker_Title" xml:space="preserve">
		<value>Proszę wybrać plik modyfikacji do zainstalowania</value>
	</data>
	<data name="LoadoutGridView_AddMod_FileType_Archive" xml:space="preserve">
		<value>Archiwum</value>
	</data>
	<data name="DownloadTaskViewModel_Version_Unknown" xml:space="preserve">
		<value>Nieznana</value>
	</data>
	<data name="DownloadTaskViewModel_Field_Unknown" xml:space="preserve">
		<value>Nieznane</value>
	</data>
	<data name="MessageBox_Button_Yes" xml:space="preserve">
		<value>TAK</value>
	</data>
	<data name="MessageBox_Button_No" xml:space="preserve">
		<value>NIE</value>
	</data>
	<data name="CancelDownloadOverlayView_Description_download_will_be_cancelled" xml:space="preserve">
		<value>{0} zostanie(ą) anulowane, a pliki zostaną usunięte.</value>
	</data>
	<data name="CancelDownloadOverlayView_Title" xml:space="preserve">
		<value>Anulować i usunąć pobierane pliki?</value>
	</data>
	<data name="Helpers_GenerateHeader_NAME" xml:space="preserve">
		<value>NAZWA</value>
	</data>
	<data name="Helpers_GenerateHeader_VERSION" xml:space="preserve">
		<value>WERSJA</value>
	</data>
	<data name="Helpers_GenerateHeader_CATEGORY" xml:space="preserve">
		<value>KATEGORIA</value>
	</data>
	<data name="Helpers_GenerateHeader_INSTALLED" xml:space="preserve">
		<value>ZAINSTALOWANE</value>
	</data>
	<data name="Helpers_GenerateHeader_MOD_NAME" xml:space="preserve">
		<value>NAZWA MODYFIKACJI</value>
	</data>
	<data name="Helpers_GenerateHeader_GAME" xml:space="preserve">
		<value>GRA</value>
	</data>
	<data name="Helpers_GenerateHeader_SIZE" xml:space="preserve">
		<value>ROZMIAR</value>
	</data>
	<data name="Helpers_GenerateHeader_STATUS" xml:space="preserve">
		<value>STATUS</value>
	</data>
	<data name="LaunchButtonViewModel_LaunchGame_RUNNING" xml:space="preserve">
		<value>URUCHAMIANIE...</value>
	</data>
	<data name="LaunchButtonViewModel_LaunchGame_LAUNCH" xml:space="preserve">
		<value>URUCHOM</value>
	</data>
	<data name="StringFormatters__SecondsRemaining_secs" xml:space="preserve">
		<value>{0} s</value>
	</data>
	<data name="StringFormatters__MinutesRemaining_mins" xml:space="preserve">
		<value>{0} min</value>
	</data>
	<data name="StringFormatters__HoursRemaining__hours" xml:space="preserve">
		<value>{0} godz.</value>
	</data>
	<data name="StringFormatters__In_progress__numDownloads" xml:space="preserve">
		<value> ({0})</value>
	</data>
	<data name="DownloadStatus_Idle" xml:space="preserve">
		<value>Bezczynne</value>
	</data>
	<data name="DownloadStatus_Progress" xml:space="preserve">
		<value>Postęp</value>
	</data>
	<data name="Nexus_Premium_Status__Premium" xml:space="preserve">
		<value>PREMIUM</value>
	</data>
	<data name="SearchBox__Search" xml:space="preserve">
		<value>Szukaj</value>
	</data>
	<data name="TopBarActions__LOG_IN" xml:space="preserve">
		<value>ZALOGUJ</value>
	</data>
	<data name="GameWidget__Add_game" xml:space="preserve">
		<value>Dodaj grę</value>
	</data>
	<data name="DownloadsView__DOWNLOADS" xml:space="preserve">
		<value>POBRANE</value>
	</data>
	<data name="DownloadsView__In_Progress" xml:space="preserve">
		<value>Postęp pobierania</value>
	</data>
	<data name="DownloadsView__Completed" xml:space="preserve">
		<value>Ukończone</value>
	</data>
	<data name="DownloadsView__Download_history" xml:space="preserve">
		<value>Historia pobierania</value>
	</data>
	<data name="NexusLoginOverlayView__Please_Click_Authorize" xml:space="preserve">
		<value>PROSZĘ KLIKNĄĆ "AUTHORIZE" NA STRONIE INTERNETOWEJ</value>
	</data>
	<data name="NexusLoginOverlayView__BROWSER_DIDNT_OPEN" xml:space="preserve">
		<value>PRZEGLĄDARKA NIE URUCHOMIŁA SIĘ AUTOMATYCZNIE?</value>
	</data>
	<data name="NexusLoginOverlayView_Please_copy_url" xml:space="preserve">
		<value>Proszę skopiować poniższy adres URL do okna przeglądarki. Obsługujemy przeglądarki Chrome, Safari, Firefox i Edge.</value>
	</data>
	<data name="DownloadCompleted_COMPLETED" xml:space="preserve">
		<value>UKOŃCZONE</value>
	</data>
	<data name="DownloadCompleted_Clear_All" xml:space="preserve">
		<value>Wyczyść wszystko</value>
	</data>
	<data name="DownloadHistoryView__HISTORY" xml:space="preserve">
		<value>HISTORIA</value>
	</data>
	<data name="DownloadInProgressView__IN_PROGRESS" xml:space="preserve">
		<value>W TRAKCIE</value>
	</data>
	<data name="DownloadInProgressView__Cancel" xml:space="preserve">
		<value>Anuluj</value>
	</data>
	<data name="DownloadInProgressView__Pause" xml:space="preserve">
		<value>Wstrzymaj</value>
	</data>
	<data name="DownloadInProgressView__Pause_All" xml:space="preserve">
		<value>Wstrzymaj wszystko</value>
	</data>
	<data name="InProgressTitleTextBlock" xml:space="preserve">
		<value>Pobierane</value>
	</data>
	<data name="BoldMinutesRemainingTextBlock" xml:space="preserve">
		<value>0 min</value>
	</data>
	<data name="MinutesRemainingTextBlock" xml:space="preserve">
		<value>do końca</value>
	</data>
	<data name="InProgressView_InProgressView_Remaining" xml:space="preserve">
		<value>do końca</value>
	</data>
	<data name="HomeView__We_found_games" xml:space="preserve">
		<value>Znaleziono gry gotowe do modowania!</value>
	</data>
	<data name="HomeView__CANT_SEE_YOUR_GAME" xml:space="preserve">
		<value>NIE WYKRYTO TWOJEJ GRY</value>
	</data>
	<data name="HomeView__BROWSE_ALL_GAMES" xml:space="preserve">
		<value>PRZEGLĄDAJ WSZYSTKIE GRY</value>
	</data>
	<data name="LoadoutGridView__Add_Mod" xml:space="preserve">
		<value>Dodaj Mod</value>
	</data>
	<data name="LoadoutGridView__Add_Mod_Advanced" xml:space="preserve">
		<value>Dodaj Mod (Zaawansowane)</value>
	</data>
	<data name="MyGamesView__Ready_to_mod" xml:space="preserve">
		<value>Gotowe do modowania</value>
	</data>
	<data name="MyGamesView__Detected_games" xml:space="preserve">
		<value>Wykryte gry</value>
	</data>
	<data name="Button_Manage" xml:space="preserve">
		<value>Zarządzaj</value>
	</data>
	<data name="ProgressBar_ProgressTextFormat__Total_1_0" xml:space="preserve">
		<value>Łącznie {1:0}%</value>
	</data>
	<data name="DownloadStatusDesignViewModel_FormatStatus_Queued" xml:space="preserve">
		<value>W kolejce</value>
	</data>
	<data name="DownloadStatusDesignViewModel_FormatStatus_Paused" xml:space="preserve">
		<value>Wstrzymane</value>
	</data>
	<data name="DownloadStatusDesignViewModel_FormatStatus_Downloading" xml:space="preserve">
		<value>Pobieranie</value>
	</data>
	<data name="DownloadStatusDesignViewModel_FormatStatus_Installing" xml:space="preserve">
		<value>Instalowanie</value>
	</data>
	<data name="DownloadStatusDesignViewModel_FormatStatus_Complete" xml:space="preserve">
		<value>Ukończone</value>
	</data>
	<data name="DownloadStatusDesignViewModel_Text_Queued_0_" xml:space="preserve">
		<value>W kolejce 0%</value>
	</data>
	<data name="PanelTabHeaderViewModel_Title_New_Tab" xml:space="preserve">
		<value>Nowa karta</value>
	</data>
	<data name="DownloadInProgressView__Resume" xml:space="preserve">
		<value>Wznów</value>
	</data>
	<data name="DownloadInProgressView__Resume_All" xml:space="preserve">
		<value>Wznów wszystko</value>
	</data>
	<data name="CancelDownloadOverlayView_Description__Download" xml:space="preserve">
		<value>Pobieranie</value>
	</data>
	<data name="CancelDownloadOverlayView_Description_downloads" xml:space="preserve">
		<value>pobierania(ń)</value>
	</data>
	<data name="InProgress_NoDownloadsTextBlock" xml:space="preserve">
		<value>Brak pobierań</value>
	</data>
	<data name="SpineDownloadButton_ToolTip" xml:space="preserve">
		<value>Pobieranie</value>
	</data>
	<data name="SpineHomeButton_ToolTip_Home" xml:space="preserve">
		<value>Strona główna</value>
	</data>
<<<<<<< HEAD
    <data name="LoadoutGridView__View_Files" xml:space="preserve">
        <value>Zobacz Pliki Moda</value>
    </data>
    <data name="FileTreeNodeView__View" xml:space="preserve">
        <value>Zobacz</value>
    </data>
    <data name="ViewModInfoPage_TItle" xml:space="preserve">
        <value>Zobacz Informacje Moda</value>
    </data>
=======
	<data name="LoadoutLeftMenuViewModel_LoadoutGridEntry" xml:space="preserve">
		<value>Moje Mody</value>
	</data>
	<data name="Downloads_WorkspaceTitle" xml:space="preserve">
		<value>Pobieranie</value>
	</data>
	<data name="HomeWorkspace_Title" xml:space="preserve">
		<value>Strona główna</value>
	</data>
	<data name="InProgressDownloadsPage_Title" xml:space="preserve">
		<value>Pobieranie</value>
	</data>
>>>>>>> 3d936f1a
</root><|MERGE_RESOLUTION|>--- conflicted
+++ resolved
@@ -261,7 +261,6 @@
 	<data name="SpineHomeButton_ToolTip_Home" xml:space="preserve">
 		<value>Strona główna</value>
 	</data>
-<<<<<<< HEAD
     <data name="LoadoutGridView__View_Files" xml:space="preserve">
         <value>Zobacz Pliki Moda</value>
     </data>
@@ -271,7 +270,6 @@
     <data name="ViewModInfoPage_TItle" xml:space="preserve">
         <value>Zobacz Informacje Moda</value>
     </data>
-=======
 	<data name="LoadoutLeftMenuViewModel_LoadoutGridEntry" xml:space="preserve">
 		<value>Moje Mody</value>
 	</data>
@@ -284,5 +282,4 @@
 	<data name="InProgressDownloadsPage_Title" xml:space="preserve">
 		<value>Pobieranie</value>
 	</data>
->>>>>>> 3d936f1a
 </root>