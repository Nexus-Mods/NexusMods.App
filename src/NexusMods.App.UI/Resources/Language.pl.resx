--- conflicted
+++ resolved
@@ -473,7 +473,6 @@
     <data name="LoadoutGridView__Remove" xml:space="preserve">
         <value>Usuń</value>
     </data>
-<<<<<<< HEAD
     <data name="FileOriginsPage_GetMods" xml:space="preserve">
         <value>Pobierz mody:</value>
     </data>
@@ -485,12 +484,11 @@
     </data>
     <data name="FileOriginsPage_ViewButtonText" xml:space="preserve">
         <value>Pokaż</value>
-=======
+    </data>
     <data name="LoginMessageView_BodyTextBlock" xml:space="preserve">
         <value>Zaloguj się na swoje konto Nexus Mods, aby łatwo pobierać mody z Nexus Mods.&#x0a;&#x0a;Nie musisz się logować, jeśli chcesz dodawać ręcznie mody z dysku.</value>
     </data>
     <data name="LoginMessageView_Title" xml:space="preserve">
         <value>Zaloguj się, by rozpocząć</value>
->>>>>>> acfdaef6
     </data>
 </root>