--- conflicted
+++ resolved
@@ -785,7 +785,12 @@
     <data name="LoadoutView_Title_Installed_Mods_Default" xml:space="preserve">
         <value>All</value>
     </data>
-<<<<<<< HEAD
+    <data name="LoadoutLeftMenuViewModel_External_Changes" xml:space="preserve">
+        <value>External Changes</value>
+    </data>
+    <data name="LoadoutLeftMenuViewModel_External_Changes_ToolTip" xml:space="preserve">
+        <value>Review, remove, or restore changes made outside the app.</value>
+    </data>
 
     <data name="CollectionDownloadViewModel_DownloadRequired" xml:space="preserve">
         <value>Download all required mods</value>
@@ -804,12 +809,5 @@
     </data>
     <data name="CollectionDownloadViewModel_InstallOptional" xml:space="preserve">
         <value>Install downloaded optional mods</value>
-=======
-    <data name="LoadoutLeftMenuViewModel_External_Changes" xml:space="preserve">
-        <value>External Changes</value>
-    </data>
-    <data name="LoadoutLeftMenuViewModel_External_Changes_ToolTip" xml:space="preserve">
-        <value>Review, remove, or restore changes made outside the app.</value>
->>>>>>> f8c518d1
     </data>
 </root>