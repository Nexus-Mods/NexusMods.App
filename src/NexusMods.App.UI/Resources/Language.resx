<?xml version="1.0" encoding="utf-8"?>

<root>
    <xsd:schema id="root" xmlns="" xmlns:xsd="http://www.w3.org/2001/XMLSchema"
                xmlns:msdata="urn:schemas-microsoft-com:xml-msdata">
        <xsd:element name="root" msdata:IsDataSet="true">

        </xsd:element>
    </xsd:schema>
    <resheader name="resmimetype">
        <value>text/microsoft-resx</value>
    </resheader>
    <resheader name="version">
        <value>1.3</value>
    </resheader>
    <resheader name="reader">
        <value>System.Resources.ResXResourceReader, System.Windows.Forms, Version=2.0.0.0, Culture=neutral,
            PublicKeyToken=b77a5c561934e089
        </value>
    </resheader>
    <resheader name="writer">
        <value>System.Resources.ResXResourceWriter, System.Windows.Forms, Version=2.0.0.0, Culture=neutral,
            PublicKeyToken=b77a5c561934e089
        </value>
    </resheader>
    <data name="Newsfeed" xml:space="preserve">
        <value>Newsfeed</value>
    </data>
    <data name="MyGames" xml:space="preserve">
        <value>My Games</value>
    </data>
    <data name="BrowseGames" xml:space="preserve">
        <value>Browse Games</value>
    </data>
    <data name="MetricsOptIn_ALLOW" xml:space="preserve">
        <value>Allow</value>
    </data>
    <data name="MetricsOptIn_DENY" xml:space="preserve">
        <value>Deny</value>
    </data>
    <data name="MetricsOptIn_OverlayTitle" xml:space="preserve">
        <value>Diagnostics and usage data</value>
    </data>
    <data name="MetricsOptIn_MoreInfoAboutTheDataWeTrack" xml:space="preserve">
        <value>More info about the data we track</value>
    </data>
    <data name="MetricsOptIn_MainMessage" xml:space="preserve">
        <value>Help us provide you with the best modding experience.&#x0a;&#x0a;With your permission, we will collect analytics information and send it to our team to help us improve quality and performance.&#x0a;&#x0a;This information is sent anonymously and will never be shared with a 3rd party.</value>
    </data>
    <data name="Updater_LATER" xml:space="preserve">
        <value>Later</value>
    </data>
    <data name="Updater_UPDATE" xml:space="preserve">
        <value>View update</value>
    </data>
    <data name="Updater_UpdateAvailable" xml:space="preserve">
        <value>Update available</value>
    </data>
    <data name="Updater_MainMessage" xml:space="preserve">
        <value>Important: In order to install this version you will need to uninstall first. This will delete all your mods.</value>
    </data>
    <data name="Updater_UseSystemUpdater" xml:space="preserve">
        <value>It appears that your copy of the app was installed via a system managed package manager, please update via your operating system's update application.</value>
    </data>
    <data name="Updater_ViewChangelog" xml:space="preserve">
        <value>View changelog on GitHub</value>
    </data>
    <data name="LoadoutGridView_AddMod_FilePicker_Title" xml:space="preserve">
        <value>Please select a mod file to install.</value>
    </data>
    <data name="LoadoutGridView_AddMod_FileType_Archive" xml:space="preserve">
        <value>Archive</value>
    </data>
    <data name="DownloadTaskViewModel_Version_Unknown" xml:space="preserve">
        <value>Unknown</value>
    </data>
    <data name="DownloadTaskViewModel_Field_Unknown" xml:space="preserve">
        <value>Unknown</value>
    </data>
    <data name="MessageBox_Button_Yes" xml:space="preserve">
        <value>Yes</value>
    </data>
    <data name="MessageBox_Button_No" xml:space="preserve">
        <value>No</value>
    </data>
    <data name="MessageBox_Button_Ok" xml:space="preserve">
        <value>OK</value>
    </data>
    <data name="CancelDownloadOverlayView_Description_download_will_be_cancelled" xml:space="preserve">
        <value>{0} will be cancelled and the files will be deleted.</value>
    </data>
    <data name="CancelDownloadOverlayView_Title" xml:space="preserve">
        <value>Cancel and delete downloads?</value>
    </data>
    <data name="Helpers_GenerateHeader_NAME" xml:space="preserve">
        <value>NAME</value>
    </data>
    <data name="Helpers_GenerateHeader_VERSION" xml:space="preserve">
        <value>VERSION</value>
    </data>
    <data name="Helpers_GenerateHeader_CATEGORY" xml:space="preserve">
        <value>CATEGORY</value>
    </data>
    <data name="Helpers_GenerateHeader_INSTALLED" xml:space="preserve">
        <value>INSTALLED</value>
    </data>
    <data name="Helpers_GenerateHeader_MOD_NAME" xml:space="preserve">
        <value>MOD NAME</value>
    </data>
    <data name="Helpers_GenerateHeader_GAME" xml:space="preserve">
        <value>GAME</value>
    </data>
    <data name="Helpers_GenerateHeader_SIZE" xml:space="preserve">
        <value>SIZE</value>
    </data>
    <data name="Helpers_GenerateHeader_STATUS" xml:space="preserve">
        <value>STATUS</value>
    </data>
    <data name="LaunchButtonViewModel_LaunchGame_RUNNING" xml:space="preserve">
        <value>GAME RUNNING...</value>
    </data>
    <data name="LaunchButtonViewModel_LaunchGame_LAUNCH" xml:space="preserve">
        <value>PLAY</value>
    </data>
    <data name="LaunchButtonViewModel_LaunchGame_ToolTip" xml:space="preserve">
        <value>Click to launch the game</value>
    </data>
    <data name="StringFormatters__SecondsRemaining_secs" xml:space="preserve">
        <value>{0} secs</value>
    </data>
    <data name="StringFormatters__MinutesRemaining_mins" xml:space="preserve">
        <value>{0} mins</value>
    </data>
    <data name="StringFormatters__HoursRemaining__hours" xml:space="preserve">
        <value>{0} hours</value>
    </data>
    <data name="StringFormatters__In_progress__numDownloads" xml:space="preserve">
        <value> ({0})</value>
    </data>
    <data name="DownloadStatus_Idle" xml:space="preserve">
        <value>Idle</value>
    </data>
    <data name="DownloadStatus_Progress" xml:space="preserve">
        <value>Progress</value>
    </data>
    <data name="Nexus_Premium_Status__Premium" xml:space="preserve">
        <value>PREMIUM</value>
    </data>
    <data name="Nexus_Premium_Status__Free" xml:space="preserve">
        <value>FREE</value>
    </data>
    <data name="Nexus_Premium_Status__Supporter" xml:space="preserve">
        <value>SUPPORTER</value>
    </data>
    <data name="SearchBox__Search" xml:space="preserve">
        <value>Search</value>
    </data>
    <data name="TopBarActions__LOG_IN" xml:space="preserve">
        <value>Log In</value>
    </data>
    <data name="GameWidget__Add_game" xml:space="preserve">
        <value>Add game</value>
    </data>
    <data name="DownloadsView__DOWNLOADS" xml:space="preserve">
        <value>Downloads</value>
    </data>
    <data name="DownloadsView__In_Progress" xml:space="preserve">
        <value>In Progress</value>
    </data>
    <data name="DownloadsView__Completed" xml:space="preserve">
        <value>Completed</value>
    </data>
    <data name="DownloadsView__Download_history" xml:space="preserve">
        <value>Download history</value>
    </data>
    <data name="DownloadsView_UnderDevelopment" xml:space="preserve">
        <value>The Downloads page is currently being reworked and will be replaced in a future update. We apologise for the inconvenience.</value>
    </data>
    <data name="NexusLoginOverlayView__Please_Click_Authorize" xml:space="preserve">
        <value>Please click "Authorize" on the website</value>
    </data>
    <data name="NexusLoginOverlayView__BROWSER_DIDNT_OPEN" xml:space="preserve">
        <value>Browser didn't open automatically?</value>
    </data>
    <data name="NexusLoginOverlayView_Please_copy_url" xml:space="preserve">
        <value>Please copy the following URL into your browser window. We support Chrome, Safari, Firefox and Edge.</value>
    </data>
    <data name="DownloadCompleted_COMPLETED" xml:space="preserve">
        <value>Completed</value>
    </data>
    <data name="DownloadCompleted_Clear_All" xml:space="preserve">
        <value>Clear All</value>
    </data>
    <data name="DownloadHistoryView__HISTORY" xml:space="preserve">
        <value>History</value>
    </data>
    <data name="DownloadInProgressView__IN_PROGRESS" xml:space="preserve">
        <value>In Progress</value>
    </data>
    <data name="DownloadInProgressView__Cancel" xml:space="preserve">
        <value>Cancel</value>
    </data>
    <data name="DownloadInProgressView__Pause" xml:space="preserve">
        <value>Pause</value>
    </data>
    <data name="DownloadInProgressView__Pause_All" xml:space="preserve">
        <value>Pause all</value>
    </data>
    <data name="InProgressTitleTextBlock" xml:space="preserve">
        <value>Downloads</value>
    </data>
    <data name="BoldMinutesRemainingTextBlock" xml:space="preserve">
        <value>0 mins</value>
    </data>
    <data name="MinutesRemainingTextBlock" xml:space="preserve">
        <value>remaining</value>
    </data>
    <data name="InProgressView_InProgressView_Remaining" xml:space="preserve">
        <value>remaining</value>
    </data>
    <data name="HomeView__We_found_games" xml:space="preserve">
        <value>We found games ready to mod!</value>
    </data>
    <data name="HomeView__CANT_SEE_YOUR_GAME" xml:space="preserve">
        <value>Can't see your game</value>
    </data>
    <data name="HomeView__BROWSE_ALL_GAMES" xml:space="preserve">
        <value>Browse all games</value>
    </data>
    <data name="FileOriginPage_DeleteMod" xml:space="preserve">
        <value>Delete</value>
    </data>
    <data name="FileOriginPage_AddMod" xml:space="preserve">
        <value>Add</value>
    </data>
    <data name="FileOriginPage_AddModAdvanced" xml:space="preserve">
        <value>Advanced add</value>
    </data>
    <data name="MyGamesView__Ready_to_mod" xml:space="preserve">
        <value>Games Added</value>
    </data>
    <data name="MyGamesView__Detected_games" xml:space="preserve">
        <value>Supported Games</value>
    </data>
    <data name="MyGamesView__Page_Description" xml:space="preserve">
        <value>Add games to get started</value>
    </data>
    <data name="Button_Manage" xml:space="preserve">
        <value>Manage</value>
    </data>
    <data name="ProgressBar_ProgressTextFormat__Total_1_0" xml:space="preserve">
        <value>Total {1:0}%</value>
    </data>
    <data name="DownloadStatusDesignViewModel_FormatStatus_Queued" xml:space="preserve">
        <value>Queued</value>
    </data>
    <data name="DownloadStatusDesignViewModel_FormatStatus_Paused" xml:space="preserve">
        <value>Paused</value>
    </data>
    <data name="DownloadStatusDesignViewModel_FormatStatus_Downloading" xml:space="preserve">
        <value>Downloading</value>
    </data>
    <data name="DownloadStatusDesignViewModel_FormatStatus_Installing" xml:space="preserve">
        <value>Installing</value>
    </data>
    <data name="DownloadStatusDesignViewModel_FormatStatus_Complete" xml:space="preserve">
        <value>Complete</value>
    </data>
    <data name="DownloadStatusDesignViewModel_FormatStatus_Analyzing" xml:space="preserve">
        <value>Analyzing</value>
    </data>
    <data name="DownloadStatusDesignViewModel_Text_Queued_0_" xml:space="preserve">
        <value>Queued 0%</value>
    </data>
    <data name="PanelTabHeaderViewModel_Title_New_Tab" xml:space="preserve">
        <value>New Tab</value>
    </data>
    <data name="DownloadInProgressView__Resume" xml:space="preserve">
        <value>Resume</value>
    </data>
    <data name="DownloadInProgressView__Resume_All" xml:space="preserve">
        <value>Resume All</value>
    </data>
    <data name="CancelDownloadOverlayView_Description__Download" xml:space="preserve">
        <value>download</value>
    </data>
    <data name="CancelDownloadOverlayView_Description_downloads" xml:space="preserve">
        <value>downloads</value>
    </data>
    <data name="InProgress_NoDownloadsTextBlock" xml:space="preserve">
        <value>No Downloads</value>
    </data>
    <data name="SpineDownloadButton_ToolTip" xml:space="preserve">
        <value>Downloads</value>
    </data>
    <data name="SpineHomeButton_ToolTip_Home" xml:space="preserve">
        <value>Home</value>
    </data>
    <data name="LoadoutViewPageTitle" xml:space="preserve">
        <value>All</value>
    </data>
    <data name="Downloads_WorkspaceTitle" xml:space="preserve">
        <value>Downloads</value>
    </data>
    <data name="HomeWorkspace_Title" xml:space="preserve">
        <value>Home</value>
    </data>
    <data name="InProgressDownloadsPage_Title" xml:space="preserve">
        <value>Downloads</value>
    </data>
    <data name="LoadoutGridView__View_Files" xml:space="preserve">
        <value>View Mod files</value>
    </data>
    <data name="FileTreeNodeView__View" xml:space="preserve">
        <value>View</value>
    </data>
    <data name="ViewModInfoPage_Title" xml:space="preserve">
        <value>Mod Info</value>
    </data>
    <data name="ViewModFilesView_Location" xml:space="preserve">
        <value>Location:</value>
    </data>
    <data name="ViewModFilesView_Locations" xml:space="preserve">
        <value>Location:</value>
    </data>
    <data name="ApplyControlViewModel__ACTIVATE_LOADOUT" xml:space="preserve">
        <value>Activate Loadout</value>
    </data>
    <data name="ApplyControlViewModel__ACTIVATE_AND_APPLY" xml:space="preserve">
        <value>Activate &amp; Apply</value>
    </data>
    <data name="ApplyControlViewModel__APPLY" xml:space="preserve">
        <value>APPLY</value>
    </data>
    <data name="ApplyingControlView__ApplyingText" xml:space="preserve">
        <value>Applying...</value>
    </data>
    <data name="Helpers_ERROR" xml:space="preserve">
        <value>Error</value>
    </data>
    <data name="ErrorView_Title" xml:space="preserve">
        <value>Something went wrong</value>
    </data>
    <data name="ErrorView_MissingMod_Description" xml:space="preserve">
        <value>The mod you're trying to access has been deleted or is missing.</value>
    </data>
    <data name="ViewModInfoPage_NotFound_Title" xml:space="preserve">
        <value>Mod Not Found</value>
    </data>
    <data name="ErrorView_MissingMod_Subheader" xml:space="preserve">
        <value>Mod not found</value>
    </data>
    <data name="DiagnosticDetailsView_SeverityTitle_SUGGESTION" xml:space="preserve">
        <value>Suggestion</value>
    </data>
    <data name="DiagnosticDetailsView_SeverityTitle_WARNING" xml:space="preserve">
        <value>Warning</value>
    </data>
    <data name="DiagnosticDetailsView_SeverityTitle_CRITICAL_ERROR" xml:space="preserve">
        <value>Critical Error</value>
    </data>
    <data name="DiagnosticDetailsView_SeverityTitle_HIDDEN" xml:space="preserve">
        <value>Hidden</value>
    </data>
    <data name="LoadoutLeftMenuViewModel_LoadoutLeftMenuViewModel_Diagnostics" xml:space="preserve">
        <value>Health Check</value>
    </data>
    <data name="LoadoutLeftMenuViewModel_Diagnostics_ToolTip" xml:space="preserve">
        <value>Review your Loadout for any issues and learn how to resolve them if needed</value>
    </data>
    <data name="DiagnosticListView_DiagnosticListView_All" xml:space="preserve">
        <value>All ({0})</value>
        <comment>0 is placeholder for a number</comment>
    </data>
    <data name="DiagnosticListView_DiagnosticListView_Critical" xml:space="preserve">
        <value>Critical ({0})</value>
        <comment>0 is placeholder for a number</comment>
    </data>
    <data name="DiagnosticListView_DiagnosticListView_Warnings" xml:space="preserve">
        <value>Warnings ({0})</value>
        <comment>0 is placeholder for a number</comment>
    </data>
    <data name="DiagnosticListView_DiagnosticListView_Suggestions" xml:space="preserve">
        <value>Suggestions ({0})</value>
        <comment>0 is placeholder for a number</comment>
    </data>
    <data name="DiagnosticListView_DiagnosticListView_There_are_no_diagnostics" xml:space="preserve">
        <value>There are no diagnostics</value>
    </data>
    <data name="IngestButtonTextBlock_Text" xml:space="preserve">
        <value>Ingest</value>
    </data>
    <data name="ModFileTreeViewModel_StatusBar_Files__0__1" xml:space="preserve">
        <value>Files: {0} ({1})</value>
        <comment>{0} Represents a number, {1} represents a formatted size (e.g. 12GB)</comment>
    </data>
    <data name="Helpers_GenerateHeader_File_Count" xml:space="preserve">
        <value>FILE COUNT</value>
    </data>
    <data name="MyGamesView__NoGamesDetectedText" xml:space="preserve">
        <value>All supported games have been added. No new games detected.</value>
    </data>
    <data name="MyGamesView__NoGamesManagedText" xml:space="preserve">
        <value>Add games to start modding</value>
    </data>
    <data name="GameWidget__Adding_game" xml:space="preserve">
        <value>Adding game</value>
    </data>
    <data name="GameWidget__View" xml:space="preserve">
        <value>View</value>
    </data>
    <data name="GameWidget__Removing_game" xml:space="preserve">
        <value>Removing game</value>
    </data>
    <data name="ApplyDiff_Refresh" xml:space="preserve">
        <value>Refresh</value>
    </data>
    <data name="Helpers_GenerateHeader_State" xml:space="preserve">
        <value>STATE</value>
    </data>
    <data name="IFileTreeNodeViewModel_ToFormattedChangeState_Added" xml:space="preserve">
        <value>Added</value>
    </data>
    <data name="IFileTreeNodeViewModel_ToFormattedChangeState_Modified" xml:space="preserve">
        <value>Modified</value>
    </data>
    <data name="IFileTreeNodeViewModel_ToFormattedChangeState_Contents_modified" xml:space="preserve">
        <value>Contents modified</value>
    </data>
    <data name="IFileTreeNodeViewModel_ToFormattedChangeState_Removed" xml:space="preserve">
        <value>Removed</value>
    </data>
    <data name="DiffTreeViewModel_StatusBar__File_Loadout_Disk" xml:space="preserve">
        <value>Files: Loadout {0} ({1})  Disk {2} ({3})</value>
        <comment>{0} and {2} are file counts, {1} and {3} are formatted file sizes </comment>
    </data>
    <data name="DiffTreeViewModel_StatusBar__Apply_changes" xml:space="preserve">
        <value>Apply changes: Adding {0} Modifying {1} Removing {2}</value>
        <comment>{0}, {1} and {2} are integer representing the file counts</comment>
    </data>
    <data name="DiffTreeViewModel_StatusBar__Data_to_process___0_" xml:space="preserve">
        <value>Data to process: {0}</value>
        <comment>{0} is a formatted file size, representing the data to be processed </comment>
    </data>
    <data name="ApplyControlView_ViewApplyChanges" xml:space="preserve">
        <value>Preview changes</value>
    </data>
    <data name="ApplyDiffViewModel_PageTitle" xml:space="preserve">
        <value>Preview changes</value>
    </data>
    <data name="SettingsView_Title" xml:space="preserve">
        <value>Settings</value>
    </data>
    <data name="DialogButton_CANCEL" xml:space="preserve">
        <value>Cancel</value>
    </data>
    <data name="DialogButton_SAVE" xml:space="preserve">
        <value>Save</value>
    </data>
    <data name="DialogButton_DELETE_MODS" xml:space="preserve">
        <value>Delete mod(s)</value>
    </data>
    <data name="SettingEntryView_NeedRestartMessage" xml:space="preserve">
        <value>The app will need to restart to apply this setting</value>
    </data>
    <data name="FileOriginsPage_AddButtonText" xml:space="preserve">
        <value>Add</value>
    </data>
    <data name="DialogButton_Discard" xml:space="preserve">
        <value>Discard</value>
    </data>
    <data name="ChangelogPageViewModel_ChangelogPageViewModel_Changelog" xml:space="preserve">
        <value>Changelog</value>
    </data>
    <data name="DiagnosticListViewModel_DiagnosticListViewModel_Diagnostics" xml:space="preserve">
        <value>Health Check</value>
    </data>
    <data name="LibraryPageTitle" xml:space="preserve">
        <value>Library</value>
    </data>
    <data name="LibraryPageTitleToolTip" xml:space="preserve">
        <value>Manage downloaded mods and collections</value>
    </data>
    <data name="FileOriginsPageView_NameHeader" xml:space="preserve">
        <value>MOD NAME</value>
    </data>
    <data name="FileOriginsPageView_VersionHeader" xml:space="preserve">
        <value>VERSION</value>
    </data>
    <data name="FileOriginsPageView_SizeHeader" xml:space="preserve">
        <value>SIZE</value>
    </data>
    <data name="FileOriginsPageView_DownloadedHeader" xml:space="preserve">
        <value>DOWNLOADED</value>
    </data>
    <data name="FileOriginsPageView_InstalledHeader" xml:space="preserve">
        <value>INSTALLED</value>
    </data>
    <data name="FileOriginsPageView_ActionHeader" xml:space="preserve">
        <value>ACTIONS</value>
    </data>
    <data name="DownloadStatusDesignViewModel_FormatStatus_Cancelled" xml:space="preserve">
        <value>Cancelled</value>
    </data>
    <data name="DownloadInProgressView__Clear" xml:space="preserve">
        <value>Clear</value>
    </data>
    <data name="DownloadInProgressView__Clear_completed" xml:space="preserve">
        <value>Clear completed</value>
    </data>
    <data name="DownloadInProgressView__View_in_library" xml:space="preserve">
        <value>View in library</value>
    </data>
    <data name="LoadoutGridView__Remove" xml:space="preserve">
        <value>Remove</value>
    </data>
    <data name="LoginMessageView_BodyTextBlock" xml:space="preserve">
        <value>To easily download mods from Nexus Mods you will need to log in with your Nexus Mods account.  To add mods manually from your drive, you do not need to log in.</value>
    </data>
    <data name="LoginMessageView_Title" xml:space="preserve">
        <value>Log in to get started</value>
    </data>
    <data name="FileOriginsPage_GetMods" xml:space="preserve">
        <value>Get mods:</value>
    </data>
    <data name="FileOriginsPage_FromDrive" xml:space="preserve">
        <value>From drive</value>
    </data>
    <data name="FileOriginsPage_FromNexusMods" xml:space="preserve">
        <value>From Nexus Mods</value>
    </data>
    <data name="FileOriginsPage_ViewButtonText" xml:space="preserve">
        <value>View</value>
    </data>
    <data name="AddPanelToolTip" xml:space="preserve">
        <value>Add a panel for split screen viewing</value>
    </data>
    <data name="MaxPanelsAddedToolTip" xml:space="preserve">
        <value>Max panels reached</value>
    </data>
    <data name="Panel_Add_tab_ToolTip" xml:space="preserve">
        <value>Add tab</value>
    </data>
    <data name="TopBar_MyProfile" xml:space="preserve">
        <value>My Profile</value>
    </data>
    <data name="TopBar_SignOut" xml:space="preserve">
        <value>Sign out</value>
    </data>
    <data name="TopBar_AccountSettings" xml:space="preserve">
        <value>Account settings</value>
    </data>
    <data name="ViewChangelogMenuItem.Header" xml:space="preserve">
        <value>View changelog</value>
    </data>
    <data name="ViewAppLogsMenuItem.Header" xml:space="preserve">
        <value>View App logs</value>
    </data>
    <data name="GiveFeedbackMenuItem.Header" xml:space="preserve">
        <value>Give feedback</value>
    </data>
    <data name="NavigationControl_NavigationControl_Open_in_new_tab" xml:space="preserve">
        <value>Open in new tab</value>
    </data>
    <data name="NavigationControl_NavigationControl_Open_in_new_panel" xml:space="preserve">
        <value>Open in new panel</value>
    </data>
    <data name="TopBar_Help_ToolTip" xml:space="preserve">
        <value>Help and feedback</value>
    </data>
    <data name="FileOriginPage_AddMod_ToolTip" xml:space="preserve">
        <value>Add the selected mod(s) to this loadout</value>
    </data>
    <data name="FileOriginPage_DeleteMod_ToolTip" xml:space="preserve">
        <value>Permanently remove this mod from your Library</value>
    </data>
    <data name="FileOriginPage_AddModAdvanced_ToolTip" xml:space="preserve">
        <value>Select specific files from a mod to add to your loadout</value>
    </data>
    <data name="ApplyControlView_ViewApplyChanges_ToolTip" xml:space="preserve">
        <value>View the changes that will be applied to your game folder</value>
    </data>
    <data name="ApplyControlView_Apply_ToolTip" xml:space="preserve">
        <value>Apply your changes to the game folder</value>
    </data>
    <data name="IFileTreeNodeViewModel_FormattedChangeStateToolTip_Added" xml:space="preserve">
        <value>File will be added</value>
    </data>
    <data name="IFileTreeNodeViewModel_FormattedChangeStateToolTip_ModifiedFile" xml:space="preserve">
        <value>File will be modified</value>
    </data>
    <data name="IFileTreeNodeViewModel_FormattedChangeStateToolTip_Removed" xml:space="preserve">
        <value>File will be removed</value>
    </data>
    <data name="IFileTreeNodeViewModel_FormattedChangeStateToolTip_ModifiedFolder" xml:space="preserve">
        <value>Folder contains modified files</value>
    </data>
    <data name="InfoBanner_PrefixProperty_Did_you_know_" xml:space="preserve">
        <value>Did you know?</value>
    </data>
    <data name="NewTabPageInfoBannerText1" xml:space="preserve">
        <value>You can add panels for split screen viewing by selecting the</value>
    </data>
    <data name="NewTabPageInfoBannerText2" xml:space="preserve">
        <value>button in the toolbar</value>
    </data>
    <data name="LoadoutGrid_EmptyModlistSubtitle_Add_from_library" xml:space="preserve">
        <value>Install your mods from the Library</value>
    </data>
    <data name="LoadoutGridViewModel_EmptyModlistTitleString" xml:space="preserve">
        <value>No mods added to {0}</value>
        <comment>{0} is the name of the currently managed game</comment>
    </data>
    <data name="EmptyLibraryTitleText" xml:space="preserve">
        <value>No mods in your Library</value>
    </data>
    <data name="FileOriginsPageViewModel_EmptyLibrarySubtitleText" xml:space="preserve">
        <value>Download {0} mods from Nexus Mods</value>
        <comment>{0} is the name of the currently managed game</comment>
    </data>
    <data name="DiagnosticListView.Page_Title" xml:space="preserve">
        <value>Health Check</value>
    </data>
    <data name="DiagnosticListView.Page_Description" xml:space="preserve">
        <value>Review your Loadout for any issues and learn how to resolve them if needed</value>
    </data>
    <data name="DiagnosticListView.EmptyState.Header" xml:space="preserve">
        <value>Your loadout passed the health check without issues</value>
    </data>
    <data name="DiagnosticListView.EmptyState.Subtitle" xml:space="preserve">
        <value>Ready for gaming.</value>
    </data>
    <data name="LoadoutCardViewModel_CreationTimeConverter_Created__0_" xml:space="preserve">
        <value>Created {0}</value>
        <comment>Where {0} is a humanized time (e.g. "Created 2 hours ago")</comment>
    </data>
    <data name="LoadoutCardViewModel_FormatLastAppliedTime_Last_applied__0_" xml:space="preserve">
        <value>Last applied: {0}</value>
        <comment>Where {0} is a humanized time (e.g. "Last applied 2 hours ago")</comment>
    </data>
    <data name="LoadoutCardViewModel_FormatNumMods_Mods__0_" xml:space="preserve">
        <value>Mods {0}</value>
        <comment>Where {0} is the number of mods in a loadout</comment>
    </data>
    <data name="MyLoadoutsPageTitle" xml:space="preserve">
        <value>My Loadouts</value>
    </data>
    <data name="MyLoadoutsPageDescriptionText" xml:space="preserve">
        <value>Create game Loadouts which contain their own individual mod preferences and settings. Switch between Loadouts and apply the one you want to play.</value>
    </data>
<<<<<<< HEAD
    <data name="SettingsView_Description" xml:space="preserve">
        <value>Manage your preferences.</value>
    </data>
    
=======


>>>>>>> c37e5929
    <data name="MyLoadoutsGameSectionHeading" xml:space="preserve">
        <value>{0} Loadouts</value>
        <comment>Where {0} is the name of the game</comment>
    </data>
    <data name="CreateNewLoadoutCarViewTexBlock" xml:space="preserve">
        <value>Create new</value>
    </data>
    <data name="LoadoutCardViewCurrentlyAppliedTextBlock" xml:space="preserve">
        <value>Currently Applied</value>
    </data>
    <data name="LoadoutCardViewCreateCopyButton" xml:space="preserve">
        <value>Create Copy</value>
    </data>
    <data name="LoadoutCardViewDeletingText" xml:space="preserve">
        <value>Deleting...</value>
    </data>
    <data name="LoadoutCardViewCreatingText" xml:space="preserve">
        <value>Creating...</value>
    </data>
    <data name="MyLoadoutsEmptyState_Subtitle" xml:space="preserve">
        <value>Loadouts enable you to switch between various play styles by customising each with different mods and configurations.</value>
    </data>
    <data name="MyLoadoutsEmptyState_Header" xml:space="preserve">
        <value>You need to add a game before using Loadouts</value>
    </data>

    <!-- Library Item Delete Confirmation Dialog -->
    <data name="LibraryItemDeleteConfirmation_Title" xml:space="preserve">
        <value>Permanently delete mod(s)</value>
    </data>

    <data name="LibraryItemDeleteConfirmation_HeaderQuestion" xml:space="preserve">
        <value>Deleting these mods permanently removes them from the app:</value>
    </data>

    <data name="LibraryItemDeleteConfirmation_UsedBy" xml:space="preserve">
        <value>Used by {0}:</value>
    </data>

    <data name="LibraryItemDeleteConfirmation_UsedByWithLoadout" xml:space="preserve">
        <value>Used by {0} - {1}:</value>
    </data>

    <data name="LibraryItemDeleteConfirmation_DeleteModsButton" xml:space="preserve">
        <value>Delete mod(s)</value>
    </data>

    <data name="Updated_ViewUninstallDocs" xml:space="preserve">
        <value>How to uninstall the Nexus Mods app</value>
    </data>
    <data name="HumanizedDateTime_Never" xml:space="preserve">
        <value>Never</value>
    </data>
    <data name="ApplyControlView__ApplyingToolTip" xml:space="preserve">
        <value>Applying changes to the game</value>
    </data>
    <data name="LoadoutCard_DeleteLoadoutToolTip" xml:space="preserve">
        <value>Delete Loadout</value>
    </data>
    <data name="LoadoutView_Title_Installed_Mods" xml:space="preserve">
        <value>All ({0})</value>
    </data>
    <data name="LoadoutView_Title_Installed_Mods_ToolTip" xml:space="preserve">
        <value>View and manage all installed mods</value>
    </data>
    <data name="ErrorGameAlreadyRunning_Title" xml:space="preserve">
        <value>Game is currently running</value>
    </data>
    <data name="ErrorGameAlreadyRunning_Description" xml:space="preserve">
        <value>It looks like {0} is already running.
To apply changes or launch the game again, please close the game first.</value>
    </data>
    <data name="FileOriginPage_SwitchView" xml:space="preserve">
        <value>Switch View</value>
    </data>
    <data name="FileOriginPage_SwitchView_ToolTip" xml:space="preserve">
        <value>Show or hide mod page groups</value>
    </data>
    <data name="FileOriginsPage_FromDrive_ToolTip" xml:space="preserve">
        <value>Import a mod from your computer</value>
    </data>
    <data name="FileOriginsPage_FromNexus_ToolTip" xml:space="preserve">
        <value>Open Nexus Mods</value>
    </data>
    <data name="TopBar_Forward_ToolTip" xml:space="preserve">
        <value>Forward</value>
    </data>
    <data name="TopBar_Back_ToolTip" xml:space="preserve">
        <value>Back</value>
    </data>
    <data name="TopBar_GiveFeedback_ToolTip" xml:space="preserve">
        <value>Click to give feedback and help us improve.</value>
    </data>
    <data name="TopBarActions__LOG_IN_ToolTip" xml:space="preserve">
        <value>Connect your Nexus Mods account</value>
    </data>
    <data name="LoadoutGridView__Remove_ToolTip" xml:space="preserve">
        <value>Remove the selected mod(s) from this loadout</value>
    </data>
    <data name="LoadoutGridView__View_Files_ToolTip" xml:space="preserve">
        <value/>
    </data>
    <data name="CollectionDownloadViewModel_Ready_to_install" xml:space="preserve">
        <value>Ready to install - All required mods downloaded</value>
    </data>
    <data name="CollectionDownloadViewModel_Num_required_mods_downloaded" xml:space="preserve">
        <value>{0} of {1} required mods downloaded</value>
    </data>
    <data name="FileOriginPage_UpdateAll" xml:space="preserve">
        <value>Update All</value>
    </data>
    <data name="LeftMenu_Label_Installed_Mods" xml:space="preserve">
        <value>INSTALLED MODS</value>
    </data>
    <data name="LeftMenu_Label_Utilities" xml:space="preserve">
        <value>UTILITIES</value>
    </data>
    <data name="CollectionDownloadViewModel_CollectionDownloadViewModel_Ready_to_play___All_required_mods_installed"
          xml:space="preserve">
        <value>Ready to play - All required mods installed</value>
    </data>
    <data name="LibraryItemButtonUpdate_Single" xml:space="preserve">
        <value>Download update</value>
    </data>
    <data name="LibraryItemButtonUpdate_CounterInBracket" xml:space="preserve">
        <value>Download update ({0})</value>
    </data>
    <data name="LibraryItemButtonUpdate_All" xml:space="preserve">
        <value>Download all</value>
    </data>
    <data name="LoadoutView_Title_Installed_Mods_Default" xml:space="preserve">
        <value>All</value>
    </data>
    <data name="LoadoutLeftMenuViewModel_External_Changes" xml:space="preserve">
        <value>External Changes</value>
    </data>
    <data name="LoadoutLeftMenuViewModel_External_Changes_ToolTip" xml:space="preserve">
        <value>Review, remove, or restore changes made outside the app.</value>
    </data>

    <data name="CollectionDownloadViewModel_DownloadRequired" xml:space="preserve">
        <value>Download all required mods</value>
    </data>
    <data name="CollectionDownloadViewModel_InstallCollection" xml:space="preserve">
        <value>Install Collection</value>
    </data>
    <data name="CollectionDownloadViewModel_ViewCollection" xml:space="preserve">
        <value>View Installed Collection</value>
    </data>
    <data name="CollectionDownloadViewModel_UpdateCollection" xml:space="preserve">
        <value>Install Update</value>
    </data>
    <data name="CollectionDownloadViewModel_DownloadOptional" xml:space="preserve">
        <value>Download all optional mods</value>
    </data>
    <data name="CollectionDownloadViewModel_InstallOptional" xml:space="preserve">
        <value>Install downloaded optional mods</value>
    </data>
</root><|MERGE_RESOLUTION|>--- conflicted
+++ resolved
@@ -650,15 +650,10 @@
     <data name="MyLoadoutsPageDescriptionText" xml:space="preserve">
         <value>Create game Loadouts which contain their own individual mod preferences and settings. Switch between Loadouts and apply the one you want to play.</value>
     </data>
-<<<<<<< HEAD
     <data name="SettingsView_Description" xml:space="preserve">
         <value>Manage your preferences.</value>
     </data>
     
-=======
-
-
->>>>>>> c37e5929
     <data name="MyLoadoutsGameSectionHeading" xml:space="preserve">
         <value>{0} Loadouts</value>
         <comment>Where {0} is the name of the game</comment>
