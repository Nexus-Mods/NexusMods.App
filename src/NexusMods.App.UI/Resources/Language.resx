--- conflicted
+++ resolved
@@ -499,13 +499,12 @@
     <data name="FileOriginsPage_ViewButtonText" xml:space="preserve">
         <value>View</value>
     </data>
-<<<<<<< HEAD
     <data name="AddPanelToolTip" xml:space="preserve">
         <value>Add a panel for split screen viewing</value>
     </data>
     <data name="Panel_Add_tab_ToolTip" xml:space="preserve">
         <value>Add tab</value>
-=======
+    </data>
     <data name="TopBar_MyProfile" xml:space="preserve">
         <value>My Profile</value>
     </data>
@@ -529,6 +528,5 @@
     </data>
     <data name="NavigationControl_NavigationControl_Open_in_new_panel" xml:space="preserve">
         <value>Open in new panel</value>
->>>>>>> c31abbc0
     </data>
 </root>