--- conflicted
+++ resolved
@@ -683,14 +683,13 @@
     <data name="LoadoutView_Title_Installed_Mods" xml:space="preserve">
         <value>Installed Mods</value>
     </data>
-<<<<<<< HEAD
     <data name="ErrorGameAlreadyRunning_Title" xml:space="preserve">
         <value>Game is currently running</value>
     </data>
     <data name="ErrorGameAlreadyRunning_Description" xml:space="preserve">
         <value>It looks like {0} is already running.
 To apply changes or launch the game again, please close the game first.</value>
-=======
+    </data>
     <data name="FileOriginPage_SwitchView" xml:space="preserve">
         <value>Switch View</value>
     </data>
@@ -717,6 +716,5 @@
     </data>
     <data name="LoadoutGridView__View_Files_ToolTip" xml:space="preserve">
         <value />
->>>>>>> edd8a028
     </data>
 </root>