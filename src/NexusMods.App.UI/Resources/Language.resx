<?xml version="1.0" encoding="utf-8"?>

<root>
    <xsd:schema id="root" xmlns="" xmlns:xsd="http://www.w3.org/2001/XMLSchema" xmlns:msdata="urn:schemas-microsoft-com:xml-msdata">
        <xsd:element name="root" msdata:IsDataSet="true">

        </xsd:element>
    </xsd:schema>
    <resheader name="resmimetype">
        <value>text/microsoft-resx</value>
    </resheader>
    <resheader name="version">
        <value>1.3</value>
    </resheader>
    <resheader name="reader">
        <value>System.Resources.ResXResourceReader, System.Windows.Forms, Version=2.0.0.0, Culture=neutral, PublicKeyToken=b77a5c561934e089</value>
    </resheader>
    <resheader name="writer">
        <value>System.Resources.ResXResourceWriter, System.Windows.Forms, Version=2.0.0.0, Culture=neutral, PublicKeyToken=b77a5c561934e089</value>
    </resheader>
    <data name="Newsfeed" xml:space="preserve">
        <value>Newsfeed</value>
    </data>
    <data name="MyGames" xml:space="preserve">
        <value>My Games</value>
    </data>
    <data name="BrowseGames" xml:space="preserve">
        <value>Browse Games</value>
    </data>
    <data name="MetricsOptIn_ALLOW" xml:space="preserve">
        <value>ALLOW</value>
    </data>
    <data name="MetricsOptIn_DENY" xml:space="preserve">
        <value>DENY</value>
    </data>
    <data name="MetricsOptIn_OverlayTitle" xml:space="preserve">
        <value>Diagnostics and usage data</value>
    </data>
    <data name="MetricsOptIn_MoreInfoAboutTheDataWeTrack" xml:space="preserve">
        <value>More info about the data we track</value>
    </data>
    <data name="MetricsOptIn_MainMessage" xml:space="preserve">
        <value>Help us provide you with the best modding experience.&#x0a;&#x0a;With your permission, we will collect analytics information and send it to our team to help us improve quality and performance.&#x0a;&#x0a;This information is sent anonymously and will never be shared with a 3rd party.</value>
    </data>
    <data name="Updater_LATER" xml:space="preserve">
        <value>LATER</value>
    </data>
    <data name="Updater_UPDATE" xml:space="preserve">
        <value>UPDATE</value>
    </data>
    <data name="Updater_UpdateAvailable" xml:space="preserve">
        <value>Update available</value>
    </data>
    <data name="Updater_MainMessage" xml:space="preserve">
        <value>Keep your app updated to get the latest improvements.</value>
    </data>
    <data name="Updater_UseSystemUpdater" xml:space="preserve">
        <value>It appears that your copy of the app was installed via a system managed package manager, please update via your operating system's update application.</value>
    </data>
    <data name="Updater_ViewChangelog" xml:space="preserve">
        <value>View changelog on GitHub</value>
    </data>
    <data name="LoadoutGridView_AddMod_FilePicker_Title" xml:space="preserve">
        <value>Please select a mod file to install.</value>
    </data>
    <data name="LoadoutGridView_AddMod_FileType_Archive" xml:space="preserve">
        <value>Archive</value>
    </data>
    <data name="DownloadTaskViewModel_Version_Unknown" xml:space="preserve">
        <value>Unknown</value>
    </data>
    <data name="DownloadTaskViewModel_Field_Unknown" xml:space="preserve">
        <value>Unknown</value>
    </data>
    <data name="MessageBox_Button_Yes" xml:space="preserve">
        <value>YES</value>
    </data>
    <data name="MessageBox_Button_No" xml:space="preserve">
        <value>NO</value>
    </data>
    <data name="CancelDownloadOverlayView_Description_download_will_be_cancelled" xml:space="preserve">
        <value>{0} will be cancelled and the files will be deleted.</value>
    </data>
    <data name="CancelDownloadOverlayView_Title" xml:space="preserve">
        <value>Cancel and delete downloads?</value>
    </data>
    <data name="Helpers_GenerateHeader_NAME" xml:space="preserve">
        <value>NAME</value>
    </data>
    <data name="Helpers_GenerateHeader_VERSION" xml:space="preserve">
        <value>VERSION</value>
    </data>
    <data name="Helpers_GenerateHeader_CATEGORY" xml:space="preserve">
        <value>CATEGORY</value>
    </data>
    <data name="Helpers_GenerateHeader_INSTALLED" xml:space="preserve">
        <value>INSTALLED</value>
    </data>
    <data name="Helpers_GenerateHeader_MOD_NAME" xml:space="preserve">
        <value>MOD NAME</value>
    </data>
    <data name="Helpers_GenerateHeader_GAME" xml:space="preserve">
        <value>GAME</value>
    </data>
    <data name="Helpers_GenerateHeader_SIZE" xml:space="preserve">
        <value>SIZE</value>
    </data>
    <data name="Helpers_GenerateHeader_STATUS" xml:space="preserve">
        <value>STATUS</value>
    </data>
    <data name="LaunchButtonViewModel_LaunchGame_RUNNING" xml:space="preserve">
        <value>RUNNING...</value>
    </data>
    <data name="LaunchButtonViewModel_LaunchGame_LAUNCH" xml:space="preserve">
        <value>LAUNCH</value>
    </data>
    <data name="StringFormatters__SecondsRemaining_secs" xml:space="preserve">
        <value>{0} secs</value>
    </data>
    <data name="StringFormatters__MinutesRemaining_mins" xml:space="preserve">
        <value>{0} mins</value>
    </data>
    <data name="StringFormatters__HoursRemaining__hours" xml:space="preserve">
        <value>{0} hours</value>
    </data>
    <data name="StringFormatters__In_progress__numDownloads" xml:space="preserve">
        <value> ({0})</value>
    </data>
    <data name="DownloadStatus_Idle" xml:space="preserve">
        <value>Idle</value>
    </data>
    <data name="DownloadStatus_Progress" xml:space="preserve">
        <value>Progress</value>
    </data>
    <data name="Nexus_Premium_Status__Premium" xml:space="preserve">
        <value>PREMIUM</value>
    </data>
    <data name="SearchBox__Search" xml:space="preserve">
        <value>Search</value>
    </data>
    <data name="TopBarActions__LOG_IN" xml:space="preserve">
        <value>LOG IN</value>
    </data>
    <data name="GameWidget__Add_game" xml:space="preserve">
        <value>Add game</value>
    </data>
    <data name="DownloadsView__DOWNLOADS" xml:space="preserve">
        <value>DOWNLOADS</value>
    </data>
    <data name="DownloadsView__In_Progress" xml:space="preserve">
        <value>In Progress</value>
    </data>
    <data name="DownloadsView__Completed" xml:space="preserve">
        <value>Completed</value>
    </data>
    <data name="DownloadsView__Download_history" xml:space="preserve">
        <value>Download history</value>
    </data>
    <data name="NexusLoginOverlayView__Please_Click_Authorize" xml:space="preserve">
        <value>PLEASE CLICK "AUTHORIZE" ON THE WEBSITE</value>
    </data>
    <data name="NexusLoginOverlayView__BROWSER_DIDNT_OPEN" xml:space="preserve">
        <value>BROWSER DIDN'T OPEN AUTOMATICALLY?</value>
    </data>
    <data name="NexusLoginOverlayView_Please_copy_url" xml:space="preserve">
        <value>Please copy the following URL into your browser window. We support Chrome, Safari, Firefox and Edge.</value>
    </data>
    <data name="DownloadCompleted_COMPLETED" xml:space="preserve">
        <value>COMPLETED</value>
    </data>
    <data name="DownloadCompleted_Clear_All" xml:space="preserve">
        <value>Clear All</value>
    </data>
    <data name="DownloadHistoryView__HISTORY" xml:space="preserve">
        <value>HISTORY</value>
    </data>
    <data name="DownloadInProgressView__IN_PROGRESS" xml:space="preserve">
        <value>IN PROGRESS</value>
    </data>
    <data name="DownloadInProgressView__Cancel" xml:space="preserve">
        <value>Cancel</value>
    </data>
    <data name="DownloadInProgressView__Pause" xml:space="preserve">
        <value>Pause</value>
    </data>
    <data name="DownloadInProgressView__Pause_All" xml:space="preserve">
        <value>Pause all</value>
    </data>
    <data name="InProgressTitleTextBlock" xml:space="preserve">
        <value>In progress</value>
    </data>
    <data name="BoldMinutesRemainingTextBlock" xml:space="preserve">
        <value>0 mins</value>
    </data>
    <data name="MinutesRemainingTextBlock" xml:space="preserve">
        <value>remaining</value>
    </data>
    <data name="InProgressView_InProgressView_Remaining" xml:space="preserve">
        <value>remaining</value>
    </data>
    <data name="HomeView__We_found_games" xml:space="preserve">
        <value>We found games ready to mod!</value>
    </data>
    <data name="HomeView__CANT_SEE_YOUR_GAME" xml:space="preserve">
        <value>CAN'T SEE YOUR GAME</value>
    </data>
    <data name="HomeView__BROWSE_ALL_GAMES" xml:space="preserve">
        <value>BROWSE ALL GAMES</value>
    </data>
    <data name="LoadoutGridView__Add_Mod" xml:space="preserve">
        <value>Add Mod</value>
    </data>
    <data name="LoadoutGridView__Add_Mod_Advanced" xml:space="preserve">
        <value>Add Mod (Advanced)</value>
    </data>
    <data name="MyGamesView__Ready_to_mod" xml:space="preserve">
        <value>Games Added</value>
    </data>
    <data name="MyGamesView__Detected_games" xml:space="preserve">
        <value>Supported Games</value>
    </data>
    <data name="Button_Manage" xml:space="preserve">
        <value>Manage</value>
    </data>
    <data name="ProgressBar_ProgressTextFormat__Total_1_0" xml:space="preserve">
        <value>Total {1:0}%</value>
    </data>
    <data name="DownloadStatusDesignViewModel_FormatStatus_Queued" xml:space="preserve">
        <value>Queued</value>
    </data>
    <data name="DownloadStatusDesignViewModel_FormatStatus_Paused" xml:space="preserve">
        <value>Paused</value>
    </data>
    <data name="DownloadStatusDesignViewModel_FormatStatus_Downloading" xml:space="preserve">
        <value>Downloading</value>
    </data>
    <data name="DownloadStatusDesignViewModel_FormatStatus_Installing" xml:space="preserve">
        <value>Installing</value>
    </data>
    <data name="DownloadStatusDesignViewModel_FormatStatus_Complete" xml:space="preserve">
        <value>Complete</value>
    </data>
    <data name="DownloadStatusDesignViewModel_Text_Queued_0_" xml:space="preserve">
        <value>Queued 0%</value>
    </data>
    <data name="PanelTabHeaderViewModel_Title_New_Tab" xml:space="preserve">
        <value>New Tab</value>
    </data>
    <data name="DownloadInProgressView__Resume" xml:space="preserve">
        <value>Resume</value>
    </data>
    <data name="DownloadInProgressView__Resume_All" xml:space="preserve">
        <value>Resume All</value>
    </data>
    <data name="CancelDownloadOverlayView_Description__Download" xml:space="preserve">
        <value>download</value>
    </data>
    <data name="CancelDownloadOverlayView_Description_downloads" xml:space="preserve">
        <value>downloads</value>
    </data>
    <data name="InProgress_NoDownloadsTextBlock" xml:space="preserve">
        <value>No Downloads</value>
    </data>
    <data name="SpineDownloadButton_ToolTip" xml:space="preserve">
        <value>Downloads</value>
    </data>
    <data name="SpineHomeButton_ToolTip_Home" xml:space="preserve">
        <value>Home</value>
    </data>
    <data name="LoadoutLeftMenuViewModel_LoadoutGridEntry" xml:space="preserve">
        <value>My Mods</value>
    </data>
    <data name="Downloads_WorkspaceTitle" xml:space="preserve">
        <value>Downloads</value>
    </data>
    <data name="HomeWorkspace_Title" xml:space="preserve">
        <value>Home</value>
    </data>
    <data name="InProgressDownloadsPage_Title" xml:space="preserve">
        <value>Downloads</value>
    </data>
    <data name="LoadoutGridView__View_Files" xml:space="preserve">
        <value>View Mod Files</value>
    </data>
    <data name="FileTreeNodeView__View" xml:space="preserve">
        <value>View</value>
    </data>
    <data name="ViewModInfoPage_Title" xml:space="preserve">
        <value>Mod Info</value>
    </data>
    <data name="ViewModFilesView_Location" xml:space="preserve">
        <value>LOCATION:</value>
    </data>
    <data name="ViewModFilesView_Locations" xml:space="preserve">
        <value>LOCATIONS:</value>
    </data>
    <data name="ApplyControlViewModel__ACTIVATE_LOADOUT" xml:space="preserve">
        <value>ACTIVATE LOADOUT</value>
    </data>
    <data name="ApplyControlViewModel__ACTIVATE_AND_APPLY" xml:space="preserve">
        <value>ACTIVATE &amp; APPLY</value>
    </data>
    <data name="ApplyControlViewModel__APPLY" xml:space="preserve">
        <value>APPLY</value>
    </data>
    <data name="ApplyingControlView__ApplyingText" xml:space="preserve">
        <value>Applying...</value>
    </data>
    <data name="Helpers_ERROR" xml:space="preserve">
        <value>ERROR</value>
    </data>
    <data name="ErrorView_Title" xml:space="preserve">
        <value>Something went wrong</value>
    </data>
    <data name="ErrorView_MissingMod_Description" xml:space="preserve">
        <value>The mod you're trying to access has been deleted or is missing.</value>
    </data>
    <data name="ViewModInfoPage_NotFound_Title" xml:space="preserve">
        <value>Mod Not Found</value>
    </data>
    <data name="ErrorView_MissingMod_Subheader" xml:space="preserve">
        <value>Mod not found</value>
    </data>
    <data name="DiagnosticDetailsView_SeverityTitle_SUGGESTION" xml:space="preserve">
        <value>SUGGESTION</value>
    </data>
    <data name="DiagnosticDetailsView_SeverityTitle_WARNING" xml:space="preserve">
        <value>WARNING</value>
    </data>
    <data name="DiagnosticDetailsView_SeverityTitle_CRITICAL_ERROR" xml:space="preserve">
        <value>CRITICAL ERROR</value>
    </data>
    <data name="DiagnosticDetailsView_SeverityTitle_HIDDEN" xml:space="preserve">
        <value>HIDDEN</value>
    </data>
    <data name="LoadoutLeftMenuViewModel_LoadoutLeftMenuViewModel_Diagnostics" xml:space="preserve">
        <value>Diagnostics</value>
    </data>
    <data name="DiagnosticListView_DiagnosticListView_All" xml:space="preserve">
        <value>All ({0})</value>
        <comment>0 is placeholder for a number</comment>
    </data>
    <data name="DiagnosticListView_DiagnosticListView_Critical" xml:space="preserve">
        <value>Critical ({0})</value>
        <comment>0 is placeholder for a number</comment>
    </data>
    <data name="DiagnosticListView_DiagnosticListView_Warnings" xml:space="preserve">
        <value>Warnings ({0})</value>
        <comment>0 is placeholder for a number</comment>
    </data>
    <data name="DiagnosticListView_DiagnosticListView_Suggestions" xml:space="preserve">
        <value>Suggestions ({0})</value>
        <comment>0 is placeholder for a number</comment>
    </data>
    <data name="DiagnosticListView_DiagnosticListView_There_are_no_diagnostics" xml:space="preserve">
        <value>There are no diagnostics</value>
    </data>
    <data name="IngestButtonTextBlock_Text" xml:space="preserve">
        <value>INGEST</value>
    </data>
    <data name="ModFileTreeViewModel_StatusBar_Files__0__1" xml:space="preserve">
        <value>Files: {0} ({1})</value>
        <comment>{0} Represents a number, {1} represents a formatted size (e.g. 12GB)</comment>
    </data>
    <data name="Helpers_GenerateHeader_File_Count" xml:space="preserve">
        <value>FILE COUNT</value>
    </data>
    <data name="MyGamesView__NoGamesDetectedText" xml:space="preserve">
        <value>All supported games have been added. No new games detected.</value>
    </data>
    <data name="MyGamesView__NoGamesManagedText" xml:space="preserve">
        <value>Add games to start modding</value>
    </data>
    <data name="GameWidget__Adding_game" xml:space="preserve">
        <value>Adding game</value>
    </data>
    <data name="GameWidget__View" xml:space="preserve">
        <value>View</value>
    </data>
    <data name="GameWidget__Removing_game" xml:space="preserve">
        <value>Removing game</value>
    </data>
    <data name="ApplyDiff_Refresh" xml:space="preserve">
        <value>Refresh</value>
    </data>
    <data name="Helpers_GenerateHeader_State" xml:space="preserve">
        <value>STATE</value>
    </data>
    <data name="IFileTreeNodeViewModel_ToFormattedChangeState_Added" xml:space="preserve">
        <value>Added</value>
    </data>
    <data name="IFileTreeNodeViewModel_ToFormattedChangeState_Modified" xml:space="preserve">
        <value>Modified</value>
    </data>
    <data name="IFileTreeNodeViewModel_ToFormattedChangeState_Contents_modified" xml:space="preserve">
        <value>Contents modified</value>
    </data>
    <data name="IFileTreeNodeViewModel_ToFormattedChangeState_Removed" xml:space="preserve">
        <value>Removed</value>
    </data>
    <data name="DiffTreeViewModel_StatusBar__File_Loadout_Disk" xml:space="preserve">
        <value>Files: Loadout {0} ({1})  Disk {2} ({3})</value>
        <comment>{0} and {2} are file counts, {1} and {3} are formatted file sizes </comment>
    </data>
    <data name="DiffTreeViewModel_StatusBar__Apply_changes" xml:space="preserve">
        <value>Apply changes: Adding {0} Modifying {1} Removing {2}</value>
        <comment>{0}, {1} and {2} are integer representing the file counts</comment>
    </data>
    <data name="DiffTreeViewModel_StatusBar__Data_to_process___0_" xml:space="preserve">
        <value>Data to process: {0}</value>
        <comment>{0} is a formatted file size, representing the data to be processed </comment>
    </data>
    <data name="ApplyControlView_ViewApplyChanges" xml:space="preserve">
        <value>View apply changes</value>
    </data>
    <data name="ApplyDiffViewModel_PageTitle" xml:space="preserve">
        <value>Preview changes</value>
    </data>
    <data name="SettingsView_Title" xml:space="preserve">
        <value>Settings</value>
    </data>
    <data name="DialogButton_CANCEL" xml:space="preserve">
        <value>CANCEL</value>
    </data>
    <data name="DialogButton_SAVE" xml:space="preserve">
        <value>SAVE</value>
    </data>
    <data name="SettingEntryView_NeedRestartMessage" xml:space="preserve">
        <value>The app will need to restart to apply this setting</value>
    </data>
<<<<<<< HEAD
    <data name="FileOriginsPage_AddButtonText" xml:space="preserve">
        <value>Add</value>
=======
    <data name="DialogButton_Discard" xml:space="preserve">
        <value>DISCARD</value>
    </data>
    <data name="ChangelogPageViewModel_ChangelogPageViewModel_Changelog" xml:space="preserve">
        <value>Changelog</value>
>>>>>>> 3d64fc60
    </data>
</root><|MERGE_RESOLUTION|>--- conflicted
+++ resolved
@@ -428,15 +428,13 @@
     <data name="SettingEntryView_NeedRestartMessage" xml:space="preserve">
         <value>The app will need to restart to apply this setting</value>
     </data>
-<<<<<<< HEAD
     <data name="FileOriginsPage_AddButtonText" xml:space="preserve">
         <value>Add</value>
-=======
+    </data>
     <data name="DialogButton_Discard" xml:space="preserve">
         <value>DISCARD</value>
     </data>
     <data name="ChangelogPageViewModel_ChangelogPageViewModel_Changelog" xml:space="preserve">
         <value>Changelog</value>
->>>>>>> 3d64fc60
     </data>
 </root>