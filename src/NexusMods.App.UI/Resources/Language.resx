--- conflicted
+++ resolved
@@ -606,17 +606,10 @@
         <value>Clears the selection. Ctrl+Click selects/deselects items. Shift+Click selects a range.</value>
     </data>
     <data name="Library_ViewChangelog_Text" xml:space="preserve">
-<<<<<<< HEAD
         <value>View changelog</value>
     </data>
     <data name="Library_ViewModPage_Text" xml:space="preserve">
         <value>View mod page</value>
-=======
-        <value>View Changelog</value>
-    </data>
-    <data name="Library_ViewModPage_Text" xml:space="preserve">
-        <value>View Mod Page</value>
->>>>>>> 7a5dbe5f
     </data>
     <data name="FileOriginPage_AddMod_ToolTip" xml:space="preserve">
         <value>Install the selected mod(s) to this loadout</value>
