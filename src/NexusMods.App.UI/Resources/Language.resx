--- conflicted
+++ resolved
@@ -634,7 +634,6 @@
     <data name="MyLoadoutsEmptyState_Header" xml:space="preserve">
         <value>You need to add a game before using Loadouts</value>
     </data>
-<<<<<<< HEAD
 
     <!-- Library Item Delete Confirmation Dialog -->
     <data name="LibraryItemDeleteConfirmation_Title" xml:space="preserve">
@@ -667,7 +666,7 @@
 
     <data name="LibraryItemDeleteConfirmation_LoadoutWarning_Tip" xml:space="preserve">
         <value>Make really really sure that you want to delete these!</value>
-=======
+    </data>
     <data name="Updated_ViewUninstallDocs" xml:space="preserve">
         <value>How to uninstall the Nexus Mods app</value>
     </data>
@@ -679,6 +678,5 @@
     </data>
     <data name="LoadoutCard_DeleteLoadoutToolTip" xml:space="preserve">
         <value>Delete Loadout</value>
->>>>>>> f3b59a4b
     </data>
 </root>