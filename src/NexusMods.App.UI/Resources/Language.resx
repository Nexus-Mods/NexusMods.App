--- conflicted
+++ resolved
@@ -529,7 +529,6 @@
     <data name="NavigationControl_NavigationControl_Open_in_new_panel" xml:space="preserve">
         <value>Open in new panel</value>
     </data>
-<<<<<<< HEAD
     <data name="TopBar_Help_ToolTip" xml:space="preserve">
         <value>Help and feedback</value>
     </data>
@@ -556,9 +555,8 @@
     </data>
     <data name="IFileTreeNodeViewModel_FormattedChangeStateToolTip_ModifiedFolder" xml:space="preserve">
         <value>Folder contains modified files</value>
-=======
+    </data>
     <data name="InfoBanner_PrefixProperty_Did_you_know_" xml:space="preserve">
         <value>Did you know?</value>
->>>>>>> 2db5bfa3
     </data>
 </root>