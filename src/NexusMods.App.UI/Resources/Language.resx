<?xml version="1.0" encoding="utf-8"?>

<root>
    <xsd:schema id="root" xmlns="" xmlns:xsd="http://www.w3.org/2001/XMLSchema" xmlns:msdata="urn:schemas-microsoft-com:xml-msdata">
        <xsd:element name="root" msdata:IsDataSet="true">

        </xsd:element>
    </xsd:schema>
    <resheader name="resmimetype">
        <value>text/microsoft-resx</value>
    </resheader>
    <resheader name="version">
        <value>1.3</value>
    </resheader>
    <resheader name="reader">
        <value>System.Resources.ResXResourceReader, System.Windows.Forms, Version=2.0.0.0, Culture=neutral, PublicKeyToken=b77a5c561934e089</value>
    </resheader>
    <resheader name="writer">
        <value>System.Resources.ResXResourceWriter, System.Windows.Forms, Version=2.0.0.0, Culture=neutral, PublicKeyToken=b77a5c561934e089</value>
    </resheader>
    <data name="Newsfeed" xml:space="preserve">
        <value>Newsfeed</value>
    </data>
    <data name="MyGames" xml:space="preserve">
        <value>My Games</value>
    </data>
    <data name="BrowseGames" xml:space="preserve">
        <value>Browse Games</value>
    </data>
    <data name="MetricsOptIn_ALLOW" xml:space="preserve">
        <value>Allow</value>
    </data>
    <data name="MetricsOptIn_DENY" xml:space="preserve">
        <value>Deny</value>
    </data>
    <data name="MetricsOptIn_OverlayTitle" xml:space="preserve">
        <value>Diagnostics and usage data</value>
    </data>
    <data name="MetricsOptIn_MoreInfoAboutTheDataWeTrack" xml:space="preserve">
        <value>More info about the data we track</value>
    </data>
    <data name="MetricsOptIn_MainMessage" xml:space="preserve">
        <value>Help us provide you with the best modding experience.&#x0a;&#x0a;With your permission, we will collect analytics information and send it to our team to help us improve quality and performance.&#x0a;&#x0a;This information is sent anonymously and will never be shared with a 3rd party.</value>
    </data>
    <data name="Updater_LATER" xml:space="preserve">
        <value>Later</value>
    </data>
    <data name="Updater_UPDATE" xml:space="preserve">
        <value>View update</value>
    </data>
    <data name="Updater_UpdateAvailable" xml:space="preserve">
        <value>Update available</value>
    </data>
    <data name="Updater_MainMessage" xml:space="preserve">
        <value>Important: In order to install this version you will need to uninstall first. This will delete all your mods.</value>
    </data>
    <data name="Updater_UseSystemUpdater" xml:space="preserve">
        <value>It appears that your copy of the app was installed via a system managed package manager, please update via your operating system's update application.</value>
    </data>
    <data name="Updater_ViewChangelog" xml:space="preserve">
        <value>View changelog on GitHub</value>
    </data>
    <data name="LoadoutGridView_AddMod_FilePicker_Title" xml:space="preserve">
        <value>Please select a mod file to install.</value>
    </data>
    <data name="LoadoutGridView_AddMod_FileType_Archive" xml:space="preserve">
        <value>Archive</value>
    </data>
    <data name="DownloadTaskViewModel_Version_Unknown" xml:space="preserve">
        <value>Unknown</value>
    </data>
    <data name="DownloadTaskViewModel_Field_Unknown" xml:space="preserve">
        <value>Unknown</value>
    </data>
    <data name="MessageBox_Button_Yes" xml:space="preserve">
        <value>Yes</value>
    </data>
    <data name="MessageBox_Button_No" xml:space="preserve">
        <value>No</value>
    </data>
    <data name="CancelDownloadOverlayView_Description_download_will_be_cancelled" xml:space="preserve">
        <value>{0} will be cancelled and the files will be deleted.</value>
    </data>
    <data name="CancelDownloadOverlayView_Title" xml:space="preserve">
        <value>Cancel and delete downloads?</value>
    </data>
    <data name="Helpers_GenerateHeader_NAME" xml:space="preserve">
        <value>NAME</value>
    </data>
    <data name="Helpers_GenerateHeader_VERSION" xml:space="preserve">
        <value>VERSION</value>
    </data>
    <data name="Helpers_GenerateHeader_CATEGORY" xml:space="preserve">
        <value>CATEGORY</value>
    </data>
    <data name="Helpers_GenerateHeader_INSTALLED" xml:space="preserve">
        <value>INSTALLED</value>
    </data>
    <data name="Helpers_GenerateHeader_MOD_NAME" xml:space="preserve">
        <value>MOD NAME</value>
    </data>
    <data name="Helpers_GenerateHeader_GAME" xml:space="preserve">
        <value>GAME</value>
    </data>
    <data name="Helpers_GenerateHeader_SIZE" xml:space="preserve">
        <value>SIZE</value>
    </data>
    <data name="Helpers_GenerateHeader_STATUS" xml:space="preserve">
        <value>STATUS</value>
    </data>
    <data name="LaunchButtonViewModel_LaunchGame_RUNNING" xml:space="preserve">
        <value>Running...</value>
    </data>
    <data name="LaunchButtonViewModel_LaunchGame_LAUNCH" xml:space="preserve">
        <value>Play</value>
    </data>
    <data name="StringFormatters__SecondsRemaining_secs" xml:space="preserve">
        <value>{0} secs</value>
    </data>
    <data name="StringFormatters__MinutesRemaining_mins" xml:space="preserve">
        <value>{0} mins</value>
    </data>
    <data name="StringFormatters__HoursRemaining__hours" xml:space="preserve">
        <value>{0} hours</value>
    </data>
    <data name="StringFormatters__In_progress__numDownloads" xml:space="preserve">
        <value> ({0})</value>
    </data>
    <data name="DownloadStatus_Idle" xml:space="preserve">
        <value>Idle</value>
    </data>
    <data name="DownloadStatus_Progress" xml:space="preserve">
        <value>Progress</value>
    </data>
    <data name="Nexus_Premium_Status__Premium" xml:space="preserve">
        <value>PREMIUM</value>
    </data>
    <data name="SearchBox__Search" xml:space="preserve">
        <value>Search</value>
    </data>
    <data name="TopBarActions__LOG_IN" xml:space="preserve">
        <value>Log In</value>
    </data>
    <data name="GameWidget__Add_game" xml:space="preserve">
        <value>Add game</value>
    </data>
    <data name="DownloadsView__DOWNLOADS" xml:space="preserve">
        <value>Downloads</value>
    </data>
    <data name="DownloadsView__In_Progress" xml:space="preserve">
        <value>In Progress</value>
    </data>
    <data name="DownloadsView__Completed" xml:space="preserve">
        <value>Completed</value>
    </data>
    <data name="DownloadsView__Download_history" xml:space="preserve">
        <value>Download history</value>
    </data>
    <data name="NexusLoginOverlayView__Please_Click_Authorize" xml:space="preserve">
        <value>Please click "Authorize" on the website</value>
    </data>
    <data name="NexusLoginOverlayView__BROWSER_DIDNT_OPEN" xml:space="preserve">
        <value>Browser didn't open automatically?</value>
    </data>
    <data name="NexusLoginOverlayView_Please_copy_url" xml:space="preserve">
        <value>Please copy the following URL into your browser window. We support Chrome, Safari, Firefox and Edge.</value>
    </data>
    <data name="DownloadCompleted_COMPLETED" xml:space="preserve">
        <value>Completed</value>
    </data>
    <data name="DownloadCompleted_Clear_All" xml:space="preserve">
        <value>Clear All</value>
    </data>
    <data name="DownloadHistoryView__HISTORY" xml:space="preserve">
        <value>History</value>
    </data>
    <data name="DownloadInProgressView__IN_PROGRESS" xml:space="preserve">
        <value>In Progress</value>
    </data>
    <data name="DownloadInProgressView__Cancel" xml:space="preserve">
        <value>Cancel</value>
    </data>
    <data name="DownloadInProgressView__Pause" xml:space="preserve">
        <value>Pause</value>
    </data>
    <data name="DownloadInProgressView__Pause_All" xml:space="preserve">
        <value>Pause all</value>
    </data>
    <data name="InProgressTitleTextBlock" xml:space="preserve">
        <value>Downloads</value>
    </data>
    <data name="BoldMinutesRemainingTextBlock" xml:space="preserve">
        <value>0 mins</value>
    </data>
    <data name="MinutesRemainingTextBlock" xml:space="preserve">
        <value>remaining</value>
    </data>
    <data name="InProgressView_InProgressView_Remaining" xml:space="preserve">
        <value>remaining</value>
    </data>
    <data name="HomeView__We_found_games" xml:space="preserve">
        <value>We found games ready to mod!</value>
    </data>
    <data name="HomeView__CANT_SEE_YOUR_GAME" xml:space="preserve">
        <value>Can't see your game</value>
    </data>
    <data name="HomeView__BROWSE_ALL_GAMES" xml:space="preserve">
        <value>Browse all games</value>
    </data>
    <data name="FileOriginsPage__Add_Mod" xml:space="preserve">
        <value>Add</value>
    </data>
    <data name="FileOriginsPage__Add_Mod_Advanced" xml:space="preserve">
        <value>Advanced add</value>
    </data>
    <data name="MyGamesView__Ready_to_mod" xml:space="preserve">
        <value>Games Added</value>
    </data>
    <data name="MyGamesView__Detected_games" xml:space="preserve">
        <value>Supported Games</value>
    </data>
    <data name="Button_Manage" xml:space="preserve">
        <value>Manage</value>
    </data>
    <data name="ProgressBar_ProgressTextFormat__Total_1_0" xml:space="preserve">
        <value>Total {1:0}%</value>
    </data>
    <data name="DownloadStatusDesignViewModel_FormatStatus_Queued" xml:space="preserve">
        <value>Queued</value>
    </data>
    <data name="DownloadStatusDesignViewModel_FormatStatus_Paused" xml:space="preserve">
        <value>Paused</value>
    </data>
    <data name="DownloadStatusDesignViewModel_FormatStatus_Downloading" xml:space="preserve">
        <value>Downloading</value>
    </data>
    <data name="DownloadStatusDesignViewModel_FormatStatus_Installing" xml:space="preserve">
        <value>Installing</value>
    </data>
    <data name="DownloadStatusDesignViewModel_FormatStatus_Complete" xml:space="preserve">
        <value>Complete</value>
    </data>
    <data name="DownloadStatusDesignViewModel_FormatStatus_Analyzing" xml:space="preserve">
        <value>Analyzing</value>
    </data>
    <data name="DownloadStatusDesignViewModel_Text_Queued_0_" xml:space="preserve">
        <value>Queued 0%</value>
    </data>
    <data name="PanelTabHeaderViewModel_Title_New_Tab" xml:space="preserve">
        <value>New Tab</value>
    </data>
    <data name="DownloadInProgressView__Resume" xml:space="preserve">
        <value>Resume</value>
    </data>
    <data name="DownloadInProgressView__Resume_All" xml:space="preserve">
        <value>Resume All</value>
    </data>
    <data name="CancelDownloadOverlayView_Description__Download" xml:space="preserve">
        <value>download</value>
    </data>
    <data name="CancelDownloadOverlayView_Description_downloads" xml:space="preserve">
        <value>downloads</value>
    </data>
    <data name="InProgress_NoDownloadsTextBlock" xml:space="preserve">
        <value>No Downloads</value>
    </data>
    <data name="SpineDownloadButton_ToolTip" xml:space="preserve">
        <value>Downloads</value>
    </data>
    <data name="SpineHomeButton_ToolTip_Home" xml:space="preserve">
        <value>Home</value>
    </data>
    <data name="LoadoutLeftMenuViewModel_LoadoutGridEntry" xml:space="preserve">
        <value>My Mods</value>
    </data>
    <data name="Downloads_WorkspaceTitle" xml:space="preserve">
        <value>Downloads</value>
    </data>
    <data name="HomeWorkspace_Title" xml:space="preserve">
        <value>Home</value>
    </data>
    <data name="InProgressDownloadsPage_Title" xml:space="preserve">
        <value>Downloads</value>
    </data>
    <data name="LoadoutGridView__View_Files" xml:space="preserve">
        <value>View Mod files</value>
    </data>
    <data name="FileTreeNodeView__View" xml:space="preserve">
        <value>View</value>
    </data>
    <data name="ViewModInfoPage_Title" xml:space="preserve">
        <value>Mod Info</value>
    </data>
    <data name="ViewModFilesView_Location" xml:space="preserve">
        <value>Location:</value>
    </data>
    <data name="ViewModFilesView_Locations" xml:space="preserve">
        <value>Location:</value>
    </data>
    <data name="ApplyControlViewModel__ACTIVATE_LOADOUT" xml:space="preserve">
        <value>Activate Loadout</value>
    </data>
    <data name="ApplyControlViewModel__ACTIVATE_AND_APPLY" xml:space="preserve">
        <value>Activate &amp; Apply</value>
    </data>
    <data name="ApplyControlViewModel__APPLY" xml:space="preserve">
        <value>Apply</value>
    </data>
    <data name="ApplyingControlView__ApplyingText" xml:space="preserve">
        <value>Applying...</value>
    </data>
    <data name="Helpers_ERROR" xml:space="preserve">
        <value>Error</value>
    </data>
    <data name="ErrorView_Title" xml:space="preserve">
        <value>Something went wrong</value>
    </data>
    <data name="ErrorView_MissingMod_Description" xml:space="preserve">
        <value>The mod you're trying to access has been deleted or is missing.</value>
    </data>
    <data name="ViewModInfoPage_NotFound_Title" xml:space="preserve">
        <value>Mod Not Found</value>
    </data>
    <data name="ErrorView_MissingMod_Subheader" xml:space="preserve">
        <value>Mod not found</value>
    </data>
    <data name="DiagnosticDetailsView_SeverityTitle_SUGGESTION" xml:space="preserve">
        <value>Suggestion</value>
    </data>
    <data name="DiagnosticDetailsView_SeverityTitle_WARNING" xml:space="preserve">
        <value>Warning</value>
    </data>
    <data name="DiagnosticDetailsView_SeverityTitle_CRITICAL_ERROR" xml:space="preserve">
        <value>Critical Error</value>
    </data>
    <data name="DiagnosticDetailsView_SeverityTitle_HIDDEN" xml:space="preserve">
        <value>Hidden</value>
    </data>
    <data name="LoadoutLeftMenuViewModel_LoadoutLeftMenuViewModel_Diagnostics" xml:space="preserve">
        <value>Health Check</value>
    </data>
    <data name="DiagnosticListView_DiagnosticListView_All" xml:space="preserve">
        <value>All ({0})</value>
        <comment>0 is placeholder for a number</comment>
    </data>
    <data name="DiagnosticListView_DiagnosticListView_Critical" xml:space="preserve">
        <value>Critical ({0})</value>
        <comment>0 is placeholder for a number</comment>
    </data>
    <data name="DiagnosticListView_DiagnosticListView_Warnings" xml:space="preserve">
        <value>Warnings ({0})</value>
        <comment>0 is placeholder for a number</comment>
    </data>
    <data name="DiagnosticListView_DiagnosticListView_Suggestions" xml:space="preserve">
        <value>Suggestions ({0})</value>
        <comment>0 is placeholder for a number</comment>
    </data>
    <data name="DiagnosticListView_DiagnosticListView_There_are_no_diagnostics" xml:space="preserve">
        <value>There are no diagnostics</value>
    </data>
    <data name="IngestButtonTextBlock_Text" xml:space="preserve">
        <value>Ingest</value>
    </data>
    <data name="ModFileTreeViewModel_StatusBar_Files__0__1" xml:space="preserve">
        <value>Files: {0} ({1})</value>
        <comment>{0} Represents a number, {1} represents a formatted size (e.g. 12GB)</comment>
    </data>
    <data name="Helpers_GenerateHeader_File_Count" xml:space="preserve">
        <value>FILE COUNT</value>
    </data>
    <data name="MyGamesView__NoGamesDetectedText" xml:space="preserve">
        <value>All supported games have been added. No new games detected.</value>
    </data>
    <data name="MyGamesView__NoGamesManagedText" xml:space="preserve">
        <value>Add games to start modding</value>
    </data>
    <data name="GameWidget__Adding_game" xml:space="preserve">
        <value>Adding game</value>
    </data>
    <data name="GameWidget__View" xml:space="preserve">
        <value>View</value>
    </data>
    <data name="GameWidget__Removing_game" xml:space="preserve">
        <value>Removing game</value>
    </data>
    <data name="ApplyDiff_Refresh" xml:space="preserve">
        <value>Refresh</value>
    </data>
    <data name="Helpers_GenerateHeader_State" xml:space="preserve">
        <value>STATE</value>
    </data>
    <data name="IFileTreeNodeViewModel_ToFormattedChangeState_Added" xml:space="preserve">
        <value>Added</value>
    </data>
    <data name="IFileTreeNodeViewModel_ToFormattedChangeState_Modified" xml:space="preserve">
        <value>Modified</value>
    </data>
    <data name="IFileTreeNodeViewModel_ToFormattedChangeState_Contents_modified" xml:space="preserve">
        <value>Contents modified</value>
    </data>
    <data name="IFileTreeNodeViewModel_ToFormattedChangeState_Removed" xml:space="preserve">
        <value>Removed</value>
    </data>
    <data name="DiffTreeViewModel_StatusBar__File_Loadout_Disk" xml:space="preserve">
        <value>Files: Loadout {0} ({1})  Disk {2} ({3})</value>
        <comment>{0} and {2} are file counts, {1} and {3} are formatted file sizes </comment>
    </data>
    <data name="DiffTreeViewModel_StatusBar__Apply_changes" xml:space="preserve">
        <value>Apply changes: Adding {0} Modifying {1} Removing {2}</value>
        <comment>{0}, {1} and {2} are integer representing the file counts</comment>
    </data>
    <data name="DiffTreeViewModel_StatusBar__Data_to_process___0_" xml:space="preserve">
        <value>Data to process: {0}</value>
        <comment>{0} is a formatted file size, representing the data to be processed </comment>
    </data>
    <data name="ApplyControlView_ViewApplyChanges" xml:space="preserve">
        <value>Preview changes</value>
    </data>
    <data name="ApplyDiffViewModel_PageTitle" xml:space="preserve">
        <value>Preview changes</value>
    </data>
    <data name="SettingsView_Title" xml:space="preserve">
        <value>Settings</value>
    </data>
    <data name="DialogButton_CANCEL" xml:space="preserve">
        <value>Cancel</value>
    </data>
    <data name="DialogButton_SAVE" xml:space="preserve">
        <value>Save</value>
    </data>
    <data name="SettingEntryView_NeedRestartMessage" xml:space="preserve">
        <value>The app will need to restart to apply this setting</value>
    </data>
    <data name="FileOriginsPage_AddButtonText" xml:space="preserve">
        <value>Add</value>
    </data>
    <data name="DialogButton_Discard" xml:space="preserve">
        <value>Discard</value>
    </data>
    <data name="ChangelogPageViewModel_ChangelogPageViewModel_Changelog" xml:space="preserve">
        <value>Changelog</value>
    </data>
    <data name="DiagnosticListViewModel_DiagnosticListViewModel_Diagnostics" xml:space="preserve">
        <value>Health Check</value>
    </data>
    <data name="FileOriginsPageTitle" xml:space="preserve">
        <value>Library</value>
    </data>
    <data name="FileOriginsPageView_NameHeader" xml:space="preserve">
        <value>MOD NAME</value>
    </data>
    <data name="FileOriginsPageView_VersionHeader" xml:space="preserve">
        <value>VERSION</value>
    </data>
    <data name="FileOriginsPageView_SizeHeader" xml:space="preserve">
        <value>SIZE</value>
    </data>
    <data name="FileOriginsPageView_DownloadedHeader" xml:space="preserve">
        <value>DOWNLOADED</value>
    </data>
    <data name="FileOriginsPageView_InstalledHeader" xml:space="preserve">
        <value>INSTALLED</value>
    </data>
    <data name="FileOriginsPageView_ActionHeader" xml:space="preserve">
        <value>ACTIONS</value>
    </data>
    <data name="DownloadStatusDesignViewModel_FormatStatus_Cancelled" xml:space="preserve">
        <value>Cancelled</value>
    </data>
    <data name="DownloadInProgressView__Clear" xml:space="preserve">
        <value>Clear</value>
    </data>
    <data name="DownloadInProgressView__Clear_completed" xml:space="preserve">
        <value>Clear completed</value>
    </data>
    <data name="DownloadInProgressView__View_in_library" xml:space="preserve">
        <value>View in library</value>
    </data>
    <data name="LoadoutGridView__Remove" xml:space="preserve">
        <value>Remove</value>
    </data>
    <data name="LoginMessageView_BodyTextBlock" xml:space="preserve">
        <value>To easily download mods from Nexus Mods you will need to log in with your Nexus Mods account.  To add mods manually from your drive, you do not need to log in.</value>
    </data>
    <data name="LoginMessageView_Title" xml:space="preserve">
        <value>Log in to get started</value>
    </data>
    <data name="FileOriginsPage_GetMods" xml:space="preserve">
        <value>Get mods:</value>
    </data>
    <data name="FileOriginsPage_FromDrive" xml:space="preserve">
        <value>From drive</value>
    </data>
    <data name="FileOriginsPage_FromNexusMods" xml:space="preserve">
        <value>From Nexus Mods</value>
    </data>
    <data name="FileOriginsPage_ViewButtonText" xml:space="preserve">
        <value>View</value>
    </data>
    <data name="AddPanelToolTip" xml:space="preserve">
        <value>Add a panel for split screen viewing</value>
    </data>
    <data name="Panel_Add_tab_ToolTip" xml:space="preserve">
        <value>Add tab</value>
    </data>
    <data name="TopBar_MyProfile" xml:space="preserve">
        <value>My Profile</value>
    </data>
    <data name="TopBar_SignOut" xml:space="preserve">
        <value>Sign out</value>
    </data>
    <data name="TopBar_AccountSettings" xml:space="preserve">
        <value>Account settings</value>
    </data>
    <data name="ViewChangelogMenuItem.Header" xml:space="preserve">
        <value>View changelog</value>
    </data>
    <data name="ViewAppLogsMenuItem.Header" xml:space="preserve">
        <value>View App logs</value>
    </data>
    <data name="GiveFeedbackMenuItem.Header" xml:space="preserve">
        <value>Give feedback</value>
    </data>
    <data name="NavigationControl_NavigationControl_Open_in_new_tab" xml:space="preserve">
        <value>Open in new tab</value>
    </data>
    <data name="NavigationControl_NavigationControl_Open_in_new_panel" xml:space="preserve">
        <value>Open in new panel</value>
    </data>
    <data name="TopBar_Help_ToolTip" xml:space="preserve">
        <value>Help and feedback</value>
    </data>
    <data name="FileOriginPage_AddMod_ToolTip" xml:space="preserve">
        <value>Add mod to your mod list</value>
    </data>
    <data name="FileOriginPage_AddModAdvanced_ToolTip" xml:space="preserve">
        <value>Use advanced installer to manually select files to include</value>
    </data>
    <data name="ApplyControlView_ViewApplyChanges_ToolTip" xml:space="preserve">
        <value>View the changes that will be applied to your game folder</value>
    </data>
    <data name="ApplyControlView_Apply_ToolTip" xml:space="preserve">
        <value>Apply your changes to the game folder</value>
    </data>
    <data name="IFileTreeNodeViewModel_FormattedChangeStateToolTip_Added" xml:space="preserve">
        <value>File will be added</value>
    </data>
    <data name="IFileTreeNodeViewModel_FormattedChangeStateToolTip_ModifiedFile" xml:space="preserve">
        <value>File will be modified</value>
    </data>
    <data name="IFileTreeNodeViewModel_FormattedChangeStateToolTip_Removed" xml:space="preserve">
        <value>File will be removed</value>
    </data>
    <data name="IFileTreeNodeViewModel_FormattedChangeStateToolTip_ModifiedFolder" xml:space="preserve">
        <value>Folder contains modified files</value>
    </data>
    <data name="InfoBanner_PrefixProperty_Did_you_know_" xml:space="preserve">
        <value>Did you know?</value>
    </data>
    <data name="NewTabPageInfoBannerText1" xml:space="preserve">
        <value>You can add panels for split screen viewing by selecting the</value>
    </data>
    <data name="NewTabPageInfoBannerText2" xml:space="preserve">
        <value>button in the toolbar</value>
    </data>
    <data name="LoadoutGrid_EmptyModlistSubtitle_Add_from_library" xml:space="preserve">
        <value>Add your downloaded mods from the</value>
    </data>
    <data name="LoadoutGridViewModel_EmptyModlistTitleString" xml:space="preserve">
        <value>No mods added to {0}</value>
        <comment>{0} is the name of the currently managed game</comment>
    </data>
    <data name="EmptyLibraryTitleText" xml:space="preserve">
        <value>No mods in your Library</value>
    </data>
    <data name="FileOriginsPageViewModel_EmptyLibrarySubtitleText" xml:space="preserve">
        <value>Download {0} mods from Nexus Mods</value>
        <comment>{0} is the name of the currently managed game</comment>
    </data>
    <data name="DiagnosticListView.EmptyState.Header" xml:space="preserve">
        <value>Your loadout passed the health check without issues</value>
    </data>
    <data name="DiagnosticListView.EmptyState.Subtitle" xml:space="preserve">
        <value>Ready for gaming.</value>
    </data>
    <data name="LoadoutCardViewModel_CreationTimeConverter_Created__0_" xml:space="preserve">
        <value>Created {0}</value>
        <comment>Where {0} is a humanized time (e.g. "Created 2 hours ago")</comment>
    </data>
    <data name="LoadoutCardViewModel_FormatLastAppliedTime_Last_applied__0_" xml:space="preserve">
        <value>Last applied: {0}</value>
        <comment>Where {0} is a humanized time (e.g. "Last applied 2 hours ago")</comment>
    </data>
    <data name="LoadoutCardViewModel_FormatNumMods_Mods__0_" xml:space="preserve">
        <value>Mods {0}</value>
        <comment>Where {0} is the number of mods in a loadout</comment>
    </data>
    <data name="MyLoadoutsPageTitle" xml:space="preserve">
        <value>My Loadouts</value>
    </data>
    <data name="MyLoadoutsPageDescriptionText" xml:space="preserve">
        <value>Loadouts enable you to switch between various play styles by customising each with different mods and configurations. Simply select and Apply the Loadout you wish to use.</value>
    </data>
    <data name="MyLoadoutsGameSectionHeading" xml:space="preserve">
        <value>{0} Loadouts</value>
        <comment>Where {0} is the name of the game</comment>
    </data>
    <data name="CreateNewLoadoutCarViewTexBlock" xml:space="preserve">
        <value>Create new loadout</value>
    </data>
    <data name="LoadoutCardViewCurrentlyAppliedTextBlock" xml:space="preserve">
        <value>Currently Applied</value>
    </data>
    <data name="LoadoutCardViewCreateCopyButton" xml:space="preserve">
        <value>Create Copy</value>
    </data>
    <data name="LoadoutCardViewDeletingText" xml:space="preserve">
        <value>Deleting...</value>
    </data>
    <data name="LoadoutCardViewCreatingText" xml:space="preserve">
        <value>Creating...</value>
    </data>
    <data name="MyLoadoutsEmptyState_Subtitle" xml:space="preserve">
        <value>Loadouts enable you to switch between various play styles by customising each with different mods and configurations.</value>
    </data>
    <data name="MyLoadoutsEmptyState_Header" xml:space="preserve">
        <value>You need to add a game before using Loadouts</value>
    </data>
<<<<<<< HEAD
    <data name="Updated_ViewUninstallDocs" xml:space="preserve">
        <value>How to uninstall the Nexus Mods app</value>
=======
    <data name="HumanizedDateTime_Never" xml:space="preserve">
        <value>Never</value>
    </data>
    <data name="ApplyControlView__ApplyingToolTip" xml:space="preserve">
        <value>Applying changes to the game</value>
    </data>
    <data name="LoadoutCard_DeleteLoadoutToolTip" xml:space="preserve">
        <value>Delete Loadout</value>
>>>>>>> 422a4d61
    </data>
</root><|MERGE_RESOLUTION|>--- conflicted
+++ resolved
@@ -628,10 +628,9 @@
     <data name="MyLoadoutsEmptyState_Header" xml:space="preserve">
         <value>You need to add a game before using Loadouts</value>
     </data>
-<<<<<<< HEAD
     <data name="Updated_ViewUninstallDocs" xml:space="preserve">
         <value>How to uninstall the Nexus Mods app</value>
-=======
+    </data>
     <data name="HumanizedDateTime_Never" xml:space="preserve">
         <value>Never</value>
     </data>
@@ -640,6 +639,5 @@
     </data>
     <data name="LoadoutCard_DeleteLoadoutToolTip" xml:space="preserve">
         <value>Delete Loadout</value>
->>>>>>> 422a4d61
     </data>
 </root>