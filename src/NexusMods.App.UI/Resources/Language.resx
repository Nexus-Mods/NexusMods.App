<?xml version="1.0" encoding="utf-8"?>

<root>
    <xsd:schema id="root" xmlns="" xmlns:xsd="http://www.w3.org/2001/XMLSchema" xmlns:msdata="urn:schemas-microsoft-com:xml-msdata">
        <xsd:element name="root" msdata:IsDataSet="true">

        </xsd:element>
    </xsd:schema>
    <resheader name="resmimetype">
        <value>text/microsoft-resx</value>
    </resheader>
    <resheader name="version">
        <value>1.3</value>
    </resheader>
    <resheader name="reader">
        <value>System.Resources.ResXResourceReader, System.Windows.Forms, Version=2.0.0.0, Culture=neutral, PublicKeyToken=b77a5c561934e089</value>
    </resheader>
    <resheader name="writer">
        <value>System.Resources.ResXResourceWriter, System.Windows.Forms, Version=2.0.0.0, Culture=neutral, PublicKeyToken=b77a5c561934e089</value>
    </resheader>
    <data name="Newsfeed" xml:space="preserve">
        <value>Newsfeed</value>
    </data>
    <data name="MyGames" xml:space="preserve">
        <value>My Games</value>
    </data>
    <data name="BrowseGames" xml:space="preserve">
        <value>Browse Games</value>
    </data>
    <data name="MetricsOptIn_ALLOW" xml:space="preserve">
        <value>Allow</value>
    </data>
    <data name="MetricsOptIn_DENY" xml:space="preserve">
        <value>Deny</value>
    </data>
    <data name="MetricsOptIn_OverlayTitle" xml:space="preserve">
        <value>Diagnostics and usage data</value>
    </data>
    <data name="MetricsOptIn_MoreInfoAboutTheDataWeTrack" xml:space="preserve">
        <value>More info about the data we track</value>
    </data>
    <data name="MetricsOptIn_MainMessage" xml:space="preserve">
        <value>Help us provide you with the best modding experience.&#x0a;&#x0a;With your permission, we will collect analytics information and send it to our team to help us improve quality and performance.&#x0a;&#x0a;This information is sent anonymously and will never be shared with a 3rd party.</value>
    </data>
    <data name="Updater_LATER" xml:space="preserve">
        <value>Later</value>
    </data>
    <data name="Updater_UPDATE" xml:space="preserve">
        <value>View update</value>
    </data>
    <data name="Updater_UpdateAvailable" xml:space="preserve">
        <value>Update available</value>
    </data>
    <data name="Updater_MainMessage" xml:space="preserve">
        <value>Important: In order to install this version you will need to uninstall first. This will delete all your mods.</value>
    </data>
    <data name="Updater_UseSystemUpdater" xml:space="preserve">
        <value>It appears that your copy of the app was installed via a system managed package manager, please update via your operating system's update application.</value>
    </data>
    <data name="Updater_ViewChangelog" xml:space="preserve">
        <value>View changelog on GitHub</value>
    </data>
    <data name="LoadoutGridView_AddMod_FilePicker_Title" xml:space="preserve">
        <value>Please select a mod file to install.</value>
    </data>
    <data name="LoadoutGridView_AddMod_FileType_Archive" xml:space="preserve">
        <value>Archive</value>
    </data>
    <data name="DownloadTaskViewModel_Version_Unknown" xml:space="preserve">
        <value>Unknown</value>
    </data>
    <data name="DownloadTaskViewModel_Field_Unknown" xml:space="preserve">
        <value>Unknown</value>
    </data>
    <data name="MessageBox_Button_Yes" xml:space="preserve">
        <value>Yes</value>
    </data>
    <data name="MessageBox_Button_No" xml:space="preserve">
        <value>No</value>
    </data>
    <data name="MessageBox_Button_Ok" xml:space="preserve">
        <value>OK</value>
    </data>
    <data name="CancelDownloadOverlayView_Description_download_will_be_cancelled" xml:space="preserve">
        <value>{0} will be cancelled and the files will be deleted.</value>
    </data>
    <data name="CancelDownloadOverlayView_Title" xml:space="preserve">
        <value>Cancel and delete downloads?</value>
    </data>
    <data name="Helpers_GenerateHeader_NAME" xml:space="preserve">
        <value>NAME</value>
    </data>
    <data name="Helpers_GenerateHeader_VERSION" xml:space="preserve">
        <value>VERSION</value>
    </data>
    <data name="Helpers_GenerateHeader_CATEGORY" xml:space="preserve">
        <value>CATEGORY</value>
    </data>
    <data name="Helpers_GenerateHeader_INSTALLED" xml:space="preserve">
        <value>INSTALLED</value>
    </data>
    <data name="Helpers_GenerateHeader_MOD_NAME" xml:space="preserve">
        <value>MOD NAME</value>
    </data>
    <data name="Helpers_GenerateHeader_GAME" xml:space="preserve">
        <value>GAME</value>
    </data>
    <data name="Helpers_GenerateHeader_SIZE" xml:space="preserve">
        <value>SIZE</value>
    </data>
    <data name="Helpers_GenerateHeader_STATUS" xml:space="preserve">
        <value>STATUS</value>
    </data>
    <data name="LaunchButtonViewModel_LaunchGame_RUNNING" xml:space="preserve">
        <value>Running...</value>
    </data>
    <data name="LaunchButtonViewModel_LaunchGame_LAUNCH" xml:space="preserve">
        <value>Play</value>
    </data>
    <data name="StringFormatters__SecondsRemaining_secs" xml:space="preserve">
        <value>{0} secs</value>
    </data>
    <data name="StringFormatters__MinutesRemaining_mins" xml:space="preserve">
        <value>{0} mins</value>
    </data>
    <data name="StringFormatters__HoursRemaining__hours" xml:space="preserve">
        <value>{0} hours</value>
    </data>
    <data name="StringFormatters__In_progress__numDownloads" xml:space="preserve">
        <value> ({0})</value>
    </data>
    <data name="DownloadStatus_Idle" xml:space="preserve">
        <value>Idle</value>
    </data>
    <data name="DownloadStatus_Progress" xml:space="preserve">
        <value>Progress</value>
    </data>
    <data name="Nexus_Premium_Status__Premium" xml:space="preserve">
        <value>PREMIUM</value>
    </data>
    <data name="Nexus_Premium_Status__Free" xml:space="preserve">
        <value>FREE</value>
    </data>
    <data name="SearchBox__Search" xml:space="preserve">
        <value>Search</value>
    </data>
    <data name="TopBarActions__LOG_IN" xml:space="preserve">
        <value>Log In</value>
    </data>
    <data name="GameWidget__Add_game" xml:space="preserve">
        <value>Add game</value>
    </data>
    <data name="DownloadsView__DOWNLOADS" xml:space="preserve">
        <value>Downloads</value>
    </data>
    <data name="DownloadsView__In_Progress" xml:space="preserve">
        <value>In Progress</value>
    </data>
    <data name="DownloadsView__Completed" xml:space="preserve">
        <value>Completed</value>
    </data>
    <data name="DownloadsView__Download_history" xml:space="preserve">
        <value>Download history</value>
    </data>
    <data name="DownloadsView_UnderDevelopment" xml:space="preserve">
        <value>The Downloads page is currently being reworked and will be replaced in a future update. We apologise for the inconvenience.</value>
    </data>
    <data name="NexusLoginOverlayView__Please_Click_Authorize" xml:space="preserve">
        <value>Please click "Authorize" on the website</value>
    </data>
    <data name="NexusLoginOverlayView__BROWSER_DIDNT_OPEN" xml:space="preserve">
        <value>Browser didn't open automatically?</value>
    </data>
    <data name="NexusLoginOverlayView_Please_copy_url" xml:space="preserve">
        <value>Please copy the following URL into your browser window. We support Chrome, Safari, Firefox and Edge.</value>
    </data>
    <data name="DownloadCompleted_COMPLETED" xml:space="preserve">
        <value>Completed</value>
    </data>
    <data name="DownloadCompleted_Clear_All" xml:space="preserve">
        <value>Clear All</value>
    </data>
    <data name="DownloadHistoryView__HISTORY" xml:space="preserve">
        <value>History</value>
    </data>
    <data name="DownloadInProgressView__IN_PROGRESS" xml:space="preserve">
        <value>In Progress</value>
    </data>
    <data name="DownloadInProgressView__Cancel" xml:space="preserve">
        <value>Cancel</value>
    </data>
    <data name="DownloadInProgressView__Pause" xml:space="preserve">
        <value>Pause</value>
    </data>
    <data name="DownloadInProgressView__Pause_All" xml:space="preserve">
        <value>Pause all</value>
    </data>
    <data name="InProgressTitleTextBlock" xml:space="preserve">
        <value>Downloads</value>
    </data>
    <data name="BoldMinutesRemainingTextBlock" xml:space="preserve">
        <value>0 mins</value>
    </data>
    <data name="MinutesRemainingTextBlock" xml:space="preserve">
        <value>remaining</value>
    </data>
    <data name="InProgressView_InProgressView_Remaining" xml:space="preserve">
        <value>remaining</value>
    </data>
    <data name="HomeView__We_found_games" xml:space="preserve">
        <value>We found games ready to mod!</value>
    </data>
    <data name="HomeView__CANT_SEE_YOUR_GAME" xml:space="preserve">
        <value>Can't see your game</value>
    </data>
    <data name="HomeView__BROWSE_ALL_GAMES" xml:space="preserve">
        <value>Browse all games</value>
    </data>
    <data name="FileOriginPage_DeleteMod" xml:space="preserve">
        <value>Delete</value>
    </data>
    <data name="FileOriginPage_AddMod" xml:space="preserve">
        <value>Add</value>
    </data>
    <data name="FileOriginPage_AddModAdvanced" xml:space="preserve">
        <value>Advanced add</value>
    </data>
    <data name="MyGamesView__Ready_to_mod" xml:space="preserve">
        <value>Games Added</value>
    </data>
    <data name="MyGamesView__Detected_games" xml:space="preserve">
        <value>Supported Games</value>
    </data>
    <data name="Button_Manage" xml:space="preserve">
        <value>Manage</value>
    </data>
    <data name="ProgressBar_ProgressTextFormat__Total_1_0" xml:space="preserve">
        <value>Total {1:0}%</value>
    </data>
    <data name="DownloadStatusDesignViewModel_FormatStatus_Queued" xml:space="preserve">
        <value>Queued</value>
    </data>
    <data name="DownloadStatusDesignViewModel_FormatStatus_Paused" xml:space="preserve">
        <value>Paused</value>
    </data>
    <data name="DownloadStatusDesignViewModel_FormatStatus_Downloading" xml:space="preserve">
        <value>Downloading</value>
    </data>
    <data name="DownloadStatusDesignViewModel_FormatStatus_Installing" xml:space="preserve">
        <value>Installing</value>
    </data>
    <data name="DownloadStatusDesignViewModel_FormatStatus_Complete" xml:space="preserve">
        <value>Complete</value>
    </data>
    <data name="DownloadStatusDesignViewModel_FormatStatus_Analyzing" xml:space="preserve">
        <value>Analyzing</value>
    </data>
    <data name="DownloadStatusDesignViewModel_Text_Queued_0_" xml:space="preserve">
        <value>Queued 0%</value>
    </data>
    <data name="PanelTabHeaderViewModel_Title_New_Tab" xml:space="preserve">
        <value>New Tab</value>
    </data>
    <data name="DownloadInProgressView__Resume" xml:space="preserve">
        <value>Resume</value>
    </data>
    <data name="DownloadInProgressView__Resume_All" xml:space="preserve">
        <value>Resume All</value>
    </data>
    <data name="CancelDownloadOverlayView_Description__Download" xml:space="preserve">
        <value>download</value>
    </data>
    <data name="CancelDownloadOverlayView_Description_downloads" xml:space="preserve">
        <value>downloads</value>
    </data>
    <data name="InProgress_NoDownloadsTextBlock" xml:space="preserve">
        <value>No Downloads</value>
    </data>
    <data name="SpineDownloadButton_ToolTip" xml:space="preserve">
        <value>Downloads</value>
    </data>
    <data name="SpineHomeButton_ToolTip_Home" xml:space="preserve">
        <value>Home</value>
    </data>
    <data name="LoadoutViewPageTitle" xml:space="preserve">
        <value>All</value>
    </data>
    <data name="Downloads_WorkspaceTitle" xml:space="preserve">
        <value>Downloads</value>
    </data>
    <data name="HomeWorkspace_Title" xml:space="preserve">
        <value>Home</value>
    </data>
    <data name="InProgressDownloadsPage_Title" xml:space="preserve">
        <value>Downloads</value>
    </data>
    <data name="LoadoutGridView__View_Files" xml:space="preserve">
        <value>View Mod files</value>
    </data>
    <data name="FileTreeNodeView__View" xml:space="preserve">
        <value>View</value>
    </data>
    <data name="ViewModInfoPage_Title" xml:space="preserve">
        <value>Mod Info</value>
    </data>
    <data name="ViewModFilesView_Location" xml:space="preserve">
        <value>Location:</value>
    </data>
    <data name="ViewModFilesView_Locations" xml:space="preserve">
        <value>Location:</value>
    </data>
    <data name="ApplyControlViewModel__ACTIVATE_LOADOUT" xml:space="preserve">
        <value>Activate Loadout</value>
    </data>
    <data name="ApplyControlViewModel__ACTIVATE_AND_APPLY" xml:space="preserve">
        <value>Activate &amp; Apply</value>
    </data>
    <data name="ApplyControlViewModel__APPLY" xml:space="preserve">
        <value>Apply</value>
    </data>
    <data name="ApplyingControlView__ApplyingText" xml:space="preserve">
        <value>Applying...</value>
    </data>
    <data name="Helpers_ERROR" xml:space="preserve">
        <value>Error</value>
    </data>
    <data name="ErrorView_Title" xml:space="preserve">
        <value>Something went wrong</value>
    </data>
    <data name="ErrorView_MissingMod_Description" xml:space="preserve">
        <value>The mod you're trying to access has been deleted or is missing.</value>
    </data>
    <data name="ViewModInfoPage_NotFound_Title" xml:space="preserve">
        <value>Mod Not Found</value>
    </data>
    <data name="ErrorView_MissingMod_Subheader" xml:space="preserve">
        <value>Mod not found</value>
    </data>
    <data name="DiagnosticDetailsView_SeverityTitle_SUGGESTION" xml:space="preserve">
        <value>Suggestion</value>
    </data>
    <data name="DiagnosticDetailsView_SeverityTitle_WARNING" xml:space="preserve">
        <value>Warning</value>
    </data>
    <data name="DiagnosticDetailsView_SeverityTitle_CRITICAL_ERROR" xml:space="preserve">
        <value>Critical Error</value>
    </data>
    <data name="DiagnosticDetailsView_SeverityTitle_HIDDEN" xml:space="preserve">
        <value>Hidden</value>
    </data>
    <data name="LoadoutLeftMenuViewModel_LoadoutLeftMenuViewModel_Diagnostics" xml:space="preserve">
        <value>Health Check</value>
    </data>
    <data name="LoadoutLeftMenuViewModel_Diagnostics_ToolTip" xml:space="preserve">
        <value>Review your Loadout for any issues and learn how to resolve them if needed</value>
    </data>
    <data name="DiagnosticListView_DiagnosticListView_All" xml:space="preserve">
        <value>All ({0})</value>
        <comment>0 is placeholder for a number</comment>
    </data>
    <data name="DiagnosticListView_DiagnosticListView_Critical" xml:space="preserve">
        <value>Critical ({0})</value>
        <comment>0 is placeholder for a number</comment>
    </data>
    <data name="DiagnosticListView_DiagnosticListView_Warnings" xml:space="preserve">
        <value>Warnings ({0})</value>
        <comment>0 is placeholder for a number</comment>
    </data>
    <data name="DiagnosticListView_DiagnosticListView_Suggestions" xml:space="preserve">
        <value>Suggestions ({0})</value>
        <comment>0 is placeholder for a number</comment>
    </data>
    <data name="DiagnosticListView_DiagnosticListView_There_are_no_diagnostics" xml:space="preserve">
        <value>There are no diagnostics</value>
    </data>
    <data name="IngestButtonTextBlock_Text" xml:space="preserve">
        <value>Ingest</value>
    </data>
    <data name="ModFileTreeViewModel_StatusBar_Files__0__1" xml:space="preserve">
        <value>Files: {0} ({1})</value>
        <comment>{0} Represents a number, {1} represents a formatted size (e.g. 12GB)</comment>
    </data>
    <data name="Helpers_GenerateHeader_File_Count" xml:space="preserve">
        <value>FILE COUNT</value>
    </data>
    <data name="MyGamesView__NoGamesDetectedText" xml:space="preserve">
        <value>All supported games have been added. No new games detected.</value>
    </data>
    <data name="MyGamesView__NoGamesManagedText" xml:space="preserve">
        <value>Add games to start modding</value>
    </data>
    <data name="GameWidget__Adding_game" xml:space="preserve">
        <value>Adding game</value>
    </data>
    <data name="GameWidget__View" xml:space="preserve">
        <value>View</value>
    </data>
    <data name="GameWidget__Removing_game" xml:space="preserve">
        <value>Removing game</value>
    </data>
    <data name="ApplyDiff_Refresh" xml:space="preserve">
        <value>Refresh</value>
    </data>
    <data name="Helpers_GenerateHeader_State" xml:space="preserve">
        <value>STATE</value>
    </data>
    <data name="IFileTreeNodeViewModel_ToFormattedChangeState_Added" xml:space="preserve">
        <value>Added</value>
    </data>
    <data name="IFileTreeNodeViewModel_ToFormattedChangeState_Modified" xml:space="preserve">
        <value>Modified</value>
    </data>
    <data name="IFileTreeNodeViewModel_ToFormattedChangeState_Contents_modified" xml:space="preserve">
        <value>Contents modified</value>
    </data>
    <data name="IFileTreeNodeViewModel_ToFormattedChangeState_Removed" xml:space="preserve">
        <value>Removed</value>
    </data>
    <data name="DiffTreeViewModel_StatusBar__File_Loadout_Disk" xml:space="preserve">
        <value>Files: Loadout {0} ({1})  Disk {2} ({3})</value>
        <comment>{0} and {2} are file counts, {1} and {3} are formatted file sizes </comment>
    </data>
    <data name="DiffTreeViewModel_StatusBar__Apply_changes" xml:space="preserve">
        <value>Apply changes: Adding {0} Modifying {1} Removing {2}</value>
        <comment>{0}, {1} and {2} are integer representing the file counts</comment>
    </data>
    <data name="DiffTreeViewModel_StatusBar__Data_to_process___0_" xml:space="preserve">
        <value>Data to process: {0}</value>
        <comment>{0} is a formatted file size, representing the data to be processed </comment>
    </data>
    <data name="ApplyControlView_ViewApplyChanges" xml:space="preserve">
        <value>Preview changes</value>
    </data>
    <data name="ApplyDiffViewModel_PageTitle" xml:space="preserve">
        <value>Preview changes</value>
    </data>
    <data name="SettingsView_Title" xml:space="preserve">
        <value>Settings</value>
    </data>
    <data name="DialogButton_CANCEL" xml:space="preserve">
        <value>Cancel</value>
    </data>
    <data name="DialogButton_SAVE" xml:space="preserve">
        <value>Save</value>
    </data>
    <data name="DialogButton_DELETE_MODS" xml:space="preserve">
        <value>Delete mod(s)</value>
    </data>
    <data name="SettingEntryView_NeedRestartMessage" xml:space="preserve">
        <value>The app will need to restart to apply this setting</value>
    </data>
    <data name="FileOriginsPage_AddButtonText" xml:space="preserve">
        <value>Add</value>
    </data>
    <data name="DialogButton_Discard" xml:space="preserve">
        <value>Discard</value>
    </data>
    <data name="ChangelogPageViewModel_ChangelogPageViewModel_Changelog" xml:space="preserve">
        <value>Changelog</value>
    </data>
    <data name="DiagnosticListViewModel_DiagnosticListViewModel_Diagnostics" xml:space="preserve">
        <value>Health Check</value>
    </data>
    <data name="LibraryPageTitle" xml:space="preserve">
        <value>Library</value>
    </data>
    <data name="LibraryPageTitleToolTip" xml:space="preserve">
        <value>Manage downloaded mods and collections</value>
    </data>
    <data name="FileOriginsPageView_NameHeader" xml:space="preserve">
        <value>MOD NAME</value>
    </data>
    <data name="FileOriginsPageView_VersionHeader" xml:space="preserve">
        <value>VERSION</value>
    </data>
    <data name="FileOriginsPageView_SizeHeader" xml:space="preserve">
        <value>SIZE</value>
    </data>
    <data name="FileOriginsPageView_DownloadedHeader" xml:space="preserve">
        <value>DOWNLOADED</value>
    </data>
    <data name="FileOriginsPageView_InstalledHeader" xml:space="preserve">
        <value>INSTALLED</value>
    </data>
    <data name="FileOriginsPageView_ActionHeader" xml:space="preserve">
        <value>ACTIONS</value>
    </data>
    <data name="DownloadStatusDesignViewModel_FormatStatus_Cancelled" xml:space="preserve">
        <value>Cancelled</value>
    </data>
    <data name="DownloadInProgressView__Clear" xml:space="preserve">
        <value>Clear</value>
    </data>
    <data name="DownloadInProgressView__Clear_completed" xml:space="preserve">
        <value>Clear completed</value>
    </data>
    <data name="DownloadInProgressView__View_in_library" xml:space="preserve">
        <value>View in library</value>
    </data>
    <data name="LoadoutGridView__Remove" xml:space="preserve">
        <value>Remove</value>
    </data>
    <data name="LoginMessageView_BodyTextBlock" xml:space="preserve">
        <value>To easily download mods from Nexus Mods you will need to log in with your Nexus Mods account.  To add mods manually from your drive, you do not need to log in.</value>
    </data>
    <data name="LoginMessageView_Title" xml:space="preserve">
        <value>Log in to get started</value>
    </data>
    <data name="FileOriginsPage_GetMods" xml:space="preserve">
        <value>Get mods:</value>
    </data>
    <data name="FileOriginsPage_FromDrive" xml:space="preserve">
        <value>From drive</value>
    </data>
    <data name="FileOriginsPage_FromNexusMods" xml:space="preserve">
        <value>From Nexus Mods</value>
    </data>
    <data name="FileOriginsPage_ViewButtonText" xml:space="preserve">
        <value>View</value>
    </data>
    <data name="AddPanelToolTip" xml:space="preserve">
        <value>Add a panel for split screen viewing</value>
    </data>
    <data name="Panel_Add_tab_ToolTip" xml:space="preserve">
        <value>Add tab</value>
    </data>
    <data name="TopBar_MyProfile" xml:space="preserve">
        <value>My Profile</value>
    </data>
    <data name="TopBar_SignOut" xml:space="preserve">
        <value>Sign out</value>
    </data>
    <data name="TopBar_AccountSettings" xml:space="preserve">
        <value>Account settings</value>
    </data>
    <data name="ViewChangelogMenuItem.Header" xml:space="preserve">
        <value>View changelog</value>
    </data>
    <data name="ViewAppLogsMenuItem.Header" xml:space="preserve">
        <value>View App logs</value>
    </data>
    <data name="GiveFeedbackMenuItem.Header" xml:space="preserve">
        <value>Give feedback</value>
    </data>
    <data name="NavigationControl_NavigationControl_Open_in_new_tab" xml:space="preserve">
        <value>Open in new tab</value>
    </data>
    <data name="NavigationControl_NavigationControl_Open_in_new_panel" xml:space="preserve">
        <value>Open in new panel</value>
    </data>
    <data name="TopBar_Help_ToolTip" xml:space="preserve">
        <value>Help and feedback</value>
    </data>
    <data name="FileOriginPage_AddMod_ToolTip" xml:space="preserve">
        <value>Add the selected mod(s) to this loadout</value>
    </data>
    <data name="FileOriginPage_DeleteMod_ToolTip" xml:space="preserve">
        <value>Permanently remove this mod from your Library</value>
    </data>
    <data name="FileOriginPage_AddModAdvanced_ToolTip" xml:space="preserve">
        <value>Select specific files from a mod to add to your loadout</value>
    </data>
    <data name="ApplyControlView_ViewApplyChanges_ToolTip" xml:space="preserve">
        <value>View the changes that will be applied to your game folder</value>
    </data>
    <data name="ApplyControlView_Apply_ToolTip" xml:space="preserve">
        <value>Apply your changes to the game folder</value>
    </data>
    <data name="IFileTreeNodeViewModel_FormattedChangeStateToolTip_Added" xml:space="preserve">
        <value>File will be added</value>
    </data>
    <data name="IFileTreeNodeViewModel_FormattedChangeStateToolTip_ModifiedFile" xml:space="preserve">
        <value>File will be modified</value>
    </data>
    <data name="IFileTreeNodeViewModel_FormattedChangeStateToolTip_Removed" xml:space="preserve">
        <value>File will be removed</value>
    </data>
    <data name="IFileTreeNodeViewModel_FormattedChangeStateToolTip_ModifiedFolder" xml:space="preserve">
        <value>Folder contains modified files</value>
    </data>
    <data name="InfoBanner_PrefixProperty_Did_you_know_" xml:space="preserve">
        <value>Did you know?</value>
    </data>
    <data name="NewTabPageInfoBannerText1" xml:space="preserve">
        <value>You can add panels for split screen viewing by selecting the</value>
    </data>
    <data name="NewTabPageInfoBannerText2" xml:space="preserve">
        <value>button in the toolbar</value>
    </data>
    <data name="LoadoutGrid_EmptyModlistSubtitle_Add_from_library" xml:space="preserve">
        <value>Install your mods from the Library</value>
    </data>
    <data name="LoadoutGridViewModel_EmptyModlistTitleString" xml:space="preserve">
        <value>No mods added to {0}</value>
        <comment>{0} is the name of the currently managed game</comment>
    </data>
    <data name="EmptyLibraryTitleText" xml:space="preserve">
        <value>No mods in your Library</value>
    </data>
    <data name="FileOriginsPageViewModel_EmptyLibrarySubtitleText" xml:space="preserve">
        <value>Download {0} mods from Nexus Mods</value>
        <comment>{0} is the name of the currently managed game</comment>
    </data>
    <data name="DiagnosticListView.EmptyState.Header" xml:space="preserve">
        <value>Your loadout passed the health check without issues</value>
    </data>
    <data name="DiagnosticListView.EmptyState.Subtitle" xml:space="preserve">
        <value>Ready for gaming.</value>
    </data>
    <data name="LoadoutCardViewModel_CreationTimeConverter_Created__0_" xml:space="preserve">
        <value>Created {0}</value>
        <comment>Where {0} is a humanized time (e.g. "Created 2 hours ago")</comment>
    </data>
    <data name="LoadoutCardViewModel_FormatLastAppliedTime_Last_applied__0_" xml:space="preserve">
        <value>Last applied: {0}</value>
        <comment>Where {0} is a humanized time (e.g. "Last applied 2 hours ago")</comment>
    </data>
    <data name="LoadoutCardViewModel_FormatNumMods_Mods__0_" xml:space="preserve">
        <value>Mods {0}</value>
        <comment>Where {0} is the number of mods in a loadout</comment>
    </data>
    <data name="MyLoadoutsPageTitle" xml:space="preserve">
        <value>My Loadouts</value>
    </data>
    <data name="MyLoadoutsPageDescriptionText" xml:space="preserve">
        <value>Create game Loadouts which contain their own individual mod preferences and settings. Switch between Loadouts and apply the one you want to play.</value>
    </data>
    <data name="MyLoadoutsGameSectionHeading" xml:space="preserve">
        <value>{0} Loadouts</value>
        <comment>Where {0} is the name of the game</comment>
    </data>
    <data name="CreateNewLoadoutCarViewTexBlock" xml:space="preserve">
        <value>Create new</value>
    </data>
    <data name="LoadoutCardViewCurrentlyAppliedTextBlock" xml:space="preserve">
        <value>Currently Applied</value>
    </data>
    <data name="LoadoutCardViewCreateCopyButton" xml:space="preserve">
        <value>Create Copy</value>
    </data>
    <data name="LoadoutCardViewDeletingText" xml:space="preserve">
        <value>Deleting...</value>
    </data>
    <data name="LoadoutCardViewCreatingText" xml:space="preserve">
        <value>Creating...</value>
    </data>
    <data name="MyLoadoutsEmptyState_Subtitle" xml:space="preserve">
        <value>Loadouts enable you to switch between various play styles by customising each with different mods and configurations.</value>
    </data>
    <data name="MyLoadoutsEmptyState_Header" xml:space="preserve">
        <value>You need to add a game before using Loadouts</value>
    </data>

    <!-- Library Item Delete Confirmation Dialog -->
    <data name="LibraryItemDeleteConfirmation_Title" xml:space="preserve">
        <value>Permanently delete mod(s)</value>
    </data>

    <data name="LibraryItemDeleteConfirmation_HeaderQuestion" xml:space="preserve">
        <value>Deleting these mods permanently removes them from the app:</value>
    </data>

    <data name="LibraryItemDeleteConfirmation_UsedBy" xml:space="preserve">
        <value>Used by {0}:</value>
    </data>

    <data name="LibraryItemDeleteConfirmation_UsedByWithLoadout" xml:space="preserve">
        <value>Used by {0} - {1}:</value>
    </data>

    <data name="LibraryItemDeleteConfirmation_DeleteModsButton" xml:space="preserve">
        <value>Delete mod(s)</value>
    </data>

    <data name="Updated_ViewUninstallDocs" xml:space="preserve">
        <value>How to uninstall the Nexus Mods app</value>
    </data>
    <data name="HumanizedDateTime_Never" xml:space="preserve">
        <value>Never</value>
    </data>
    <data name="ApplyControlView__ApplyingToolTip" xml:space="preserve">
        <value>Applying changes to the game</value>
    </data>
    <data name="LoadoutCard_DeleteLoadoutToolTip" xml:space="preserve">
        <value>Delete Loadout</value>
    </data>
    <data name="LoadoutView_Title_Installed_Mods" xml:space="preserve">
        <value>All ({0})</value>
    </data>
    <data name="LoadoutView_Title_Installed_Mods_ToolTip" xml:space="preserve">
        <value>View and manage all installed mods</value>
    </data>
    <data name="ErrorGameAlreadyRunning_Title" xml:space="preserve">
        <value>Game is currently running</value>
    </data>
    <data name="ErrorGameAlreadyRunning_Description" xml:space="preserve">
        <value>It looks like {0} is already running.
To apply changes or launch the game again, please close the game first.</value>
    </data>
    <data name="FileOriginPage_SwitchView" xml:space="preserve">
        <value>Switch View</value>
    </data>
    <data name="FileOriginPage_SwitchView_ToolTip" xml:space="preserve">
        <value>Show or hide mod page groups</value>
    </data>
    <data name="FileOriginsPage_FromDrive_ToolTip" xml:space="preserve">
        <value>Import a mod from your computer</value>
    </data>
    <data name="FileOriginsPage_FromNexus_ToolTip" xml:space="preserve">
        <value>Open Nexus Mods</value>
    </data>
    <data name="TopBar_Forward_ToolTip" xml:space="preserve">
        <value>Forward</value>
    </data>
    <data name="TopBar_Back_ToolTip" xml:space="preserve">
        <value>Back</value>
    </data>
    <data name="TopBarActions__LOG_IN_ToolTip" xml:space="preserve">
        <value>Connect your Nexus Mods account</value>
    </data>
    <data name="LoadoutGridView__Remove_ToolTip" xml:space="preserve">
        <value>Remove the selected mod(s) from this loadout</value>
    </data>
    <data name="LoadoutGridView__View_Files_ToolTip" xml:space="preserve">
        <value />
    </data>
    <data name="CollectionDownloadViewModel_Ready_to_install" xml:space="preserve">
        <value>Ready to install - All required mods downloaded</value>
    </data>
    <data name="CollectionDownloadViewModel_Num_required_mods_downloaded" xml:space="preserve">
        <value>{0} of {1} required mods downloaded</value>
    </data>
<<<<<<< HEAD
    <data name="FileOriginPage_UpdateAll" xml:space="preserve">
        <value>Update All</value>
=======
    <data name="LeftMenu_Label_Installed_Mods" xml:space="preserve">
        <value>INSTALLED MODS</value>
    </data>
    <data name="LeftMenu_Label_Utilities" xml:space="preserve">
        <value>UTILITIES</value>
>>>>>>> 77f3b709
    </data>
    <data name="CollectionDownloadViewModel_CollectionDownloadViewModel_Ready_to_play___All_required_mods_installed" xml:space="preserve">
        <value>Ready to play - All required mods installed</value>
    </data>
<<<<<<< HEAD
    <data name="LibraryItemButtonUpdate_Single" xml:space="preserve">
        <value>Update</value>
    </data>
    <data name="LibraryItemButtonUpdate_CounterInBracket" xml:space="preserve">
        <value>Update ({0})</value>
    </data>
    <data name="LibraryItemButtonUpdate_All" xml:space="preserve">
        <value>Update All</value>
=======
    <data name="LoadoutView_Title_Installed_Mods_Default" xml:space="preserve">
        <value>All</value>
>>>>>>> 77f3b709
    </data>
</root><|MERGE_RESOLUTION|>--- conflicted
+++ resolved
@@ -732,21 +732,18 @@
     <data name="CollectionDownloadViewModel_Num_required_mods_downloaded" xml:space="preserve">
         <value>{0} of {1} required mods downloaded</value>
     </data>
-<<<<<<< HEAD
     <data name="FileOriginPage_UpdateAll" xml:space="preserve">
         <value>Update All</value>
-=======
+    </data>
     <data name="LeftMenu_Label_Installed_Mods" xml:space="preserve">
         <value>INSTALLED MODS</value>
     </data>
     <data name="LeftMenu_Label_Utilities" xml:space="preserve">
         <value>UTILITIES</value>
->>>>>>> 77f3b709
     </data>
     <data name="CollectionDownloadViewModel_CollectionDownloadViewModel_Ready_to_play___All_required_mods_installed" xml:space="preserve">
         <value>Ready to play - All required mods installed</value>
     </data>
-<<<<<<< HEAD
     <data name="LibraryItemButtonUpdate_Single" xml:space="preserve">
         <value>Update</value>
     </data>
@@ -755,9 +752,8 @@
     </data>
     <data name="LibraryItemButtonUpdate_All" xml:space="preserve">
         <value>Update All</value>
-=======
+    </data>
     <data name="LoadoutView_Title_Installed_Mods_Default" xml:space="preserve">
         <value>All</value>
->>>>>>> 77f3b709
     </data>
 </root>