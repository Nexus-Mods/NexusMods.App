--- conflicted
+++ resolved
@@ -245,11 +245,8 @@
             .AddSingleton<IPageFactory, ObservableInfoPageFactory>()
             .AddSingleton<IPageFactory, DebugControlsPageFactory>()
             .AddSingleton<IPageFactory, ProtocolRegistrationTestPageFactory>()
-<<<<<<< HEAD
+            .AddSingleton<IPageFactory, LoadoutGroupFilesPageFactory>()
             .AddSingleton<IPageFactory, RestoreLoadoutPageFactory>()
-=======
-            .AddSingleton<IPageFactory, LoadoutGroupFilesPageFactory>()
->>>>>>> 6db7e36f
 
             // LeftMenu factories
             .AddSingleton<ILeftMenuFactory, HomeLeftMenuFactory>()
