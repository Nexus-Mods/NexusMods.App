--- conflicted
+++ resolved
@@ -162,13 +162,10 @@
             .AddView<MessageBoxOkCancelView, IMessageBoxOkCancelViewModel>()
             .AddView<UpdaterView, IUpdaterViewModel>()
             .AddView<LoadoutLeftMenuView, ILoadoutLeftMenuViewModel>()
-<<<<<<< HEAD
+            .AddView<ApplyControlView, IApplyControlViewModel>()
             .AddView<ViewModFilesView, IViewModFilesViewModel>()
             .AddView<ViewModInfoView, IViewModInfoViewModel>()
             .AddView<FileTreeNodeView, IFileTreeNodeViewModel>()
-=======
-            .AddView<ApplyControlView, IApplyControlViewModel>()
->>>>>>> 3d936f1a
 
             // workspace system
             .AddSingleton<IWindowManager, WindowManager>()
