using System.Text.Json.Serialization;
using Microsoft.Extensions.DependencyInjection;
using NexusMods.Abstractions.Diagnostics;
using NexusMods.Abstractions.Serialization.ExpressionGenerator;
using NexusMods.Abstractions.Serialization.Json;
using NexusMods.App.UI.Controls.DataGrid;
using NexusMods.App.UI.Controls.DevelopmentBuildBanner;
using NexusMods.App.UI.Controls.Diagnostics;
using NexusMods.App.UI.Controls.DownloadGrid.Columns.DownloadGameName;
using NexusMods.App.UI.Controls.DownloadGrid.Columns.DownloadName;
using NexusMods.App.UI.Controls.DownloadGrid.Columns.DownloadSize;
using NexusMods.App.UI.Controls.DownloadGrid.Columns.DownloadStatus;
using NexusMods.App.UI.Controls.DownloadGrid.Columns.DownloadVersion;
using NexusMods.App.UI.Controls.GameWidget;
using NexusMods.App.UI.Controls.LoadoutBadge;
using NexusMods.App.UI.Controls.LoadoutCard;
using NexusMods.App.UI.Controls.MarkdownRenderer;
using NexusMods.App.UI.Controls.MiniGameWidget;
using NexusMods.App.UI.Controls.Settings.Section;
using NexusMods.App.UI.Controls.Settings.SettingEntries;
using NexusMods.App.UI.Controls.Spine;
using NexusMods.App.UI.Controls.Spine.Buttons.Download;
using NexusMods.App.UI.Controls.Spine.Buttons.Icon;
using NexusMods.App.UI.Controls.Spine.Buttons.Image;
using NexusMods.App.UI.Controls.TopBar;
using NexusMods.App.UI.Controls.Trees;
using NexusMods.App.UI.Controls.Trees.Files;
using NexusMods.App.UI.DiagnosticSystem;
using NexusMods.App.UI.LeftMenu;
using NexusMods.App.UI.LeftMenu.Home;
using NexusMods.App.UI.LeftMenu.Items;
using NexusMods.App.UI.LeftMenu.Loadout;
using NexusMods.App.UI.Overlays;
using NexusMods.App.UI.Overlays.AlphaWarning;
using NexusMods.App.UI.Overlays.Download.Cancel;
using NexusMods.App.UI.Overlays.Generic.MessageBox.Ok;
using NexusMods.App.UI.Overlays.Generic.MessageBox.OkCancel;
using NexusMods.App.UI.Overlays.LibraryDeleteConfirmation;
using NexusMods.App.UI.Overlays.Login;
using NexusMods.App.UI.Overlays.MetricsOptIn;
using NexusMods.App.UI.Overlays.Updater;
using NexusMods.App.UI.Pages;
using NexusMods.App.UI.Pages.Changelog;
using NexusMods.App.UI.Pages.CollectionDownload;
using NexusMods.App.UI.Pages.Diagnostics;
using NexusMods.App.UI.Pages.Diff.ApplyDiff;
using NexusMods.App.UI.Pages.ItemContentsFileTree;
using NexusMods.App.UI.Pages.LibraryPage;
using NexusMods.App.UI.Pages.LibraryPage.Collections;
using NexusMods.App.UI.Pages.LoadoutPage;
using NexusMods.App.UI.Pages.MyGames;
using NexusMods.App.UI.Pages.MyLoadouts;
using NexusMods.App.UI.Pages.Settings;
using NexusMods.App.UI.Pages.Sorting;
using NexusMods.App.UI.Pages.TextEdit;
using NexusMods.App.UI.Settings;
using NexusMods.App.UI.Windows;
using NexusMods.App.UI.WorkspaceAttachments;
using NexusMods.App.UI.WorkspaceSystem;
using NexusMods.Paths;
using ReactiveUI;
using DownloadGameNameView = NexusMods.App.UI.Controls.DownloadGrid.Columns.DownloadGameName.DownloadGameNameView;
using DownloadNameView = NexusMods.App.UI.Controls.DownloadGrid.Columns.DownloadName.DownloadNameView;
using DownloadSizeView = NexusMods.App.UI.Controls.DownloadGrid.Columns.DownloadSize.DownloadSizeView;
using DownloadStatusView = NexusMods.App.UI.Controls.DownloadGrid.Columns.DownloadStatus.DownloadStatusView;
using DownloadVersionView = NexusMods.App.UI.Controls.DownloadGrid.Columns.DownloadVersion.DownloadVersionView;
using ImageButton = NexusMods.App.UI.Controls.Spine.Buttons.Image.ImageButton;
using NexusLoginOverlayView = NexusMods.App.UI.Overlays.Login.NexusLoginOverlayView;
using SettingToggleControl = NexusMods.App.UI.Controls.Settings.SettingEntries.SettingToggleControl;

namespace NexusMods.App.UI;

public static class Services
{
    // ReSharper disable once InconsistentNaming
    public static IServiceCollection AddUI(this IServiceCollection c)
    {
        return c
            // JSON converters
            .AddSingleton<JsonConverter, RectJsonConverter>()
            .AddSingleton<JsonConverter, ColorJsonConverter>()
            .AddSingleton<JsonConverter, AbstractClassConverterFactory<IPageFactoryContext>>()
            .AddSingleton<JsonConverter, AbstractClassConverterFactory<IWorkspaceContext>>()

            // Type Finder
            .AddSingleton<ITypeFinder, TypeFinder>()
            .AddSingleton<GameRunningTracker>()
            .AddTransient<MainWindow>()

            // Services
            .AddSingleton<IOverlayController, OverlayController>()

            // View Models
            .AddTransient<MainWindowViewModel>()
            .AddTransient(typeof(DataGridViewModelColumn<,>))
            .AddTransient(typeof(DataGridColumnFactory<,,>))
            .AddSingleton<IViewLocator, InjectedViewLocator>()
            
            .AddViewModel<CollectionCardDesignViewModel, ICollectionCardViewModel>()

            .AddViewModel<DevelopmentBuildBannerViewModel, IDevelopmentBuildBannerViewModel>()
            .AddViewModel<GameWidgetViewModel, IGameWidgetViewModel>()
            .AddViewModel<MiniGameWidgetViewModel, IMiniGameWidgetViewModel>()
            .AddViewModel<HomeLeftMenuViewModel, IHomeLeftMenuViewModel>()
            .AddViewModel<IconButtonViewModel, IIconButtonViewModel>()
<<<<<<< HEAD
            .AddViewModel<IconViewModel, IIconViewModel>()
            .AddViewModel<LeftMenuItemViewModel, INewLeftMenuItemViewModel>()
=======
            .AddViewModel<LeftMenuItemViewModel, ILeftMenuItemViewModel>()
            .AddViewModel<CollectionLeftMenuItemViewModel, ILeftMenuItemViewModel>()
>>>>>>> 77f3b709
            .AddViewModel<ImageButtonViewModel, IImageButtonViewModel>()
            .AddViewModel<LaunchButtonViewModel, ILaunchButtonViewModel>()
            .AddViewModel<ApplyControlViewModel, IApplyControlViewModel>()
            .AddViewModel<MyGamesViewModel, IMyGamesViewModel>()
            .AddViewModel<NexusLoginOverlayViewModel, INexusLoginOverlayViewModel>()
            .AddViewModel<SpineViewModel, ISpineViewModel>()
            .AddViewModel<TopBarViewModel, ITopBarViewModel>()
            .AddViewModel<SpineDownloadButtonViewModel, ISpineDownloadButtonViewModel>()
            .AddViewModel<DownloadGameNameViewModel, IDownloadGameNameViewModel>()
            .AddViewModel<DownloadNameViewModel, IDownloadNameViewModel>()
            .AddViewModel<DownloadVersionViewModel, IDownloadVersionViewModel>()
            .AddViewModel<DownloadSizeViewModel, IDownloadSizeViewModel>()
            .AddViewModel<DownloadStatusViewModel, IDownloadStatusViewModel>()
            .AddViewModel<MessageBoxOkViewModel, IMessageBoxOkViewModel>()
            .AddViewModel<CancelDownloadOverlayViewModel, ICancelDownloadOverlayViewModel>()
            .AddViewModel<LoginMessageBoxViewModel, ILoginMessageBoxViewModel>()
            .AddViewModel<MessageBoxOkCancelViewModel, IMessageBoxOkCancelViewModel>()
            .AddViewModel<MetricsOptInViewModel, IMetricsOptInViewModel>()
            .AddViewModel<UpdaterViewModel, IUpdaterViewModel>()
            .AddViewModel<LoadoutLeftMenuViewModel, ILoadoutLeftMenuViewModel>()
            .AddViewModel<FileTreeNodeViewModel, IFileTreeNodeViewModel>()
            .AddViewModel<ApplyDiffViewModel, IApplyDiffViewModel>()

            // Views
            .AddView<CollectionCardView, ICollectionCardViewModel>()
            .AddView<DevelopmentBuildBannerView, IDevelopmentBuildBannerViewModel>()
            .AddView<GameWidget, IGameWidgetViewModel>()
            .AddView<MiniGameWidget, IMiniGameWidgetViewModel>()
            .AddView<HomeLeftMenuView, IHomeLeftMenuViewModel>()
            .AddView<IconButton, IIconButtonViewModel>()
<<<<<<< HEAD
            .AddView<IconView, IIconViewModel>()
            .AddView<LeftMenuItemView, INewLeftMenuItemViewModel>()
=======
            .AddView<LeftMenuItemView, ILeftMenuItemViewModel>()
>>>>>>> 77f3b709
            .AddView<ImageButton, IImageButtonViewModel>()
            .AddView<LaunchButtonView, ILaunchButtonViewModel>()
            .AddView<MetricsOptInView, IMetricsOptInViewModel>()
            .AddView<MyGamesView, IMyGamesViewModel>()
            .AddView<NexusLoginOverlayView, INexusLoginOverlayViewModel>()
            .AddView<Spine, ISpineViewModel>()
            .AddView<TopBarView, ITopBarViewModel>()
            .AddView<SpineDownloadButtonView, ISpineDownloadButtonViewModel>()
            .AddView<DownloadGameNameView, IDownloadGameNameViewModel>()
            .AddView<DownloadNameView, IDownloadNameViewModel>()
            .AddView<DownloadVersionView, IDownloadVersionViewModel>()
            .AddView<DownloadSizeView, IDownloadSizeViewModel>()
            .AddView<DownloadStatusView, IDownloadStatusViewModel>()
            .AddView<CancelDownloadOverlayView, ICancelDownloadOverlayViewModel>()
            .AddView<MessageBoxOkView, IMessageBoxOkViewModel>()
            .AddView<MessageBoxOkCancelView, IMessageBoxOkCancelViewModel>()
            .AddView<LoginMessageBoxView, ILoginMessageBoxViewModel>()
            .AddView<UpdaterView, IUpdaterViewModel>()
            .AddView<LoadoutLeftMenuView, ILoadoutLeftMenuViewModel>()
            .AddView<ApplyControlView, IApplyControlViewModel>()
            .AddView<FileTreeNodeView, IFileTreeNodeViewModel>()
            .AddView<ApplyDiffView, IApplyDiffViewModel>()
            .AddView<FileTreeView, IFileTreeViewModel>()
            
            .AddView<MyLoadoutsView, IMyLoadoutsViewModel>()
            .AddViewModel<MyLoadoutsViewModel, IMyLoadoutsViewModel>()
            .AddView<LoadoutCardView, ILoadoutCardViewModel>()
            .AddView<CreateNewLoadoutCardView, ICreateNewLoadoutCardViewModel>()
            .AddViewModel<LoadoutBadgeViewModel, ILoadoutBadgeViewModel>()
            
            .AddView<SettingsView, ISettingsPageViewModel>()
            .AddViewModel<SettingsPageViewModel, ISettingsPageViewModel>()

            .AddView<SettingSectionView, ISettingSectionViewModel>()
            .AddViewModel<SettingSectionViewModel, ISettingSectionViewModel>()

            .AddView<SettingEntryView, ISettingEntryViewModel>()
            .AddViewModel<SettingEntryViewModel, ISettingEntryViewModel>()
            .AddView<SettingToggleControl, ISettingToggleViewModel>()
            .AddViewModel<SettingToggleViewModel, ISettingToggleViewModel>()
            .AddView<SettingComboBoxView, ISettingComboBoxViewModel>()
            .AddViewModel<SettingComboBoxViewModel, ISettingComboBoxViewModel>()

            .AddView<DiagnosticEntryView, IDiagnosticEntryViewModel>()
            .AddViewModel<DiagnosticEntryViewModel, IDiagnosticEntryViewModel>()
            .AddView<DiagnosticListView, IDiagnosticListViewModel>()
            .AddViewModel<DiagnosticListViewModel, IDiagnosticListViewModel>()
            .AddView<DiagnosticDetailsView, IDiagnosticDetailsViewModel>()
            .AddViewModel<DiagnosticDetailsViewModel, IDiagnosticDetailsViewModel>()

            .AddView<MarkdownRendererView, IMarkdownRendererViewModel>()
            .AddViewModel<MarkdownRendererViewModel, IMarkdownRendererViewModel>()
            .AddView<ChangelogPageView, IChangelogPageViewModel>()
            .AddViewModel<ChangelogPageViewModel, IChangelogPageViewModel>()

            .AddView<TextEditorPageView, ITextEditorPageViewModel>()
            .AddViewModel<TextEditorPageViewModel, ITextEditorPageViewModel>()

            .AddView<LibraryItemDeleteConfirmationView, ILibraryItemDeleteConfirmationViewModel>()
            .AddViewModel<LibraryItemDeleteConfirmationViewModel, ILibraryItemDeleteConfirmationViewModel>()
            
            .AddView<AlphaWarningView, IAlphaWarningViewModel>()
            .AddViewModel<AlphaWarningViewModel, IAlphaWarningViewModel>()

            .AddView<ItemContentsFileTreeView, IItemContentsFileTreeViewModel>()
            .AddViewModel<ItemContentsFileTreeViewModel, IItemContentsFileTreeViewModel>()

            .AddView<LibraryView, ILibraryViewModel>()
            .AddView<LoadoutView, ILoadoutViewModel>()

            .AddView<CollectionDownloadView, ICollectionDownloadViewModel>()
            .AddViewModel<CollectionDownloadViewModel, ICollectionDownloadViewModel>()
            
            .AddView<LoadOrderView, ILoadOrderViewModel>()
            .AddViewModel<LoadOrderViewModel, ILoadOrderViewModel>()
            
            .AddView<LoadOrdersWIPPageView,ILoadOrdersWIPPageViewModel>()
            .AddViewModel<LoadOrdersWipPageViewModel, ILoadOrdersWIPPageViewModel>()

            .AddView<UpgradeToPremiumView, IUpgradeToPremiumViewModel>()
            .AddViewModel<UpgradeToPremiumViewModel, IUpgradeToPremiumViewModel>()

            .AddView<CollectionLoadoutView, ICollectionLoadoutViewModel>()
            .AddViewModel<CollectionLoadoutViewModel, ICollectionLoadoutViewModel>()

            // workspace system
            .AddSingleton<IWindowManager, WindowManager>()
            .AddWindowDataAttributesModel()
            .AddViewModel<WorkspaceViewModel, IWorkspaceViewModel>()
            .AddViewModel<PanelViewModel, IPanelViewModel>()
            .AddViewModel<AddPanelButtonViewModel, IAddPanelButtonViewModel>()
            .AddViewModel<AddPanelDropDownViewModel, IAddPanelDropDownViewModel>()
            .AddViewModel<PanelTabHeaderViewModel, IPanelTabHeaderViewModel>()
            .AddViewModel<NewTabPageViewModel, INewTabPageViewModel>()
            .AddViewModel<NewTabPageSectionViewModel, INewTabPageSectionViewModel>()
            .AddView<WorkspaceView, IWorkspaceViewModel>()
            .AddView<PanelView, IPanelViewModel>()
            .AddView<AddPanelButtonView, IAddPanelButtonViewModel>()
            .AddView<AddPanelDropDownView, IAddPanelDropDownViewModel>()
            .AddView<PanelTabHeaderView, IPanelTabHeaderViewModel>()
            .AddView<NewTabPageView, INewTabPageViewModel>()

            // page factories
            .AddSingleton<PageFactoryController>()
            .AddSingleton<IPageFactory, NewTabPageFactory>()
            .AddSingleton<IPageFactory, MyGamesPageFactory>()
            .AddSingleton<IPageFactory, DiagnosticListPageFactory>()
            .AddSingleton<IPageFactory, DiagnosticDetailsPageFactory>()
            .AddSingleton<IPageFactory, ApplyDiffPageFactory>()
            .AddSingleton<IPageFactory, SettingsPageFactory>()
            .AddSingleton<IPageFactory, ChangelogPageFactory>()
            .AddSingleton<IPageFactory, TextEditorPageFactory>()
            .AddSingleton<IPageFactory, MyLoadoutsPageFactory>()
            .AddSingleton<IPageFactory, ItemContentsFileTreePageFactory>()
            .AddSingleton<IPageFactory, LibraryPageFactory>()
            .AddSingleton<IPageFactory, LoadoutPageFactory>()
            .AddSingleton<IPageFactory, CollectionDownloadPageFactory>()
            .AddSingleton<IPageFactory, LoadOrdersWIPPageFactory>()
            .AddSingleton<IPageFactory, CollectionLoadoutPageFactory>()

            // LeftMenu factories
            .AddSingleton<ILeftMenuFactory, HomeLeftMenuFactory>()
            .AddSingleton<ILeftMenuFactory, LoadoutLeftMenuFactory>()

            // Workspace Attachments
            .AddSingleton<IWorkspaceAttachmentsFactoryManager, WorkspaceAttachmentsFactoryManager>()
            .AddSingleton<IWorkspaceAttachmentsFactory, DownloadsAttachmentsFactory>()
            .AddSingleton<IWorkspaceAttachmentsFactory, HomeAttachmentsFactory>()
            .AddSingleton<IWorkspaceAttachmentsFactory, LoadoutAttachmentsFactory>()

            // Diagnostics
            .AddSingleton<IValueFormatter, LoadoutReferenceFormatter>()
            .AddSingleton<IValueFormatter, NamedLinkFormatter>()
            .AddSingleton<IValueFormatter, LoadoutItemGroupFormatter>()
            .AddSingleton<IDiagnosticWriter, DiagnosticWriter>()
            
            // Overlay Helpers
            .AddHostedService<NexusLoginOverlayService>()

            // Settings
            .AddUISettings()

            // Other
            .AddSingleton<InjectedViewLocator>()
            .AddSingleton<ILibraryDataProvider, LocalFileDataProvider>()
            .AddSingleton<ILoadoutDataProvider, LocalFileDataProvider>()
            .AddSingleton<NexusModsDataProvider>()
            .AddSingleton<ILibraryDataProvider, NexusModsDataProvider>()
            .AddSingleton<ILoadoutDataProvider, NexusModsDataProvider>()
            .AddFileSystem()
            .AddImagePipelines();
    }

}<|MERGE_RESOLUTION|>--- conflicted
+++ resolved
@@ -103,13 +103,8 @@
             .AddViewModel<MiniGameWidgetViewModel, IMiniGameWidgetViewModel>()
             .AddViewModel<HomeLeftMenuViewModel, IHomeLeftMenuViewModel>()
             .AddViewModel<IconButtonViewModel, IIconButtonViewModel>()
-<<<<<<< HEAD
-            .AddViewModel<IconViewModel, IIconViewModel>()
-            .AddViewModel<LeftMenuItemViewModel, INewLeftMenuItemViewModel>()
-=======
             .AddViewModel<LeftMenuItemViewModel, ILeftMenuItemViewModel>()
             .AddViewModel<CollectionLeftMenuItemViewModel, ILeftMenuItemViewModel>()
->>>>>>> 77f3b709
             .AddViewModel<ImageButtonViewModel, IImageButtonViewModel>()
             .AddViewModel<LaunchButtonViewModel, ILaunchButtonViewModel>()
             .AddViewModel<ApplyControlViewModel, IApplyControlViewModel>()
@@ -140,12 +135,7 @@
             .AddView<MiniGameWidget, IMiniGameWidgetViewModel>()
             .AddView<HomeLeftMenuView, IHomeLeftMenuViewModel>()
             .AddView<IconButton, IIconButtonViewModel>()
-<<<<<<< HEAD
-            .AddView<IconView, IIconViewModel>()
-            .AddView<LeftMenuItemView, INewLeftMenuItemViewModel>()
-=======
             .AddView<LeftMenuItemView, ILeftMenuItemViewModel>()
->>>>>>> 77f3b709
             .AddView<ImageButton, IImageButtonViewModel>()
             .AddView<LaunchButtonView, ILaunchButtonViewModel>()
             .AddView<MetricsOptInView, IMetricsOptInViewModel>()
