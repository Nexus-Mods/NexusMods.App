--- conflicted
+++ resolved
@@ -23,7 +23,6 @@
     public IObservable<(GameInstallation Installation, string LoadOutNmae)>
         CreatedLoadouts => _createdLoadouts;
 
-<<<<<<< HEAD
     public FoundGamesViewModel(ILogger<FoundGamesViewModel> logger, IServiceProvider provider, LoadoutManager loadoutManager)
     {
         _logger = logger;
@@ -51,13 +50,6 @@
 
     public void InitializeFromFound(IEnumerable<IGame> games)
     {
-=======
-    public FoundGamesViewModel(ILogger<FoundGamesViewModel> logger,
-        IEnumerable<IGame> games, IServiceProvider provider, LoadoutManager loadoutManager)
-    {
-        _logger = logger;
-        _loadoutManager = loadoutManager;
->>>>>>> 61c39a62
         var installed = games
             .SelectMany(g => g.Installations)
             .Select(install =>
@@ -73,13 +65,6 @@
 
     public void InitializeManual(IEnumerable<IGame> games)
     {
-<<<<<<< HEAD
-        // TODO: Implement manual game add
         InitializeFromFound(games);
-=======
-        var name = _loadoutManager.FindName(installation);
-        var manage = await _loadoutManager.ManageGameAsync(installation, name);
-        _createdLoadouts.OnNext((installation, name));
->>>>>>> 61c39a62
     }
 }