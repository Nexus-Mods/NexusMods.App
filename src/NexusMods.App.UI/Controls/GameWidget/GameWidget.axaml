--- conflicted
+++ resolved
@@ -11,12 +11,8 @@
     xmlns:reactiveUi="http://reactiveui.net"
     xmlns:x="http://schemas.microsoft.com/winfx/2006/xaml"
     xmlns:resources="clr-namespace:NexusMods.App.UI.Resources"
-<<<<<<< HEAD
-    xmlns:unifiedIcon="clr-namespace:NexusMods.App.UI.Controls.UnifiedIcon"
+    xmlns:icons="clr-namespace:NexusMods.Icons;assembly=NexusMods.Icons"
     xmlns:progressRing="clr-namespace:NexusMods.App.UI.Controls.ProgressRing">
-=======
-    xmlns:icons="clr-namespace:NexusMods.Icons;assembly=NexusMods.Icons">
->>>>>>> 5e763097
 
     <Design.DataContext>
         <gameWidget:GameWidgetDesignViewModel />
@@ -69,16 +65,9 @@
                             IsVisible="False">
                             <Button Classes="Rounded Primary" x:Name="AddGameButton">
                                 <StackPanel Orientation="Horizontal">
-<<<<<<< HEAD
-                                    <unifiedIcon:UnifiedIcon Size="20" Classes="AddCircle" />
+                                    <icons:UnifiedIcon Size="20" Classes="AddCircle" />
                                     <TextBlock Classes="BodyMDNormal" 
                                                Text="{x:Static resources:Language.GameWidget__Add_game}"/>
-=======
-                                    <icons:UnifiedIcon Size="20" Classes="AddCircle" />
-                                    <TextBlock
-                                        Text="{x:Static resources:Language.GameWidget__Add_game}">
-                                    </TextBlock>
->>>>>>> 5e763097
                                 </StackPanel>
                             </Button>
                         </StackPanel>
@@ -108,13 +97,13 @@
                                         Classes="Spacing-2">
                                 <Button Classes="Rounded Primary" x:Name="ViewGameButton">
                                     <StackPanel Orientation="Horizontal">
-                                        <unifiedIcon:UnifiedIcon Size="20" Classes="Check" />
+                                        <icons:UnifiedIcon Size="20" Classes="Check" />
                                         <TextBlock Classes="BodyMDNormal" 
                                                    Text="{x:Static resources:Language.GameWidget__View}"/>
                                     </StackPanel>
                                 </Button>
                                 <Button Classes="Rounded Primary" x:Name="AddLoadoutButton">
-                                        <unifiedIcon:UnifiedIcon Classes="AddCircle" />
+                                        <icons:UnifiedIcon Classes="AddCircle" />
                                 </Button>
                             </StackPanel>
                         </StackPanel>
