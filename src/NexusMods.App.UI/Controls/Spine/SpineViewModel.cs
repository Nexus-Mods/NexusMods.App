--- conflicted
+++ resolved
@@ -82,16 +82,10 @@
         
         this.WhenActivated(disposables =>
             {
-<<<<<<< HEAD
                 loadoutRepository.Observable
                     .ToObservableChangeSet()
+                    .Filter(loadout => loadout.IsVisible())
                     .TransformAsync(async loadout =>
-=======
-                loadoutRegistry.LoadoutRootChanges
-                    .Transform(loadoutId => (loadoutId, loadout: loadoutRegistry.Get(loadoutId)))
-                    .Filter(tuple => tuple.loadout != null && tuple.loadout.IsVisible())
-                    .TransformAsync(async tuple =>
->>>>>>> c5ba6827
                         {
                             
                             await using var iconStream = await ((IGame)loadout.Installation.Game).Icon.GetStreamAsync();
