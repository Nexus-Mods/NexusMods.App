--- conflicted
+++ resolved
@@ -1,7 +1,6 @@
 ﻿<Styles xmlns="https://github.com/avaloniaui" xmlns:x="http://schemas.microsoft.com/winfx/2006/xaml">
     <Design.PreviewWith>
         <StackPanel>
-<<<<<<< HEAD
             <TextBlock Classes="Small" Text="Sample Text Small" />
             <TextBlock Classes="H1" Text="Sample Text H1" />
             <TextBlock Classes="TopTitle" Text="Sample Text Top Title" />
@@ -34,24 +33,6 @@
             <TextBlock Classes="UsesBrandWhiteColor" Text="Sample Text UsesBrandWhiteColor" />
 
 
-=======
-            <TextBlock Classes="Small" Text="Sample Text Small"/>
-            <TextBlock Classes="H1" Text="Sample Text H1"/>
-            <TextBlock Classes="TopTitle" Text="Sample Text Top Title"/>
-            <TextBlock Classes="Body2RobotoRegular" Text="Sample Text Body2RobotoRegular"/>
-            <TextBlock Classes="Subheading" Text="Sample Text Subheading"/>
-            <TextBlock Classes="H5MontserratSemi" Text="Sample Text H5MontserratSemi"/>
-            <TextBlock Classes="H6MontserratSemi" Text="Sample Text H6MontserratSemi"/>
-            <TextBlock Classes="Body_MD_Normal" Text="Sample Text Body_MD_Normal"/>
-            <TextBlock Classes="CaptionMontserratSemi" Text="Sample Text CaptionMontserratSemi"/>
-            <TextBlock Classes="ButtonMontserratSemi" Text="Sample Text ButtonMontserratSemi"/>
-            <TextBlock Classes="Body2RobotoRegularBold" Text="Sample Text Body2RobotoRegularBold"/>
-            <TextBlock Classes="UsesAccentLighterColor" Text="Sample Text UsesAccentLighterColor"/>
-            <TextBlock Classes="BodyLGBold" Text="Sample Text BodyLGBold"/>
-            <TextBlock Classes="HeadingMDSemi" Text="Sample Text HeadingMDSemi"/>
-            <TextBlock Classes="UsesBrandWhiteColor" Text="Sample Text UsesBrandWhiteColor"/>
-            <TextBlock Classes="StatusDangerDarker" Text="Status Danger Darker"/>
->>>>>>> d5837d24
         </StackPanel>
     </Design.PreviewWith>
 
