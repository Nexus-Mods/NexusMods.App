using System.Collections.ObjectModel;
using System.Reactive;
using System.Reactive.Disposables;
using System.Reactive.Linq;
using System.Reactive.Subjects;
using Avalonia.Platform.Storage;
using DynamicData;
using DynamicData.Binding;
using Microsoft.Extensions.DependencyInjection;
using Microsoft.Extensions.Logging;
using NexusMods.Abstractions.FileStore;
using NexusMods.Abstractions.FileStore.ArchiveMetadata;
using NexusMods.Abstractions.FileStore.Downloads;
using NexusMods.Abstractions.Games.DTO;
using NexusMods.Abstractions.Installers;
using NexusMods.Abstractions.Loadouts;
using NexusMods.Abstractions.Loadouts.Ids;
using NexusMods.Abstractions.MnemonicDB.Attributes;
using NexusMods.Abstractions.Telemetry;
using NexusMods.App.UI.Controls.Navigation;
using NexusMods.App.UI.Pages.LoadoutGrid;
using NexusMods.App.UI.Pages.ModLibrary.FileOriginEntry;
using NexusMods.App.UI.Resources;
using NexusMods.App.UI.Windows;
using NexusMods.App.UI.WorkspaceSystem;
using NexusMods.CrossPlatform.Process;
using NexusMods.Icons;
using NexusMods.MnemonicDB.Abstractions;
using NexusMods.MnemonicDB.Abstractions.Query;
using NexusMods.Networking.Downloaders.Tasks.State;
using NexusMods.Paths;
using ReactiveUI;

namespace NexusMods.App.UI.Pages.ModLibrary;

public class FileOriginsPageViewModel : APageViewModel<IFileOriginsPageViewModel>, IFileOriginsPageViewModel
{
<<<<<<< HEAD
    private readonly IConnection _conn;
    private readonly IArchiveInstaller _archiveInstaller;
=======
    private readonly IFileSystem _fileSystem;
    private readonly ILogger<FileOriginsPageViewModel> _logger;
    private readonly IServiceProvider _provider;
    private readonly IFileOriginRegistry _fileOriginRegistry;
    private readonly IOSInterop _osInterop;
>>>>>>> fa999113

    public ReadOnlyObservableCollection<IFileOriginEntryViewModel> FileOrigins => _fileOrigins;
    private ReadOnlyObservableCollection<IFileOriginEntryViewModel> _fileOrigins;

    // Note(sewer). Adding a [Reactive] attribute breaks the setter, don't do it please.
    // For some reason the IL weaver used here discards the contents of the setter.
    // Which is strange because the common Fody PropertyChanged weaver doesn't suffer from this.
    // So this is down to most likely a bug in the custom implementation here.
    public IObservable<IChangeSet<IFileOriginEntryViewModel, IFileOriginEntryViewModel>> SelectedModsObservable
    {
        get => _selectedMods;
        set
        {
            // Called from view.
            _selectedMods = value;
            _selectedMods.Bind(out _selectedModsCollection).Subscribe();
            this.RaisePropertyChanged();
        }
    }

    public ReadOnlyObservableCollection<IFileOriginEntryViewModel> SelectedModsCollection => _selectedModsCollection;

    public ReactiveCommand<Unit, Unit> AddMod { get; private set; } = null!;
    public ReactiveCommand<Unit, Unit> AddModAdvanced { get; private set; } = null!;
    ReactiveCommand<Unit, Unit> IFileOriginsPageViewModel.OpenNexusModPage => ReactiveCommand.CreateFromTask(OpenNexusModPage);

    private IObservable<IChangeSet<IFileOriginEntryViewModel, IFileOriginEntryViewModel>> _selectedMods = null!; // set from View
    private ReadOnlyObservableCollection<IFileOriginEntryViewModel> _selectedModsCollection = new([]); // overwritten from View

    public LoadoutId LoadoutId { get; private set; }
    private readonly GameDomain _gameDomain;
    private readonly IArchiveInstaller _archiveInstaller;
    
    public FileOriginsPageViewModel(
        LoadoutId loadoutId,
<<<<<<< HEAD
        IArchiveInstaller archiveInstaller,
        IConnection conn,
        IWindowManager windowManager) : base(windowManager)
    {
        _conn = conn;
        _archiveInstaller = archiveInstaller;
=======
        IServiceProvider serviceProvider) : base(serviceProvider.GetRequiredService<IWindowManager>())
    {
        var conn = serviceProvider.GetRequiredService<IConnection>();
        _fileSystem = serviceProvider.GetRequiredService<IFileSystem>();
        _logger = serviceProvider.GetRequiredService<ILogger<FileOriginsPageViewModel>>();
        _provider = serviceProvider;
        _fileOriginRegistry = serviceProvider.GetRequiredService<IFileOriginRegistry>();
        _osInterop = serviceProvider.GetRequiredService<IOSInterop>();
        _archiveInstaller = serviceProvider.GetRequiredService<IArchiveInstaller>();
        var dlAnalysisRepo = serviceProvider.GetRequiredService<IRepository<DownloadAnalysis.Model>>();
>>>>>>> fa999113

        TabTitle = Language.FileOriginsPageTitle;
        TabIcon = IconValues.ModLibrary;

        LoadoutId = loadoutId;

<<<<<<< HEAD
        var loadout = Loadout.Load(_conn.Db, loadoutId);
        var game = loadout.InstallationInstance.Game;

        var entriesObservable = _conn.ObserveDatoms(SliceDescriptor.Create(DownloadAnalysis.Hash, _conn.Registry))
            .Transform(datom => DownloadAnalysis.Load(_conn.Db, datom.E))
            .Filter(model => FilterDownloadAnalysisModel(model, game.Domain))
            .OnUI()
            .Transform(fileOrigin => (IFileOriginEntryViewModel)new FileOriginEntryViewModel(
                    _conn,
                    _archiveInstaller,
                    LoadoutId,
                    fileOrigin
                )
            )
            .Bind(out _fileOrigins);

        this.WhenActivated(d =>
        {
            entriesObservable.SubscribeWithErrorLogging().DisposeWith(d);
=======
        var loadout = conn.Db.Get<Loadout.Model>(LoadoutId.Value);
        var game = loadout.Installation.Game;
        _gameDomain = loadout.Installation.Game.Domain;

        _fileOrigins = new ReadOnlyObservableCollection<IFileOriginEntryViewModel>([]);

        var canAddMod = new Subject<bool>();
        var advancedInstaller = _provider.GetKeyedService<IModInstaller>("AdvancedManualInstaller");
        AddMod = ReactiveCommand.CreateFromTask(async cancellationToken => await DoAddModImpl(null, cancellationToken), canAddMod);
        AddModAdvanced = ReactiveCommand.CreateFromTask(async cancellationToken =>
        {
            await DoAddModImpl(advancedInstaller, cancellationToken);
        }, canAddMod);
        
        this.WhenActivated(d =>
        {
            var workspaceController = GetWorkspaceController();
            
            // TODO: Move this to the entry if we ever adding scrolling to an entry.
            var viewModCommand = ReactiveCommand.Create<NavigationInformation>(info =>
                {
                    // Note(sewer): Design currently doesn't require we scroll to item,
                    //              (it's challenging) so just navigating to correct
                    //              view is enough.
                    var pageData = new PageData()
                    {
                        FactoryId = LoadoutGridPageFactory.StaticId,
                        Context = new LoadoutGridContext()
                        {
                            LoadoutId = loadoutId,
                        }
                    };

                    var behavior = workspaceController.GetOpenPageBehavior(pageData, info, IdBundle);
                    workspaceController.OpenPage(workspaceController.ActiveWorkspace!.Id, pageData, behavior);
                }
            );
            
            dlAnalysisRepo.Observable
                .ToObservableChangeSet()
                .Filter(model => FilterDownloadAnalysisModel(model, game.Domain))
                .OnUI()
                .Transform(fileOrigin => (IFileOriginEntryViewModel)
                    new FileOriginEntryViewModel(
                        conn,
                        LoadoutId,
                        fileOrigin,
                        viewModCommand,
                        ReactiveCommand.CreateFromTask(async () => await AddUsingInstallerToLoadout(fileOrigin, null, default(CancellationToken))),
                        ReactiveCommand.CreateFromTask(async () => await AddUsingInstallerToLoadout(fileOrigin, advancedInstaller, default(CancellationToken)))
                    )
                )
                .Bind(out _fileOrigins)
                .SubscribeWithErrorLogging().DisposeWith(d);
            
            // Note(sewer) This ensures inner is auto unsubscribed as new `SelectedModsObservable` items arrive.
            var serialDisposable = new SerialDisposable();
            serialDisposable.DisposeWith(d);
            this.WhenAnyValue(vm => vm.SelectedModsObservable)
                .Where(observable => observable != null!)
                .Select(observable =>
                {
                    return observable
                        .Select(_ => SelectedModsCollection.Count > 0)
                        .SubscribeWithErrorLogging(hasSelection => canAddMod.OnNext(hasSelection));
                })
                .SubscribeWithErrorLogging(disposable => serialDisposable.Disposable = disposable)
                .DisposeWith(d);
>>>>>>> fa999113
        });
    }

    public static bool FilterDownloadAnalysisModel(DownloadAnalysis.ReadOnly model, GameDomain currentGameDomain)
    {
        if (!DownloaderState.GameDomain.TryGet(model, out var domain)) return false;
        if (domain != currentGameDomain) return false;
        if (model.Contains(StreamBasedFileOriginMetadata.StreamBasedOrigin)) return false;
        return true;
    }

    public async Task RegisterFromDisk(IStorageProvider storageProvider)
    {
        var files = await PickModFiles(storageProvider);
        foreach (var file in files)
            await RegisterFileFromDisk(file.Path.LocalPath);
    }

    private Task RegisterFileFromDisk(string path)
    {
        var file = _fileSystem.FromUnsanitizedFullPath(path);
        if (!_fileSystem.FileExists(file))
        {
            _logger.LogError("File {File} does not exist, not installing mod", file);
            return Task.CompletedTask;
        }

        _ = Task.Run(async () =>
        {
            await _fileOriginRegistry.RegisterDownload(file,
                (tx, id) =>
                {
                    tx.Add(id, DownloaderState.GameDomain, _gameDomain);
                    tx.Add(id, FilePathMetadata.OriginalName, file.FileName);
                }, file.FileName);
        });

        return Task.CompletedTask;
    }

    public async Task OpenNexusModPage()
    {
        var uri = NexusModsUrlBuilder.CreateGenericUri($"https://www.nexusmods.com/{_gameDomain.Value}");
        await _osInterop.OpenUrl(uri, true);
    }

    private async Task DoAddModImpl(IModInstaller? installer, CancellationToken token)
    {
        foreach (var mod in SelectedModsCollection)
            await AddUsingInstallerToLoadout(mod.FileOrigin, installer, token);
    }

    private async Task AddUsingInstallerToLoadout(DownloadAnalysis.Model fileOrigin, IModInstaller? installer, CancellationToken token)
    {
        await _archiveInstaller.AddMods(LoadoutId, fileOrigin, null, installer, token);
    }

    private async Task<IEnumerable<IStorageFile>> PickModFiles(IStorageProvider storageProvider)
    {
        var options =
            new FilePickerOpenOptions
            {
                Title = Language.LoadoutGridView_AddMod_FilePicker_Title,
                AllowMultiple = true,
                FileTypeFilter = new[]
                {
                    new FilePickerFileType(Language.LoadoutGridView_AddMod_FileType_Archive) {Patterns = new [] {"*.zip", "*.7z", "*.rar"}},
                }
            };

        return await storageProvider.OpenFilePickerAsync(options);
    }
}<|MERGE_RESOLUTION|>--- conflicted
+++ resolved
@@ -26,7 +26,6 @@
 using NexusMods.CrossPlatform.Process;
 using NexusMods.Icons;
 using NexusMods.MnemonicDB.Abstractions;
-using NexusMods.MnemonicDB.Abstractions.Query;
 using NexusMods.Networking.Downloaders.Tasks.State;
 using NexusMods.Paths;
 using ReactiveUI;
@@ -35,16 +34,11 @@
 
 public class FileOriginsPageViewModel : APageViewModel<IFileOriginsPageViewModel>, IFileOriginsPageViewModel
 {
-<<<<<<< HEAD
-    private readonly IConnection _conn;
-    private readonly IArchiveInstaller _archiveInstaller;
-=======
     private readonly IFileSystem _fileSystem;
     private readonly ILogger<FileOriginsPageViewModel> _logger;
     private readonly IServiceProvider _provider;
     private readonly IFileOriginRegistry _fileOriginRegistry;
     private readonly IOSInterop _osInterop;
->>>>>>> fa999113
 
     public ReadOnlyObservableCollection<IFileOriginEntryViewModel> FileOrigins => _fileOrigins;
     private ReadOnlyObservableCollection<IFileOriginEntryViewModel> _fileOrigins;
@@ -80,14 +74,6 @@
     
     public FileOriginsPageViewModel(
         LoadoutId loadoutId,
-<<<<<<< HEAD
-        IArchiveInstaller archiveInstaller,
-        IConnection conn,
-        IWindowManager windowManager) : base(windowManager)
-    {
-        _conn = conn;
-        _archiveInstaller = archiveInstaller;
-=======
         IServiceProvider serviceProvider) : base(serviceProvider.GetRequiredService<IWindowManager>())
     {
         var conn = serviceProvider.GetRequiredService<IConnection>();
@@ -98,34 +84,12 @@
         _osInterop = serviceProvider.GetRequiredService<IOSInterop>();
         _archiveInstaller = serviceProvider.GetRequiredService<IArchiveInstaller>();
         var dlAnalysisRepo = serviceProvider.GetRequiredService<IRepository<DownloadAnalysis.Model>>();
->>>>>>> fa999113
 
         TabTitle = Language.FileOriginsPageTitle;
         TabIcon = IconValues.ModLibrary;
 
         LoadoutId = loadoutId;
 
-<<<<<<< HEAD
-        var loadout = Loadout.Load(_conn.Db, loadoutId);
-        var game = loadout.InstallationInstance.Game;
-
-        var entriesObservable = _conn.ObserveDatoms(SliceDescriptor.Create(DownloadAnalysis.Hash, _conn.Registry))
-            .Transform(datom => DownloadAnalysis.Load(_conn.Db, datom.E))
-            .Filter(model => FilterDownloadAnalysisModel(model, game.Domain))
-            .OnUI()
-            .Transform(fileOrigin => (IFileOriginEntryViewModel)new FileOriginEntryViewModel(
-                    _conn,
-                    _archiveInstaller,
-                    LoadoutId,
-                    fileOrigin
-                )
-            )
-            .Bind(out _fileOrigins);
-
-        this.WhenActivated(d =>
-        {
-            entriesObservable.SubscribeWithErrorLogging().DisposeWith(d);
-=======
         var loadout = conn.Db.Get<Loadout.Model>(LoadoutId.Value);
         var game = loadout.Installation.Game;
         _gameDomain = loadout.Installation.Game.Domain;
@@ -194,13 +158,12 @@
                 })
                 .SubscribeWithErrorLogging(disposable => serialDisposable.Disposable = disposable)
                 .DisposeWith(d);
->>>>>>> fa999113
         });
     }
 
-    public static bool FilterDownloadAnalysisModel(DownloadAnalysis.ReadOnly model, GameDomain currentGameDomain)
-    {
-        if (!DownloaderState.GameDomain.TryGet(model, out var domain)) return false;
+    public static bool FilterDownloadAnalysisModel(DownloadAnalysis.Model model, GameDomain currentGameDomain)
+    {
+        if (!model.TryGet(DownloaderState.GameDomain, out var domain)) return false;
         if (domain != currentGameDomain) return false;
         if (model.Contains(StreamBasedFileOriginMetadata.StreamBasedOrigin)) return false;
         return true;
