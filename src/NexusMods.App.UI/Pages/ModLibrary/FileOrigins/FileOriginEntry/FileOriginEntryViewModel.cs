--- conflicted
+++ resolved
@@ -7,7 +7,6 @@
 using NexusMods.Abstractions.Loadouts.Mods;
 using NexusMods.App.UI.Controls.Navigation;
 using NexusMods.MnemonicDB.Abstractions;
-using NexusMods.MnemonicDB.Abstractions.Models;
 using NexusMods.Networking.Downloaders.Tasks.State;
 using NexusMods.Paths;
 using ReactiveUI;
@@ -40,14 +39,6 @@
     public FileOriginEntryViewModel(
         IConnection conn,
         LoadoutId loadoutId,
-<<<<<<< HEAD
-        DownloadAnalysis.ReadOnly fileOrigin)
-    {
-        Name = "FIXME";
-        /*
-        if (fileOrigin
-        
-=======
         DownloadAnalysis.Model fileOrigin,
         ReactiveCommand<NavigationInformation, Unit> viewModCommand,
         ReactiveCommand<Unit, Unit> addModToLoadoutCommand,
@@ -57,7 +48,6 @@
         ViewModCommand = viewModCommand;
         AddToLoadoutCommand = addModToLoadoutCommand;
         AddAdvancedToLoadoutCommand = addAdvancedToLoadoutCommand;
->>>>>>> fa999113
         Name = fileOrigin.TryGet(DownloaderState.FriendlyName, out var friendlyName) && friendlyName != "Unknown"
             ? friendlyName
             : fileOrigin.SuggestedName;
@@ -67,31 +57,14 @@
             : fileOrigin.TryGet(DownloaderState.Size, out var dlStateSize) 
                 ? dlStateSize 
                 : Size.Zero;
-                */
         
-<<<<<<< HEAD
-        AddToLoadoutCommand = ReactiveCommand.CreateFromTask(async () =>
-        {
-            await archiveInstaller.AddMods(loadoutId, fileOrigin);
-        });
-
-        Version = "FIXME";
-        /*
-=======
->>>>>>> fa999113
         Version = fileOrigin.TryGet(DownloaderState.Version, out var version) && version != "Unknown"
             ? version
             : "-";
-            */
         
         ArchiveDate = fileOrigin.GetCreatedAt();
-<<<<<<< HEAD
-
-        var loadout = Loadout.Load(conn.Db, loadoutId);
-=======
         
         var loadout = conn.Db.Get<Loadout.Model>(loadoutId.Value);
->>>>>>> fa999113
 
         _isModAddedToLoadout = conn.Revisions(loadoutId)
             .StartWith(loadout)
@@ -106,11 +79,11 @@
             .ToProperty(this, vm => vm.DisplayArchiveDate, scheduler: RxApp.MainThreadScheduler);
 
         // Update the LastInstalledDate every time the loadout is updated
-        _lastInstalledDate = Loadout.Load(conn.Db, loadoutId)
-            .Revisions()
+        _lastInstalledDate = conn.Revisions(loadoutId)
+            .StartWith(loadout)
             .Select(rev => rev.Mods.Where(mod => mod.Contains(Mod.Source)
                                                  && mod.SourceId.Equals(fileOrigin.Id))
-                .Select(mod => mod.CreatedAt)
+                .Select(mod => mod.GetCreatedAt())
                 .DefaultIfEmpty(DateTime.MinValue)
                 .Max()
             )
