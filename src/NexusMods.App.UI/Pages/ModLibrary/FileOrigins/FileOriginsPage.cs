--- conflicted
+++ resolved
@@ -4,7 +4,6 @@
 using NexusMods.Abstractions.FileStore;
 using NexusMods.Abstractions.FileStore.Downloads;
 using NexusMods.Abstractions.Installers;
-using NexusMods.Abstractions.Loadouts;
 using NexusMods.Abstractions.Loadouts.Ids;
 using NexusMods.Abstractions.MnemonicDB.Attributes;
 using NexusMods.Abstractions.Serialization.Attributes;
@@ -14,11 +13,7 @@
 using NexusMods.CrossPlatform.Process;
 using NexusMods.Icons;
 using NexusMods.MnemonicDB.Abstractions;
-<<<<<<< HEAD
-using NexusMods.MnemonicDB.Abstractions.Models;
-=======
 using NexusMods.Paths;
->>>>>>> fa999113
 
 namespace NexusMods.App.UI.Pages.ModLibrary;
 
@@ -42,13 +37,7 @@
     {
         return new FileOriginsPageViewModel(
             context.LoadoutId,
-<<<<<<< HEAD
-            ServiceProvider.GetRequiredService<IArchiveInstaller>(),
-            ServiceProvider.GetRequiredService<IConnection>(),
-            ServiceProvider.GetRequiredService<IWindowManager>()
-=======
             ServiceProvider
->>>>>>> fa999113
         );
     }
 
