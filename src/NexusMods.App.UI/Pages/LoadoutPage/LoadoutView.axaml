--- conflicted
+++ resolved
@@ -65,107 +65,7 @@
                           ShowColumnHeaders="True"
                           CanUserResizeColumns="True"
                           CanUserSortColumns="True"
-<<<<<<< HEAD
-                          Classes="MainListsStyling">
-                <TreeDataGrid.Resources>
-                    <DataTemplate x:Key="DisplayThumbnailAndNameColumnTemplate" DataType="local:LoadoutItemModel">
-                        <StackPanel Orientation="Horizontal" x:Name="LibraryItemWithThumbnailAndNameStack">
-                            <Border x:Name="LibraryItemThumbnailBorder" IsVisible="{CompiledBinding ShowThumbnail.Value}">
-                                <Panel>
-                                    <!-- The below image is drawn after the icon and so covers it up if a thumbnail is present. --> 
-                                    <!-- If no thumbnail, then the below Image is null\transparent and so the icon is seen -->
-                                    <icons:UnifiedIcon Value="{x:Static icons:IconValues.Nexus}" />
-                                    <Image Source="{CompiledBinding Thumbnail.Value}" />
-                                </Panel>
-                            </Border>
-                            <TextBlock Text="{CompiledBinding Name.Value}" />
-                        </StackPanel>
-                    </DataTemplate>
-                    
-                    <DataTemplate x:Key="ToggleEnableColumnTemplate" DataType="local:LoadoutItemModel">
-                        <ToggleSwitch Classes="Compact" HorizontalAlignment="Center" Command="{CompiledBinding ToggleEnableStateCommand}" IsChecked="{CompiledBinding IsEnabled.Value, Mode=OneWay}">
-                            <ToggleSwitch.OnContent>
-                                <ContentControl />
-                            </ToggleSwitch.OnContent>
-                            <ToggleSwitch.OffContent>
-                                <ContentControl />
-                            </ToggleSwitch.OffContent>
-                        </ToggleSwitch>
-                    </DataTemplate>
-
-                    <DataTemplate x:Key="{x:Static controls:SharedColumns+Name.ColumnTemplateResourceKey}">
-                        <DataTemplate.DataType>
-                            <x:Type TypeName="controls:CompositeItemModel" x:TypeArguments="abstractions:EntityId"/>
-                        </DataTemplate.DataType>
-
-                        <controls:ColumnContentControl x:TypeArguments="abstractions:EntityId" Content="{CompiledBinding}">
-                            <controls:ColumnContentControl.AvailableTemplates>
-                                <controls:ComponentTemplate x:TypeArguments="controls:StringComponent" ComponentKey="{x:Static controls:SharedColumns+Name.StringComponentKey}">
-                                    <controls:ComponentTemplate.DataTemplate>
-                                        <DataTemplate DataType="{x:Type controls:StringComponent}">
-                                            <TextBlock Text="{CompiledBinding Value.Value}" />
-                                        </DataTemplate>
-                                    </controls:ComponentTemplate.DataTemplate>
-                                </controls:ComponentTemplate>
-                            </controls:ColumnContentControl.AvailableTemplates>
-
-                            <controls:ColumnContentControl.Fallback>
-                                <TextBlock Text="-"/>
-                            </controls:ColumnContentControl.Fallback>
-                        </controls:ColumnContentControl>
-                    </DataTemplate>
-
-                    <DataTemplate x:Key="{x:Static controls:SharedColumns+InstalledDate.ColumnTemplateResourceKey}">
-                        <DataTemplate.DataType>
-                            <x:Type TypeName="controls:CompositeItemModel" x:TypeArguments="abstractions:EntityId"/>
-                        </DataTemplate.DataType>
-
-                        <controls:ColumnContentControl x:TypeArguments="abstractions:EntityId" Content="{CompiledBinding}">
-                            <controls:ColumnContentControl.AvailableTemplates>
-                                <controls:ComponentTemplate x:TypeArguments="controls:DateComponent" ComponentKey="{x:Static controls:SharedColumns+InstalledDate.ComponentKey}">
-                                    <controls:ComponentTemplate.DataTemplate>
-                                        <DataTemplate DataType="{x:Type controls:DateComponent}">
-                                            <TextBlock Text="{CompiledBinding FormattedValue.Value}" />
-                                        </DataTemplate>
-                                    </controls:ComponentTemplate.DataTemplate>
-                                </controls:ComponentTemplate>
-                            </controls:ColumnContentControl.AvailableTemplates>
-
-                            <controls:ColumnContentControl.Fallback>
-                                <TextBlock Text="-"/>
-                            </controls:ColumnContentControl.Fallback>
-                        </controls:ColumnContentControl>
-                    </DataTemplate>
-
-                    <DataTemplate x:Key="{x:Static local:LoadoutColumns+IsEnabled.ColumnTemplateResourceKey}">
-                        <DataTemplate.DataType>
-                            <x:Type TypeName="controls:CompositeItemModel" x:TypeArguments="abstractions:EntityId"/>
-                        </DataTemplate.DataType>
-
-                        <controls:ColumnContentControl x:TypeArguments="abstractions:EntityId" Content="{CompiledBinding}">
-                            <controls:ColumnContentControl.AvailableTemplates>
-                                <controls:ComponentTemplate x:TypeArguments="local:LoadoutComponents+IsEnabled" ComponentKey="{x:Static local:LoadoutColumns+IsEnabled.ComponentKey}">
-                                    <controls:ComponentTemplate.DataTemplate>
-                                        <DataTemplate DataType="{x:Type local:LoadoutComponents+IsEnabled}">
-                                            <ToggleSwitch Classes="Compact"
-                                                          HorizontalAlignment="Center"
-                                                          Command="{CompiledBinding CommandToggle}"
-                                                          IsChecked="{CompiledBinding Value.Value, Mode=OneWay}">
-                                                <ToggleSwitch.OnContent><ContentControl /></ToggleSwitch.OnContent>
-                                                <ToggleSwitch.OffContent><ContentControl /></ToggleSwitch.OffContent>
-                                            </ToggleSwitch>
-                                        </DataTemplate>
-                                    </controls:ComponentTemplate.DataTemplate>
-                                </controls:ComponentTemplate>
-                            </controls:ColumnContentControl.AvailableTemplates>
-
-                        </controls:ColumnContentControl>
-                    </DataTemplate>
-                </TreeDataGrid.Resources>
-            </TreeDataGrid>
-=======
                           Classes="MainListsStyling"/>
->>>>>>> 77f3b709
         </controls:EmptyState>
     </Grid>
 
