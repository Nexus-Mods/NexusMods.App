<reactive:ReactiveUserControl
    x:TypeArguments="local:ILoadoutViewModel"
    xmlns="https://github.com/avaloniaui"
    xmlns:x="http://schemas.microsoft.com/winfx/2006/xaml"
    xmlns:d="http://schemas.microsoft.com/expression/blend/2008"
    xmlns:mc="http://schemas.openxmlformats.org/markup-compatibility/2006"
    xmlns:reactive="http://reactiveui.net"
    xmlns:local="clr-namespace:NexusMods.App.UI.Pages.LoadoutPage"
    xmlns:navigation="clr-namespace:NexusMods.App.UI.Controls.Navigation"
    xmlns:icons="clr-namespace:NexusMods.Icons;assembly=NexusMods.Icons"
    xmlns:controls="clr-namespace:NexusMods.App.UI.Controls"
    xmlns:resources="clr-namespace:NexusMods.App.UI.Resources"
    xmlns:abstractions="clr-namespace:NexusMods.MnemonicDB.Abstractions;assembly=NexusMods.MnemonicDB.Abstractions"
    mc:Ignorable="d" d:DesignWidth="800" d:DesignHeight="450"
    x:Class="NexusMods.App.UI.Pages.LoadoutPage.LoadoutView">

    <Grid RowDefinitions="Auto, *">
        <Border Grid.Row="0" Classes="Toolbar">
            <StackPanel>

                <controls:StandardButton x:Name="SwitchView"
                                         Text="{x:Static resources:Language.FileOriginPage_SwitchView}"
                                         Type="Tertiary"
                                         Size="Small"
                                         Fill="Weak"
                                         ToolTip.Tip="{x:Static resources:Language.FileOriginPage_SwitchView_ToolTip}" />
                <Line />

                <navigation:NavigationControl x:Name="ViewFilesButton"
                                              Text="{x:Static resources:Language.LoadoutGridView__View_Files}"
                                              Type="Tertiary"
                                              Size="Small"
                                              Fill="Weak"
                                              ShowIcon="Left"
                                              LeftIcon="{x:Static icons:IconValues.Folder}"
                                              ToolTip.Tip="{x:Static resources:Language.LoadoutGridView__View_Files_ToolTip}" />

                <controls:StandardButton x:Name="DeleteButton"
                                         Text="{x:Static resources:Language.LoadoutGridView__Remove}"
                                         Type="Tertiary"
                                         Size="Small"
                                         Fill="Weak"
                                         ShowIcon="Left"
                                         LeftIcon="{x:Static icons:IconValues.PlaylistRemove}"
                                         ToolTip.Tip="{x:Static resources:Language.LoadoutGridView__Remove_ToolTip}" />
            </StackPanel>
        </Border>


        <controls:EmptyState x:Name="EmptyState" Grid.Row="1"
                             Header="Header">

            <controls:EmptyState.Subtitle>
                <StackPanel  Orientation="Vertical" Spacing="16">
                    <TextBlock Text="{x:Static resources:Language.LoadoutGrid_EmptyModlistSubtitle_Add_from_library}" />
                    <navigation:NavigationControl x:Name="ViewLibraryButton"
                                                  Text="Library"
                                                  ShowIcon="Left"
                                                  LeftIcon="{x:Static icons:IconValues.ModLibrary}"
                                                  HorizontalAlignment="Center"/>
                </StackPanel>
            </controls:EmptyState.Subtitle>

            <TreeDataGrid x:Name="TreeDataGrid"
                          ShowColumnHeaders="True"
                          CanUserResizeColumns="True"
                          CanUserSortColumns="True"
                          Classes="MainListsStyling">
                <TreeDataGrid.Resources>
                    <DataTemplate x:Key="DisplayThumbnailAndNameColumnTemplate" DataType="local:LoadoutItemModel">
<<<<<<< HEAD
                        
=======
>>>>>>> 39dfe0e1
                        <StackPanel Orientation="Horizontal" x:Name="LibraryItemWithThumbnailAndNameStack">
                            <Border x:Name="LibraryItemThumbnailBorder" IsVisible="{CompiledBinding ShowThumbnail.Value}">
                                <Panel>
                                    <!-- The below image is drawn after the icon and so covers it up if a thumbnail is present. --> 
                                    <!-- If no thumbnail, then the below Image is null\transparent and so the icon is seen -->
                                    <icons:UnifiedIcon Value="{x:Static icons:IconValues.Nexus}" />
                                    <Image Source="{CompiledBinding Thumbnail.Value}" />
                                </Panel>
                            </Border>
                            <TextBlock Text="{CompiledBinding Name.Value}" />
                        </StackPanel>
                    </DataTemplate>
                    
                    <DataTemplate x:Key="ToggleEnableColumnTemplate" DataType="local:LoadoutItemModel">
                        <ToggleSwitch Classes="Compact" HorizontalAlignment="Center" Command="{CompiledBinding ToggleEnableStateCommand}" IsChecked="{CompiledBinding IsEnabled.Value, Mode=OneWay}">
                            <ToggleSwitch.OnContent>
                                <ContentControl />
                            </ToggleSwitch.OnContent>
                            <ToggleSwitch.OffContent>
                                <ContentControl />
                            </ToggleSwitch.OffContent>
                        </ToggleSwitch>
                    </DataTemplate>

                    <DataTemplate x:Key="{x:Static controls:SharedColumns+Name.ColumnTemplateResourceKey}">
                        <DataTemplate.DataType>
                            <x:Type TypeName="controls:CompositeItemModel" x:TypeArguments="abstractions:EntityId"/>
                        </DataTemplate.DataType>

                        <controls:ColumnContentControl x:TypeArguments="abstractions:EntityId" Content="{CompiledBinding}">
                            <controls:ColumnContentControl.AvailableTemplates>
                                <controls:ComponentTemplate x:TypeArguments="controls:StringComponent" ComponentKey="{x:Static controls:SharedColumns+Name.StringComponentKey}">
                                    <controls:ComponentTemplate.DataTemplate>
                                        <DataTemplate DataType="{x:Type controls:StringComponent}">
                                            <TextBlock Text="{CompiledBinding Value.Value}" />
                                        </DataTemplate>
                                    </controls:ComponentTemplate.DataTemplate>
                                </controls:ComponentTemplate>
                            </controls:ColumnContentControl.AvailableTemplates>

                            <controls:ColumnContentControl.Fallback>
                                <TextBlock Text="-"/>
                            </controls:ColumnContentControl.Fallback>
                        </controls:ColumnContentControl>
                    </DataTemplate>

                    <DataTemplate x:Key="{x:Static controls:SharedColumns+InstalledDate.ColumnTemplateResourceKey}">
                        <DataTemplate.DataType>
                            <x:Type TypeName="controls:CompositeItemModel" x:TypeArguments="abstractions:EntityId"/>
                        </DataTemplate.DataType>

                        <controls:ColumnContentControl x:TypeArguments="abstractions:EntityId" Content="{CompiledBinding}">
                            <controls:ColumnContentControl.AvailableTemplates>
                                <controls:ComponentTemplate x:TypeArguments="controls:DateComponent" ComponentKey="{x:Static controls:SharedColumns+InstalledDate.ComponentKey}">
                                    <controls:ComponentTemplate.DataTemplate>
                                        <DataTemplate DataType="{x:Type controls:DateComponent}">
                                            <TextBlock Text="{CompiledBinding FormattedValue.Value}" />
                                        </DataTemplate>
                                    </controls:ComponentTemplate.DataTemplate>
                                </controls:ComponentTemplate>
                            </controls:ColumnContentControl.AvailableTemplates>

                            <controls:ColumnContentControl.Fallback>
                                <TextBlock Text="-"/>
                            </controls:ColumnContentControl.Fallback>
                        </controls:ColumnContentControl>
                    </DataTemplate>

                    <DataTemplate x:Key="{x:Static local:LoadoutColumns+IsEnabled.ColumnTemplateResourceKey}">
                        <DataTemplate.DataType>
                            <x:Type TypeName="controls:CompositeItemModel" x:TypeArguments="abstractions:EntityId"/>
                        </DataTemplate.DataType>

                        <controls:ColumnContentControl x:TypeArguments="abstractions:EntityId" Content="{CompiledBinding}">
                            <controls:ColumnContentControl.AvailableTemplates>
                                <controls:ComponentTemplate x:TypeArguments="local:LoadoutComponents+IsEnabled" ComponentKey="{x:Static local:LoadoutColumns+IsEnabled.ComponentKey}">
                                    <controls:ComponentTemplate.DataTemplate>
                                        <DataTemplate DataType="{x:Type local:LoadoutComponents+IsEnabled}">
                                            <ToggleSwitch Classes="Compact"
                                                          HorizontalAlignment="Center"
                                                          Command="{CompiledBinding CommandToggle}"
                                                          IsChecked="{CompiledBinding Value.Value, Mode=OneWay}">
                                                <ToggleSwitch.OnContent><ContentControl /></ToggleSwitch.OnContent>
                                                <ToggleSwitch.OffContent><ContentControl /></ToggleSwitch.OffContent>
                                            </ToggleSwitch>
                                        </DataTemplate>
                                    </controls:ComponentTemplate.DataTemplate>
                                </controls:ComponentTemplate>
                            </controls:ColumnContentControl.AvailableTemplates>

                        </controls:ColumnContentControl>
                    </DataTemplate>
                </TreeDataGrid.Resources>
            </TreeDataGrid>
        </controls:EmptyState>
    </Grid>

</reactive:ReactiveUserControl><|MERGE_RESOLUTION|>--- conflicted
+++ resolved
@@ -68,10 +68,6 @@
                           Classes="MainListsStyling">
                 <TreeDataGrid.Resources>
                     <DataTemplate x:Key="DisplayThumbnailAndNameColumnTemplate" DataType="local:LoadoutItemModel">
-<<<<<<< HEAD
-                        
-=======
->>>>>>> 39dfe0e1
                         <StackPanel Orientation="Horizontal" x:Name="LibraryItemWithThumbnailAndNameStack">
                             <Border x:Name="LibraryItemThumbnailBorder" IsVisible="{CompiledBinding ShowThumbnail.Value}">
                                 <Panel>
