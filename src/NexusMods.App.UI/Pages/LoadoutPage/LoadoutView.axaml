--- conflicted
+++ resolved
@@ -16,7 +16,6 @@
     x:Class="NexusMods.App.UI.Pages.LoadoutPage.LoadoutView">
 
     <Grid RowDefinitions="Auto, *">
-<<<<<<< HEAD
         
         <!-- different page header if it's a collection (i.e. My Mods) or if it's just All mods -->
         <Panel Grid.Row="0" Margin="24 24 24 0" >
@@ -30,49 +29,6 @@
                                    Title="All"
                                    Description="A combined view of all your installed mods from all collections." />
         </Panel>
-=======
-        <!-- toolbar -->
-        <Border Grid.Row="0" x:Name="CollectionToolbar"
-                Classes="Toolbar">
-
-            <Grid ColumnDefinitions="*,*">
-
-                <!-- left side -->
-                <StackPanel Grid.Column="0" HorizontalAlignment="Left">
-                    <StackPanel
-                        x:Name="ToolbarEnabled"
-                        Orientation="Horizontal"
-                        Spacing="4">
-                        <TextBlock Text="Collection is enabled"
-                                   Theme="{StaticResource BodyMDNormalTheme}"
-                                   Foreground="{StaticResource NeutralTranslucentModerateBrush}" />
-                    </StackPanel>
-                    <StackPanel
-                        x:Name="ToolbarDisabled"
-                        Orientation="Horizontal"
-                        Spacing="4">
-                        <icons:UnifiedIcon Size="20"
-                                           Value="{x:Static icons:IconValues.Info}"
-                                           Foreground="{StaticResource NeutralTranslucentStrongBrush}" />
-                        <TextBlock Text="Collection disabled"
-                                   Theme="{StaticResource BodyMDSemiTheme}"
-                                   Foreground="{StaticResource NeutralTranslucentStrongBrush}" />
-                        <TextBlock Text="- Mods will not be loaded"
-                                   Theme="{StaticResource BodyMDNormalTheme}"
-                                   Foreground="{StaticResource NeutralTranslucentModerateBrush}" />
-                    </StackPanel>
-                </StackPanel>
-
-                <!-- right side -->
-                <StackPanel Grid.Column="1" HorizontalAlignment="Right" Margin="0 0 16 0">
-                    <ToggleSwitch x:Name="CollectionToggle" Classes="Compact"
-                                  OnContent="{x:Null}"
-                                  OffContent="{x:Null}"
-                                  ToolTip.Tip="{x:Static resources:Language.CollectionDownloadViewModel_Toggle_ToolTip}"/>
-                </StackPanel>
-            </Grid>
-        </Border>
->>>>>>> a2bc7f3e
         
         <!-- tabs -->
         
