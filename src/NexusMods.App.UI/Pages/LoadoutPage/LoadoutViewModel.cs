using System.ComponentModel;
using System.Diagnostics;
using Avalonia.Controls;
using Avalonia.Controls.Models.TreeDataGrid;
using DynamicData;
using DynamicData.Kernel;
using Microsoft.Extensions.DependencyInjection;
using NexusMods.Abstractions.Loadouts;
using NexusMods.Abstractions.UI.Extensions;
using NexusMods.App.UI.Controls;
using NexusMods.App.UI.Controls.Navigation;
using NexusMods.App.UI.Controls.Trees;
using NexusMods.App.UI.Pages.ItemContentsFileTree;
using NexusMods.App.UI.Pages.LibraryPage;
using NexusMods.App.UI.Resources;
using NexusMods.App.UI.Windows;
using NexusMods.App.UI.WorkspaceSystem;
using NexusMods.Icons;
using NexusMods.MnemonicDB.Abstractions;
using NexusMods.MnemonicDB.Abstractions.ElementComparers;
using NexusMods.MnemonicDB.Abstractions.TxFunctions;
using ObservableCollections;
using R3;
using ReactiveUI;

namespace NexusMods.App.UI.Pages.LoadoutPage;

public class LoadoutViewModel : APageViewModel<ILoadoutViewModel>, ILoadoutViewModel
{
    public ReactiveCommand<Unit> SwitchViewCommand { get; }
    public string EmptyStateTitleText { get; }
    public ReactiveCommand<NavigationInformation> ViewFilesCommand { get; }
    public ReactiveCommand<NavigationInformation> ViewLibraryCommand { get; }
    public ReactiveCommand<Unit> RemoveItemCommand { get; }

    public LoadoutTreeDataGridAdapter Adapter { get; }
    // public NewLoadoutTreeDataGridAdapter Adapter { get; }

    public LoadoutViewModel(IWindowManager windowManager, IServiceProvider serviceProvider, LoadoutId loadoutId, Optional<LoadoutItemGroupId> collectionGroupId = default) : base(windowManager)
    {
        var loadoutFilter = new LoadoutFilter
        {
            LoadoutId = loadoutId,
            CollectionGroupId = collectionGroupId,
        };

<<<<<<< HEAD
        Adapter = new LoadoutTreeDataGridAdapter(serviceProvider, ticker, loadoutFilter);
        // Adapter = new NewLoadoutTreeDataGridAdapter(serviceProvider, loadoutFilter);
        
        _connection = serviceProvider.GetRequiredService<IConnection>();

=======
        Adapter = new LoadoutTreeDataGridAdapter(serviceProvider, loadoutFilter);

        var connection = serviceProvider.GetRequiredService<IConnection>();

>>>>>>> 77f3b709
        if (collectionGroupId.HasValue)
        {
            var collectionGroup = LoadoutItem.Load(connection.Db, collectionGroupId.Value);
            TabTitle = collectionGroup.Name;
            TabIcon = IconValues.CollectionsOutline;
        }
        else
        {
            TabTitle = Language.LoadoutViewPageTitle;
            TabIcon = IconValues.FormatAlignJustify;
        }

        SwitchViewCommand = new ReactiveCommand<Unit>(_ => { Adapter.ViewHierarchical.Value = !Adapter.ViewHierarchical.Value; });

        var hasSelection = Adapter.SelectedModels
            .ObserveCountChanged()
            .Select(count => count > 0);

        var viewModFilesArgumentsSubject = new BehaviorSubject<Optional<LoadoutItemGroup.ReadOnly>>(Optional<LoadoutItemGroup.ReadOnly>.None); 
        
        var loadout = Loadout.Load(connection.Db, loadoutId);
        EmptyStateTitleText = string.Format(Language.LoadoutGridViewModel_EmptyModlistTitleString, loadout.InstallationInstance.Game.Name);
        ViewLibraryCommand = new ReactiveCommand<NavigationInformation>(info =>
            {
                var pageData = new PageData
                {
                    FactoryId = LibraryPageFactory.StaticId,
                    Context = new LibraryPageContext
                    {
                        LoadoutId = loadoutId,
                    },
                };
                var workspaceController = GetWorkspaceController();
                var behavior = workspaceController.GetOpenPageBehavior(pageData, info);
                workspaceController.OpenPage(workspaceController.ActiveWorkspaceId, pageData, behavior);
            }
        );

        ViewFilesCommand = viewModFilesArgumentsSubject
            .Select(viewModFilesArguments => viewModFilesArguments.HasValue)
            .ToReactiveCommand<NavigationInformation>( info =>
                {
                    var group = viewModFilesArgumentsSubject.Value;
                    if (!group.HasValue) return;

                    var pageData = new PageData
                    {
                        FactoryId = ItemContentsFileTreePageFactory.StaticId,
                        Context = new ItemContentsFileTreePageContext
                        {
                            GroupId = group.Value.Id,
                        },
                    };
                    var workspaceController = GetWorkspaceController();
                    var behavior = workspaceController.GetOpenPageBehavior(pageData, info);
                    workspaceController.OpenPage(workspaceController.ActiveWorkspaceId, pageData, behavior);
                },
                false
            );

        RemoveItemCommand = hasSelection.ToReactiveCommand<Unit>(async (_, _) =>
            {
                var ids = Adapter.SelectedModels
                    .SelectMany(static itemModel => GetLoadoutItemIds(itemModel))
                    .ToHashSet();

                if (ids.Count == 0) return;
                using var tx = connection.BeginTransaction();

                foreach (var id in ids)
                {
                    tx.Delete(id, recursive: true);
                }

                await tx.Commit();
            },
            awaitOperation: AwaitOperation.Sequential,
            initialCanExecute: false,
            configureAwait: false
        );

        this.WhenActivated(disposables =>
        {
            Adapter.Activate().AddTo(disposables);

<<<<<<< HEAD
            // TODO: can be optimized with chunking or debounce
            Adapter.MessageSubject.SubscribeAwait(async (message, cancellationToken) =>
            {
                using var tx = _connection.BeginTransaction();

                foreach (var (loadoutItemId, shouldEnable) in message.Ids)
                {
                    if (shouldEnable)
                    {
                        tx.Retract(loadoutItemId, LoadoutItem.Disabled, Null.Instance);
                    } else
=======
            Adapter.MessageSubject.SubscribeAwait(async (message, _) =>
            {
                if (message.Ids.Length == 0) return;
                using var tx = connection.BeginTransaction();

                foreach (var loadoutItemId in message.Ids)
                {
                    if (message.ShouldEnable)
                    {
                        tx.Retract(loadoutItemId, LoadoutItem.Disabled, Null.Instance);
                    }
                    else
>>>>>>> 77f3b709
                    {
                        tx.Add(loadoutItemId, LoadoutItem.Disabled, Null.Instance);
                    }
                }

                await tx.Commit();
<<<<<<< HEAD
            },
            awaitOperation: AwaitOperation.Parallel,
            configureAwait: false).AddTo(disposables);
=======
            }, awaitOperation: AwaitOperation.Parallel, configureAwait: false).AddTo(disposables);
>>>>>>> 77f3b709

            // Compute the target group for the ViewFilesCommand
            Adapter.SelectedModels.ObserveCountChanged(notifyCurrentCount: true)
                .Select(this, static (count, vm) => count == 1 ? vm.Adapter.SelectedModels.First() : null)
                .ObserveOnThreadPool()
<<<<<<< HEAD
                .Select(_connection,
                    static (model, connection) =>
                    {
                        if (model is null) return Optional<LoadoutItemGroup.ReadOnly>.None;
                        return LoadoutItemGroupFileTreeViewModel.GetViewModFilesLoadoutItemGroup(model.GetLoadoutItemIds(), connection);
                    }
                )
=======
                .Select(connection, static (model, connection) =>
                {
                    if (model is null) return Optional<LoadoutItemGroup.ReadOnly>.None;
                    return LoadoutItemGroupFileTreeViewModel.GetViewModFilesLoadoutItemGroup(GetLoadoutItemIds(model).ToArray(), connection);
                })
>>>>>>> 77f3b709
                .ObserveOnUIThreadDispatcher()
                .Subscribe(viewModFilesArgumentsSubject.OnNext)
                .AddTo(disposables);
        });
<<<<<<< HEAD
=======
    }

    private static IEnumerable<LoadoutItemId> GetLoadoutItemIds(CompositeItemModel<EntityId> itemModel)
    {
        return itemModel.Get<LoadoutComponents.IsEnabled>(LoadoutColumns.IsEnabled.ComponentKey).ItemIds;
>>>>>>> 77f3b709
    }
}

public readonly record struct ToggleEnableState(LoadoutItemId[] Ids, bool ShouldEnable);

<<<<<<< HEAD
public class NewLoadoutTreeDataGridAdapter : TreeDataGridAdapter<CompositeItemModel<EntityId>, EntityId>
{
    private readonly ILoadoutDataProvider[] _loadoutDataProviders;
    private readonly LoadoutFilter _loadoutFilter;
    private readonly SourceCache<Fake, EntityId> _cache;

    public NewLoadoutTreeDataGridAdapter(IServiceProvider serviceProvider, LoadoutFilter loadoutFilter)
    {
        _loadoutDataProviders = serviceProvider.GetServices<ILoadoutDataProvider>().ToArray();
        _loadoutFilter = loadoutFilter;

        _cache = new SourceCache<Fake, EntityId>(x => x.Id);
        _cache.Edit(updater =>
        {
            var data = Enumerable
                .Range(0, 1000)
                .Select(i => new Fake(
                    Id: EntityId.From((ulong)i),
                    Name: $"Mod {i}",
                    CreatedAt: DateTimeOffset.Now - TimeSpan.FromDays(1) + TimeSpan.FromMinutes(i),
                    InitialIsEnabled: Random.Shared.Next(minValue: 0, maxValue: 100) > 50
                ));

            updater.AddOrUpdate(data);
        });
    }

    protected override IObservable<IChangeSet<CompositeItemModel<EntityId>, EntityId>> GetRootsObservable(bool viewHierarchical)
    {
        return _cache.Connect().Transform(x =>
        {
            var itemModel = new CompositeItemModel<EntityId>(x.Id);

            itemModel.Add(SharedColumns.Name.StringComponentKey, new StringComponent(value: x.Name));
            itemModel.Add(LoadoutColumns.IsEnabled.ComponentKey, new LoadoutComponents.IsEnabled(
                initialValue: x.InitialIsEnabled,
                valueObservable: x.IsEnabled
            ));

            // itemModel.Add(SharedColumns.InstalledDate.ComponentKey, new DateComponent(value: x.CreatedAt));
            var switcher = new Switcher();
            var observable = Observable
                .Interval(period: TimeSpan.FromSeconds(Random.Shared.Next(minValue: 1, maxValue: 5)), timeProvider: ObservableSystem.DefaultTimeProvider)
                .Select(switcher, static (_, switcher) => switcher.Get())
                .Prepend(true)
                .Select(x.CreatedAt, static (shouldShow, date) => shouldShow ? date : Optional<DateTimeOffset>.None);

            itemModel.AddObservable(
                key: SharedColumns.InstalledDate.ComponentKey,
                observable: observable,
                componentFactory: static (observable, value) => new DateComponent(
                    initialValue: value,
                    valueObservable: observable
                )
            );

            return itemModel;
        });
    }

    private record Fake(
        EntityId Id,
        string Name,
        DateTimeOffset CreatedAt,
        bool InitialIsEnabled)
    {
        public BehaviorSubject<bool> IsEnabled { get; } = new(initialValue: InitialIsEnabled);
    }

    private class Switcher
    {
        private bool _current;
        public bool Get()
        {
            var tmp = _current;
            _current = !_current;
            return tmp;
        }
    }

    private readonly Dictionary<CompositeItemModel<EntityId>, IDisposable> _disposables = new();

    protected override void BeforeModelActivationHook(CompositeItemModel<EntityId> model)
    {
        base.BeforeModelActivationHook(model);

        var disposable = model.SubscribeToComponent<LoadoutComponents.IsEnabled, NewLoadoutTreeDataGridAdapter>(
            key: LoadoutColumns.IsEnabled.ComponentKey,
            state: this,
            factory: static (self, itemModel, component) => component.CommandToggle.Subscribe((self, itemModel), static (_, tuple) =>
            {
                var (self, itemModel) = tuple;
                var x = self._cache.Lookup(itemModel.Key).Value;
                x.IsEnabled.OnNext(!x.IsEnabled.Value);
            })
        );

        _disposables[model] = disposable;
    }

    protected override void BeforeModelDeactivationHook(CompositeItemModel<EntityId> model)
    {
        base.BeforeModelDeactivationHook(model);

        _disposables.Remove(model);
    }

    protected override IColumn<CompositeItemModel<EntityId>>[] CreateColumns(bool viewHierarchical)
    {
        var nameColumn = ColumnCreator.Create<EntityId, SharedColumns.Name>(sortDirection: ListSortDirection.Ascending);

        return
        [
            viewHierarchical ? ITreeDataGridItemModel<CompositeItemModel<EntityId>, EntityId>.CreateExpanderColumn(nameColumn) : nameColumn,
            ColumnCreator.Create<EntityId, SharedColumns.InstalledDate>(),
            ColumnCreator.Create<EntityId, LoadoutColumns.IsEnabled>(),
        ];
    }
}

public class LoadoutTreeDataGridAdapter : TreeDataGridAdapter<LoadoutItemModel, EntityId>,
=======
public class LoadoutTreeDataGridAdapter :
    TreeDataGridAdapter<CompositeItemModel<EntityId>, EntityId>,
>>>>>>> 77f3b709
    ITreeDataGirdMessageAdapter<ToggleEnableState>
{
    public Subject<ToggleEnableState> MessageSubject { get; } = new();

    private readonly ILoadoutDataProvider[] _loadoutDataProviders;
    private readonly LoadoutFilter _loadoutFilter;

    private readonly IDisposable _activationDisposable;
    private readonly Dictionary<CompositeItemModel<EntityId>, IDisposable> _commandDisposables = new();
    public LoadoutTreeDataGridAdapter(IServiceProvider serviceProvider, LoadoutFilter loadoutFilter)
    {
        _loadoutDataProviders = serviceProvider.GetServices<ILoadoutDataProvider>().ToArray();
        _loadoutFilter = loadoutFilter;

        _activationDisposable = this.WhenActivated(static (self, disposables) =>
        {
            Disposable.Create(self._commandDisposables,static commandDisposables =>
            {
                foreach (var kv in commandDisposables)
                {
                    var (_, disposable) = kv;
                    disposable.Dispose();
                }

                commandDisposables.Clear();
            }).AddTo(disposables);
        });
    }

    protected override IObservable<IChangeSet<CompositeItemModel<EntityId>, EntityId>> GetRootsObservable(bool viewHierarchical)
    {
        return _loadoutDataProviders.Select(x => x.ObserveLoadoutItems(_loadoutFilter)).MergeChangeSets();
    }

    protected override void BeforeModelActivationHook(CompositeItemModel<EntityId> model)
    {
        base.BeforeModelActivationHook(model);

        var disposable = model.SubscribeToComponent<LoadoutComponents.IsEnabled, LoadoutTreeDataGridAdapter>(
            key: LoadoutColumns.IsEnabled.ComponentKey,
            state: this,
            factory: static (self, itemModel, component) => component.CommandToggle.Subscribe((self, itemModel, component), static (_, tuple) =>
            {
                var (self, itemModel, component) = tuple;
                var isEnabled = component.Value.Value;
                var ids = component.ItemIds.ToArray();
                var shouldEnable = !isEnabled ?? false;

                self.MessageSubject.OnNext(new ToggleEnableState(ids, shouldEnable));
            })
        );

        var didAdd = _commandDisposables.TryAdd(model, disposable);
        Debug.Assert(didAdd, "subscription for the model shouldn't exist yet");
    }

    protected override void BeforeModelDeactivationHook(CompositeItemModel<EntityId> model)
    {
        base.BeforeModelDeactivationHook(model);

        var didRemove = _commandDisposables.Remove(model, out var disposable);
        Debug.Assert(didRemove, "subscription for the model should exist");
        disposable?.Dispose();
    }

    protected override IColumn<CompositeItemModel<EntityId>>[] CreateColumns(bool viewHierarchical)
    {
        var nameColumn = ColumnCreator.Create<EntityId, SharedColumns.Name>(sortDirection: ListSortDirection.Ascending);

        return
        [
            viewHierarchical ? ITreeDataGridItemModel<CompositeItemModel<EntityId>, EntityId>.CreateExpanderColumn(nameColumn) : nameColumn,
            ColumnCreator.Create<EntityId, SharedColumns.InstalledDate>(),
            ColumnCreator.Create<EntityId, LoadoutColumns.IsEnabled>(),
        ];
    }

    private bool _isDisposed;
    protected override void Dispose(bool disposing)
    {
        if (disposing && !_isDisposed)
        {
            Disposable.Dispose(_activationDisposable, MessageSubject);
            _isDisposed = true;
        }

        base.Dispose(disposing);
    }
}<|MERGE_RESOLUTION|>--- conflicted
+++ resolved
@@ -34,7 +34,6 @@
     public ReactiveCommand<Unit> RemoveItemCommand { get; }
 
     public LoadoutTreeDataGridAdapter Adapter { get; }
-    // public NewLoadoutTreeDataGridAdapter Adapter { get; }
 
     public LoadoutViewModel(IWindowManager windowManager, IServiceProvider serviceProvider, LoadoutId loadoutId, Optional<LoadoutItemGroupId> collectionGroupId = default) : base(windowManager)
     {
@@ -44,18 +43,10 @@
             CollectionGroupId = collectionGroupId,
         };
 
-<<<<<<< HEAD
-        Adapter = new LoadoutTreeDataGridAdapter(serviceProvider, ticker, loadoutFilter);
-        // Adapter = new NewLoadoutTreeDataGridAdapter(serviceProvider, loadoutFilter);
-        
-        _connection = serviceProvider.GetRequiredService<IConnection>();
-
-=======
         Adapter = new LoadoutTreeDataGridAdapter(serviceProvider, loadoutFilter);
 
         var connection = serviceProvider.GetRequiredService<IConnection>();
 
->>>>>>> 77f3b709
         if (collectionGroupId.HasValue)
         {
             var collectionGroup = LoadoutItem.Load(connection.Db, collectionGroupId.Value);
@@ -141,19 +132,6 @@
         {
             Adapter.Activate().AddTo(disposables);
 
-<<<<<<< HEAD
-            // TODO: can be optimized with chunking or debounce
-            Adapter.MessageSubject.SubscribeAwait(async (message, cancellationToken) =>
-            {
-                using var tx = _connection.BeginTransaction();
-
-                foreach (var (loadoutItemId, shouldEnable) in message.Ids)
-                {
-                    if (shouldEnable)
-                    {
-                        tx.Retract(loadoutItemId, LoadoutItem.Disabled, Null.Instance);
-                    } else
-=======
             Adapter.MessageSubject.SubscribeAwait(async (message, _) =>
             {
                 if (message.Ids.Length == 0) return;
@@ -166,163 +144,102 @@
                         tx.Retract(loadoutItemId, LoadoutItem.Disabled, Null.Instance);
                     }
                     else
->>>>>>> 77f3b709
                     {
                         tx.Add(loadoutItemId, LoadoutItem.Disabled, Null.Instance);
                     }
                 }
 
                 await tx.Commit();
-<<<<<<< HEAD
-            },
-            awaitOperation: AwaitOperation.Parallel,
-            configureAwait: false).AddTo(disposables);
-=======
             }, awaitOperation: AwaitOperation.Parallel, configureAwait: false).AddTo(disposables);
->>>>>>> 77f3b709
 
             // Compute the target group for the ViewFilesCommand
             Adapter.SelectedModels.ObserveCountChanged(notifyCurrentCount: true)
                 .Select(this, static (count, vm) => count == 1 ? vm.Adapter.SelectedModels.First() : null)
                 .ObserveOnThreadPool()
-<<<<<<< HEAD
-                .Select(_connection,
-                    static (model, connection) =>
-                    {
-                        if (model is null) return Optional<LoadoutItemGroup.ReadOnly>.None;
-                        return LoadoutItemGroupFileTreeViewModel.GetViewModFilesLoadoutItemGroup(model.GetLoadoutItemIds(), connection);
-                    }
-                )
-=======
                 .Select(connection, static (model, connection) =>
                 {
                     if (model is null) return Optional<LoadoutItemGroup.ReadOnly>.None;
                     return LoadoutItemGroupFileTreeViewModel.GetViewModFilesLoadoutItemGroup(GetLoadoutItemIds(model).ToArray(), connection);
                 })
->>>>>>> 77f3b709
                 .ObserveOnUIThreadDispatcher()
                 .Subscribe(viewModFilesArgumentsSubject.OnNext)
                 .AddTo(disposables);
         });
-<<<<<<< HEAD
-=======
     }
 
     private static IEnumerable<LoadoutItemId> GetLoadoutItemIds(CompositeItemModel<EntityId> itemModel)
     {
         return itemModel.Get<LoadoutComponents.IsEnabled>(LoadoutColumns.IsEnabled.ComponentKey).ItemIds;
->>>>>>> 77f3b709
     }
 }
 
 public readonly record struct ToggleEnableState(LoadoutItemId[] Ids, bool ShouldEnable);
 
-<<<<<<< HEAD
-public class NewLoadoutTreeDataGridAdapter : TreeDataGridAdapter<CompositeItemModel<EntityId>, EntityId>
+public class LoadoutTreeDataGridAdapter :
+    TreeDataGridAdapter<CompositeItemModel<EntityId>, EntityId>,
+    ITreeDataGirdMessageAdapter<ToggleEnableState>
 {
+    public Subject<ToggleEnableState> MessageSubject { get; } = new();
+
     private readonly ILoadoutDataProvider[] _loadoutDataProviders;
     private readonly LoadoutFilter _loadoutFilter;
-    private readonly SourceCache<Fake, EntityId> _cache;
-
-    public NewLoadoutTreeDataGridAdapter(IServiceProvider serviceProvider, LoadoutFilter loadoutFilter)
+
+    private readonly IDisposable _activationDisposable;
+    private readonly Dictionary<CompositeItemModel<EntityId>, IDisposable> _commandDisposables = new();
+    public LoadoutTreeDataGridAdapter(IServiceProvider serviceProvider, LoadoutFilter loadoutFilter)
     {
         _loadoutDataProviders = serviceProvider.GetServices<ILoadoutDataProvider>().ToArray();
         _loadoutFilter = loadoutFilter;
 
-        _cache = new SourceCache<Fake, EntityId>(x => x.Id);
-        _cache.Edit(updater =>
-        {
-            var data = Enumerable
-                .Range(0, 1000)
-                .Select(i => new Fake(
-                    Id: EntityId.From((ulong)i),
-                    Name: $"Mod {i}",
-                    CreatedAt: DateTimeOffset.Now - TimeSpan.FromDays(1) + TimeSpan.FromMinutes(i),
-                    InitialIsEnabled: Random.Shared.Next(minValue: 0, maxValue: 100) > 50
-                ));
-
-            updater.AddOrUpdate(data);
+        _activationDisposable = this.WhenActivated(static (self, disposables) =>
+        {
+            Disposable.Create(self._commandDisposables,static commandDisposables =>
+            {
+                foreach (var kv in commandDisposables)
+                {
+                    var (_, disposable) = kv;
+                    disposable.Dispose();
+                }
+
+                commandDisposables.Clear();
+            }).AddTo(disposables);
         });
     }
 
     protected override IObservable<IChangeSet<CompositeItemModel<EntityId>, EntityId>> GetRootsObservable(bool viewHierarchical)
     {
-        return _cache.Connect().Transform(x =>
-        {
-            var itemModel = new CompositeItemModel<EntityId>(x.Id);
-
-            itemModel.Add(SharedColumns.Name.StringComponentKey, new StringComponent(value: x.Name));
-            itemModel.Add(LoadoutColumns.IsEnabled.ComponentKey, new LoadoutComponents.IsEnabled(
-                initialValue: x.InitialIsEnabled,
-                valueObservable: x.IsEnabled
-            ));
-
-            // itemModel.Add(SharedColumns.InstalledDate.ComponentKey, new DateComponent(value: x.CreatedAt));
-            var switcher = new Switcher();
-            var observable = Observable
-                .Interval(period: TimeSpan.FromSeconds(Random.Shared.Next(minValue: 1, maxValue: 5)), timeProvider: ObservableSystem.DefaultTimeProvider)
-                .Select(switcher, static (_, switcher) => switcher.Get())
-                .Prepend(true)
-                .Select(x.CreatedAt, static (shouldShow, date) => shouldShow ? date : Optional<DateTimeOffset>.None);
-
-            itemModel.AddObservable(
-                key: SharedColumns.InstalledDate.ComponentKey,
-                observable: observable,
-                componentFactory: static (observable, value) => new DateComponent(
-                    initialValue: value,
-                    valueObservable: observable
-                )
-            );
-
-            return itemModel;
-        });
-    }
-
-    private record Fake(
-        EntityId Id,
-        string Name,
-        DateTimeOffset CreatedAt,
-        bool InitialIsEnabled)
-    {
-        public BehaviorSubject<bool> IsEnabled { get; } = new(initialValue: InitialIsEnabled);
-    }
-
-    private class Switcher
-    {
-        private bool _current;
-        public bool Get()
-        {
-            var tmp = _current;
-            _current = !_current;
-            return tmp;
-        }
-    }
-
-    private readonly Dictionary<CompositeItemModel<EntityId>, IDisposable> _disposables = new();
+        return _loadoutDataProviders.Select(x => x.ObserveLoadoutItems(_loadoutFilter)).MergeChangeSets();
+    }
 
     protected override void BeforeModelActivationHook(CompositeItemModel<EntityId> model)
     {
         base.BeforeModelActivationHook(model);
 
-        var disposable = model.SubscribeToComponent<LoadoutComponents.IsEnabled, NewLoadoutTreeDataGridAdapter>(
+        var disposable = model.SubscribeToComponent<LoadoutComponents.IsEnabled, LoadoutTreeDataGridAdapter>(
             key: LoadoutColumns.IsEnabled.ComponentKey,
             state: this,
-            factory: static (self, itemModel, component) => component.CommandToggle.Subscribe((self, itemModel), static (_, tuple) =>
-            {
-                var (self, itemModel) = tuple;
-                var x = self._cache.Lookup(itemModel.Key).Value;
-                x.IsEnabled.OnNext(!x.IsEnabled.Value);
+            factory: static (self, itemModel, component) => component.CommandToggle.Subscribe((self, itemModel, component), static (_, tuple) =>
+            {
+                var (self, itemModel, component) = tuple;
+                var isEnabled = component.Value.Value;
+                var ids = component.ItemIds.ToArray();
+                var shouldEnable = !isEnabled ?? false;
+
+                self.MessageSubject.OnNext(new ToggleEnableState(ids, shouldEnable));
             })
         );
 
-        _disposables[model] = disposable;
+        var didAdd = _commandDisposables.TryAdd(model, disposable);
+        Debug.Assert(didAdd, "subscription for the model shouldn't exist yet");
     }
 
     protected override void BeforeModelDeactivationHook(CompositeItemModel<EntityId> model)
     {
         base.BeforeModelDeactivationHook(model);
 
-        _disposables.Remove(model);
+        var didRemove = _commandDisposables.Remove(model, out var disposable);
+        Debug.Assert(didRemove, "subscription for the model should exist");
+        disposable?.Dispose();
     }
 
     protected override IColumn<CompositeItemModel<EntityId>>[] CreateColumns(bool viewHierarchical)
@@ -336,89 +253,6 @@
             ColumnCreator.Create<EntityId, LoadoutColumns.IsEnabled>(),
         ];
     }
-}
-
-public class LoadoutTreeDataGridAdapter : TreeDataGridAdapter<LoadoutItemModel, EntityId>,
-=======
-public class LoadoutTreeDataGridAdapter :
-    TreeDataGridAdapter<CompositeItemModel<EntityId>, EntityId>,
->>>>>>> 77f3b709
-    ITreeDataGirdMessageAdapter<ToggleEnableState>
-{
-    public Subject<ToggleEnableState> MessageSubject { get; } = new();
-
-    private readonly ILoadoutDataProvider[] _loadoutDataProviders;
-    private readonly LoadoutFilter _loadoutFilter;
-
-    private readonly IDisposable _activationDisposable;
-    private readonly Dictionary<CompositeItemModel<EntityId>, IDisposable> _commandDisposables = new();
-    public LoadoutTreeDataGridAdapter(IServiceProvider serviceProvider, LoadoutFilter loadoutFilter)
-    {
-        _loadoutDataProviders = serviceProvider.GetServices<ILoadoutDataProvider>().ToArray();
-        _loadoutFilter = loadoutFilter;
-
-        _activationDisposable = this.WhenActivated(static (self, disposables) =>
-        {
-            Disposable.Create(self._commandDisposables,static commandDisposables =>
-            {
-                foreach (var kv in commandDisposables)
-                {
-                    var (_, disposable) = kv;
-                    disposable.Dispose();
-                }
-
-                commandDisposables.Clear();
-            }).AddTo(disposables);
-        });
-    }
-
-    protected override IObservable<IChangeSet<CompositeItemModel<EntityId>, EntityId>> GetRootsObservable(bool viewHierarchical)
-    {
-        return _loadoutDataProviders.Select(x => x.ObserveLoadoutItems(_loadoutFilter)).MergeChangeSets();
-    }
-
-    protected override void BeforeModelActivationHook(CompositeItemModel<EntityId> model)
-    {
-        base.BeforeModelActivationHook(model);
-
-        var disposable = model.SubscribeToComponent<LoadoutComponents.IsEnabled, LoadoutTreeDataGridAdapter>(
-            key: LoadoutColumns.IsEnabled.ComponentKey,
-            state: this,
-            factory: static (self, itemModel, component) => component.CommandToggle.Subscribe((self, itemModel, component), static (_, tuple) =>
-            {
-                var (self, itemModel, component) = tuple;
-                var isEnabled = component.Value.Value;
-                var ids = component.ItemIds.ToArray();
-                var shouldEnable = !isEnabled ?? false;
-
-                self.MessageSubject.OnNext(new ToggleEnableState(ids, shouldEnable));
-            })
-        );
-
-        var didAdd = _commandDisposables.TryAdd(model, disposable);
-        Debug.Assert(didAdd, "subscription for the model shouldn't exist yet");
-    }
-
-    protected override void BeforeModelDeactivationHook(CompositeItemModel<EntityId> model)
-    {
-        base.BeforeModelDeactivationHook(model);
-
-        var didRemove = _commandDisposables.Remove(model, out var disposable);
-        Debug.Assert(didRemove, "subscription for the model should exist");
-        disposable?.Dispose();
-    }
-
-    protected override IColumn<CompositeItemModel<EntityId>>[] CreateColumns(bool viewHierarchical)
-    {
-        var nameColumn = ColumnCreator.Create<EntityId, SharedColumns.Name>(sortDirection: ListSortDirection.Ascending);
-
-        return
-        [
-            viewHierarchical ? ITreeDataGridItemModel<CompositeItemModel<EntityId>, EntityId>.CreateExpanderColumn(nameColumn) : nameColumn,
-            ColumnCreator.Create<EntityId, SharedColumns.InstalledDate>(),
-            ColumnCreator.Create<EntityId, LoadoutColumns.IsEnabled>(),
-        ];
-    }
 
     private bool _isDisposed;
     protected override void Dispose(bool disposing)
