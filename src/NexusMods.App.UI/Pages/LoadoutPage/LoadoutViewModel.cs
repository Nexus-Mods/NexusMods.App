using System.Reactive.Disposables;
using Avalonia;
using Avalonia.Controls;
using Avalonia.Controls.ApplicationLifetimes;
using Avalonia.Input.Platform;
using Avalonia.Threading;
using DynamicData;
using DynamicData.Kernel;
using Microsoft.Extensions.DependencyInjection;
using NexusMods.Abstractions.Collections;
using NexusMods.Abstractions.Games;
using NexusMods.Abstractions.Library;
using NexusMods.Abstractions.Loadouts;
using NexusMods.Abstractions.Loadouts.Extensions;
using NexusMods.Abstractions.NexusModsLibrary;
using NexusMods.Abstractions.NexusModsLibrary.Models;
using NexusMods.Abstractions.NexusWebApi;
using NexusMods.Abstractions.NexusWebApi.Types;
using NexusMods.Abstractions.Settings;
using NexusMods.Abstractions.Telemetry;
using NexusMods.App.UI.Controls;
using NexusMods.App.UI.Controls.Navigation;
using NexusMods.App.UI.Dialog;
using NexusMods.App.UI.Dialog.Enums;
using NexusMods.App.UI.Pages.LibraryPage;
using NexusMods.App.UI.Pages.LoadoutGroupFilesPage;
using NexusMods.App.UI.Pages.LoadoutPage.Dialogs;
using NexusMods.App.UI.Pages.LoadoutPage.Dialogs.CollectionPublished;
using NexusMods.App.UI.Pages.LoadoutPage.Dialogs.ShareCollection;
using NexusMods.App.UI.Pages.Sorting;
using NexusMods.App.UI.Resources;
using NexusMods.App.UI.Settings;
using NexusMods.App.UI.Windows;
using NexusMods.App.UI.WorkspaceSystem;
using NexusMods.Collections;
using NexusMods.CrossPlatform.Process;
using NexusMods.UI.Sdk.Icons;
using NexusMods.MnemonicDB.Abstractions;
using NexusMods.MnemonicDB.Abstractions.ElementComparers;
using NexusMods.MnemonicDB.Abstractions.Query;
using NexusMods.MnemonicDB.Abstractions.TxFunctions;
using NexusMods.Networking.NexusWebApi;
using NexusMods.UI.Sdk;
using NexusMods.UI.Sdk.Dialog;
using NexusMods.UI.Sdk.Dialog.Enums;
using ObservableCollections;
using R3;
using ReactiveUI;
using CollectionStatus = NexusMods.Abstractions.NexusModsLibrary.Models.CollectionStatus;
using ReactiveCommand = R3.ReactiveCommand;

namespace NexusMods.App.UI.Pages.LoadoutPage;

public class LoadoutViewModel : APageViewModel<ILoadoutViewModel>, ILoadoutViewModel
{
    public string EmptyStateTitleText { get; }

    public LoadoutTreeDataGridAdapter Adapter { get; }
    private BindableReactiveProperty<int> ItemCount { get; } = new();
    IReadOnlyBindableReactiveProperty<int> ILoadoutViewModel.ItemCount => ItemCount;
    private BindableReactiveProperty<int> SelectionCount { get; } = new();
    IReadOnlyBindableReactiveProperty<int> ILoadoutViewModel.SelectionCount => SelectionCount;

    public LoadoutPageSubTabs SelectedSubTab { get; }
    public bool HasRulesSection { get; }
    public ISortingSelectionViewModel RulesSectionViewModel { get; }

    public bool IsCollection { get; }
    private BindableReactiveProperty<string> CollectionName { get; }
    IReadOnlyBindableReactiveProperty<string> ILoadoutViewModel.CollectionName => CollectionName;
    private BindableReactiveProperty<bool> IsCollectionUploaded { get; }
    IReadOnlyBindableReactiveProperty<bool> ILoadoutViewModel.IsCollectionUploaded => IsCollectionUploaded;

    private BindableReactiveProperty<CollectionStatus> CollectionStatus { get; }
    IReadOnlyBindableReactiveProperty<CollectionStatus> ILoadoutViewModel.CollectionStatus => CollectionStatus;
    private BindableReactiveProperty<RevisionStatus> RevisionStatus { get; }
    IReadOnlyBindableReactiveProperty<RevisionStatus> ILoadoutViewModel.RevisionStatus => RevisionStatus;
    private BindableReactiveProperty<RevisionNumber> RevisionNumber { get; }
    IReadOnlyBindableReactiveProperty<RevisionNumber> ILoadoutViewModel.RevisionNumber => RevisionNumber;
    private BindableReactiveProperty<DateTimeOffset> LastUploadedDate { get; }
    IReadOnlyBindableReactiveProperty<DateTimeOffset> ILoadoutViewModel.LastUploadedDate => LastUploadedDate;
    private BindableReactiveProperty<bool> HasOutstandingChanges { get; } = new(value: true);
    IReadOnlyBindableReactiveProperty<bool> ILoadoutViewModel.HasOutstandingChanges => HasOutstandingChanges;

    public ReactiveCommand<NavigationInformation> CommandOpenLibraryPage { get; }
    public ReactiveCommand<NavigationInformation> CommandOpenFilesPage { get; }

    public ReactiveCommand<Unit> CommandRemoveItem { get; }
    public ReactiveCommand<Unit> CommandDeselectItems { get; }

    public ReactiveCommand<Unit> CommandRenameGroup { get; }
    public ReactiveCommand<Unit> CommandShareCollection { get; }
    public ReactiveCommand<Unit> CommandUploadDraftRevision { get; }
    public ReactiveCommand<Unit> CommandUploadAndPublishRevision { get; }
    public ReactiveCommand<Unit> CommandOpenRevisionUrl { get; }
    public ReactiveCommand<Unit> CommandCopyRevisionUrl { get; }
    public ReactiveCommand<Unit> CommandChangeVisibility { get; }
    public ReactiveCommand<Unit> CommandDeleteGroup { get; }

    public bool EnableCollectionSharing { get; }

    private readonly IServiceProvider _serviceProvider;
    private readonly NexusModsLibrary _nexusModsLibrary;
    private readonly IConnection _connection;
    private readonly IAvaloniaInterop _avaloniaInterop;
    private readonly IWindowNotificationService _notificationService;

    public LoadoutViewModel(
        IWindowManager windowManager,
        IServiceProvider serviceProvider,
        LoadoutId loadoutId,
        Optional<CollectionGroupId> collectionGroupId = default,
        Optional<LoadoutPageSubTabs> selectedSubTab = default) : base(windowManager)
    {
        _serviceProvider = serviceProvider;
        var libraryService = serviceProvider.GetRequiredService<ILibraryService>();
        _connection = serviceProvider.GetRequiredService<IConnection>();
        _nexusModsLibrary = serviceProvider.GetRequiredService<NexusModsLibrary>();
        _avaloniaInterop = serviceProvider.GetRequiredService<IAvaloniaInterop>();
        _notificationService = serviceProvider.GetRequiredService<IWindowNotificationService>();

        var settingsManager = serviceProvider.GetRequiredService<ISettingsManager>();
        EnableCollectionSharing = settingsManager.Get<ExperimentalSettings>().EnableCollectionSharing;

        var loadoutFilter = new LoadoutFilter
        {
            LoadoutId = loadoutId,
            CollectionGroupId = collectionGroupId.Convert(x => (LoadoutItemGroupId)x.Value),
        };

        Adapter = new LoadoutTreeDataGridAdapter(serviceProvider, loadoutFilter);

        if (collectionGroupId.HasValue)
        {
            var collectionGroup = LoadoutItem.Load(_connection.Db, collectionGroupId.Value);
            IsCollection = true;
            TabTitle = collectionGroup.Name;
            TabIcon = IconValues.CollectionsOutline;

            CollectionName = new BindableReactiveProperty<string>(value: collectionGroup.Name);

            if (ManagedCollectionLoadoutGroup.Load(_connection.Db, collectionGroupId.Value).IsValid())
            {
                IsCollectionUploaded = new BindableReactiveProperty<bool>(value: true);

                var managed = ManagedCollectionLoadoutGroup.Load(_connection.Db, collectionGroupId.Value);
                CollectionStatus = new BindableReactiveProperty<CollectionStatus>(value: managed.Collection.Status.ValueOr(() => Abstractions.NexusModsLibrary.Models.CollectionStatus.Unlisted));
                RevisionStatus = new BindableReactiveProperty<RevisionStatus>(value: managed.ToStatus());
                RevisionNumber = new BindableReactiveProperty<RevisionNumber>(value: managed.CurrentRevisionNumber);
                LastUploadedDate = new BindableReactiveProperty<DateTimeOffset>(value: managed.LastUploadDate);
            }
            else
            {
                IsCollectionUploaded = new BindableReactiveProperty<bool>(value: false);
                CollectionStatus = new BindableReactiveProperty<CollectionStatus>(value: Abstractions.NexusModsLibrary.Models.CollectionStatus.Unlisted);
                RevisionStatus = new BindableReactiveProperty<RevisionStatus>(value: Abstractions.NexusModsLibrary.Models.RevisionStatus.Draft);
                RevisionNumber = new BindableReactiveProperty<RevisionNumber>(value: Abstractions.NexusWebApi.Types.RevisionNumber.From(1));
                LastUploadedDate = new BindableReactiveProperty<DateTimeOffset>(value: DateTimeOffset.UtcNow);
            }

            // If there are no other collections in the loadout, this is the `My Mods` collection and `All` view is hidden,
            // so we show the `sorting views here` view here instead
            var isSingleCollectionObservable = CollectionGroup.ObserveAll(_connection)
                .Filter(collection => collection.AsLoadoutItemGroup().AsLoadoutItem().LoadoutId == loadoutId)
                .Transform(collection => collection.Id)
                .QueryWhenChanged(collections => collections.Count == 1)
                .ToObservable();

            RulesSectionViewModel = new SortingSelectionViewModel(serviceProvider, windowManager, loadoutId,
                canEditObservable: isSingleCollectionObservable
            );

            CommandShareCollection = Adapter.IsSourceEmpty.Select(b => !b).ToReactiveCommand<Unit>(async (unit, cancellationToken) =>
                {
                    // pass in current collection status
                    var shareViewModel = new DialogShareCollectionViewModel(CollectionStatus.Value == Abstractions.NexusModsLibrary.Models.CollectionStatus.Listed);

                    var shareDialog = DialogFactory.CreateDialog("Choose How to Share Your Collection",
                        [
                            new DialogButtonDefinition(
                                "Cancel",
                                ButtonDefinitionId.Cancel,
                                ButtonAction.Reject
                            ),
                            new DialogButtonDefinition(
                                "Publish",
                                ButtonDefinitionId.Accept,
                                ButtonAction.Accept,
                                ButtonStyling.Primary
                            ),
                        ],
                        shareViewModel
                    );

                    var shareDialogResult = await windowManager.ShowDialog(shareDialog, DialogWindowType.Modal);

                    if (shareDialogResult.ButtonId != ButtonDefinitionId.Accept) return;

                    // Publish has been clicked, so we upload the collection with the new IsListed status
                    var initialCollectionStatus = shareViewModel.IsListed
                        ? Abstractions.NexusModsLibrary.Models.CollectionStatus.Listed
                        : Abstractions.NexusModsLibrary.Models.CollectionStatus.Unlisted;

                    var collection = await CollectionCreator.CreateCollection(serviceProvider, collectionGroupId.Value, initialCollectionStatus,
                        cancellationToken
                    );

                    IsCollectionUploaded.Value = true;
                    HasOutstandingChanges.Value = false;

                    // now we have uploaded the collection, we can show the success dialog

                    // strip out querystring from uri so we don't show it in the UI
                    var collectionUriWithoutQuery = new UriBuilder(GetCollectionUri(collection))
                    {
                        Query = string.Empty,
                    };

                    // pass in current collection status and collection url
                    var collectionPublishedViewModel = new DialogCollectionPublishedViewModel(
                        collection.Name,
                        collection.Status.Value,
                        collectionUriWithoutQuery.Uri,
                        serviceProvider,
                        true
                    );

                    var collectionPublishedDialog = DialogFactory.CreateDialog("Your Collection is Now Published!",
                        [
                            new DialogButtonDefinition(
                                "Close",
                                ButtonDefinitionId.Close,
                                ButtonAction.Reject
                            ),
                            new DialogButtonDefinition(
                                "View Page",
                                ButtonDefinitionId.Accept,
                                ButtonAction.Accept,
                                ButtonStyling.Default,
                                IconValues.OpenInNew
                            ),
                        ],
                        collectionPublishedViewModel
                    );

                    var collectionPublishedResult = await windowManager.ShowDialog(collectionPublishedDialog, DialogWindowType.Modal);

                    if (collectionPublishedResult.ButtonId != ButtonDefinitionId.Accept) return;

                    var uri = GetCollectionUri(collection);
                    await serviceProvider.GetRequiredService<IOSInterop>().OpenUrl(uri, cancellationToken: cancellationToken);
                }
            );

            CommandUploadDraftRevision = IsCollectionUploaded.ToReactiveCommand<Unit>(async (unit, cancellationToken) =>
                {
                    _notificationService.ShowToast(Language.ToastNotification_Uploading_draft_collection_revision___);
                    
                    _ = await CollectionCreator.UploadDraftRevision(serviceProvider, collectionGroupId.Value.Value, cancellationToken);
                    HasOutstandingChanges.Value = false;
                    
                    _notificationService.ShowToast(Language.ToastNotification_Draft_revision_uploaded_successfully, ToastNotificationVariant.Success);
                }, maxSequential: 1, configureAwait: false
            );

            CommandUploadAndPublishRevision = IsCollectionUploaded.ToReactiveCommand<Unit>(async (unit, cancellationToken) =>
                {
                    _notificationService.ShowToast(Language.ToastNotification_Uploading_new_collection_revision___);
                    
                    _ = await CollectionCreator.UploadAndPublishRevision(serviceProvider, collectionGroupId.Value.Value, cancellationToken);
                    HasOutstandingChanges.Value = false;

                    var managedCollectionLoadoutGroup = ManagedCollectionLoadoutGroup.Load(_connection.Db, collectionGroupId.Value);
                    if (!managedCollectionLoadoutGroup.IsValid()) return;

                    // strip out querystring from uri so we don't show it in the UI
                    var collectionUriWithoutQuery = new UriBuilder(GetCollectionUri(managedCollectionLoadoutGroup.Collection))
                    {
                        Query = string.Empty,
                    };

                    // pass in current collection status and collection url
                    var collectionPublishedViewModel = new DialogCollectionPublishedViewModel(
                        managedCollectionLoadoutGroup.Collection.Name,
                        managedCollectionLoadoutGroup.Collection.Status.Value,
                        collectionUriWithoutQuery.Uri,
                        serviceProvider
                    );

                    var collectionPublishedDialog = DialogFactory.CreateDialog($"Revision {managedCollectionLoadoutGroup.LastPublishedRevisionNumber.Value} is Now Published!",
                        [
                            new DialogButtonDefinition(
                                "Close",
                                ButtonDefinitionId.Close,
                                ButtonAction.Reject
                            ),
                            new DialogButtonDefinition(
                                "Update Changelog",
                                ButtonDefinitionId.Accept,
                                ButtonAction.Accept,
                                ButtonStyling.Primary,
                                IconValues.OpenInNew
                            ),
                        ],
                        collectionPublishedViewModel
                    );

                    var collectionPublishedResult = await windowManager.ShowDialog(collectionPublishedDialog, DialogWindowType.Modal);

                    if (collectionPublishedResult.ButtonId != ButtonDefinitionId.Accept) return;

                    // open up changelog URL in browser
                    var uri = GetCollectionChangelogUri(managedCollectionLoadoutGroup.Collection);
                    await serviceProvider.GetRequiredService<IOSInterop>().OpenUrl(uri, cancellationToken: cancellationToken);
                }, maxSequential: 1, configureAwait: false
            );

            CommandChangeVisibility = new ReactiveCommand<Unit>(async (unit, cancellationToken) =>
                {
                    // pass in current collection status
                    var shareViewModel = new DialogShareCollectionViewModel(CollectionStatus.Value == Abstractions.NexusModsLibrary.Models.CollectionStatus.Listed);

                    var shareDialog = DialogFactory.CreateDialog("Visibility Settings for Your Collection",
                        [
                            new DialogButtonDefinition(
                                "Cancel",
                                ButtonDefinitionId.Cancel,
                                ButtonAction.Reject
                            ),
                            new DialogButtonDefinition(
                                "Save Changes",
                                ButtonDefinitionId.Accept,
                                ButtonAction.Accept,
                                ButtonStyling.Primary
                            ),
                        ],
                        shareViewModel
                    );

                    var shareDialogResult = await windowManager.ShowDialog(shareDialog, DialogWindowType.Modal);

                    if (shareDialogResult.ButtonId == ButtonDefinitionId.Cancel) return;

                    // save the changes to the collection
                    CollectionStatus.Value = shareViewModel.IsListed
                        ? Abstractions.NexusModsLibrary.Models.CollectionStatus.Listed
                        : Abstractions.NexusModsLibrary.Models.CollectionStatus.Unlisted;

                    var result = await CollectionCreator.ChangeCollectionStatus(serviceProvider, collectionGroupId.Value.Value, CollectionStatus.Value,
                        cancellationToken
                    );
                    
                    if (result.TryGetData(out var data))
                    {
                        var newStatus = data switch
                        {
                            Abstractions.NexusModsLibrary.Models.CollectionStatus.Listed => Language.CollectionStatus_Listed,
                            Abstractions.NexusModsLibrary.Models.CollectionStatus.Unlisted => Language.CollectionStatus_Unlisted,
                            _ => throw new ArgumentOutOfRangeException(),
                        };

                        _notificationService.ShowToast(
                            string.Format(Language.ToastNotification_Collection_status_changed_to__0__, newStatus),
                            ToastNotificationVariant.Success
                        );
                    }
                }, configureAwait: false
            );

            CommandOpenRevisionUrl = IsCollectionUploaded.ToReactiveCommand<Unit>(async (_, cancellationToken) =>
                {
                    var managedCollectionLoadoutGroup = ManagedCollectionLoadoutGroup.Load(_connection.Db, collectionGroupId.Value);
                    if (!managedCollectionLoadoutGroup.IsValid()) return;

                    var uri = GetCollectionUri(managedCollectionLoadoutGroup.Collection);

                    // open collection URL in browser
                    await serviceProvider.GetRequiredService<IOSInterop>().OpenUrl(uri, cancellationToken: cancellationToken);
                }, configureAwait: false
            );

            CommandCopyRevisionUrl = IsCollectionUploaded.ToReactiveCommand<Unit>(async (_, cancellationToken) =>
                {
                    var managedCollectionLoadoutGroup = ManagedCollectionLoadoutGroup.Load(_connection.Db, collectionGroupId.Value);
                    if (!managedCollectionLoadoutGroup.IsValid()) return;

                    var uri = GetCollectionUri(managedCollectionLoadoutGroup.Collection);

                    // copy to clipboard instead of opening the URL directly
                    await _avaloniaInterop.SetClipboardTextAsync(uri.AbsoluteUri);
                }, configureAwait: false
            );

            CommandRenameGroup = new ReactiveCommand<Unit>(async (_, cancellationToken) =>
                {
                    var dialog = LoadoutDialogs.RenameCollection(CollectionName.Value);
                    var result = await windowManager.ShowDialog(dialog, DialogWindowType.Modal);
                    if (result.ButtonId != ButtonDefinitionId.Accept) return;

                    var newName = result.InputText;
                    if (string.IsNullOrWhiteSpace(newName)) return;

                    if (CollectionCreator.IsCollectionUploaded(_connection, collectionGroupId.Value, out var collection))
                    {
                        await _nexusModsLibrary.EditCollectionName(collection, newName, cancellationToken);
                    }

                    using var tx = _connection.BeginTransaction();
                    tx.Add(collectionGroupId.Value, LoadoutItem.Name, newName);
                    await tx.Commit();

                    CollectionName.Value = newName;
                    TabTitle = newName;
                }
            );

            var canDelete = CollectionGroup
                .ObserveAll(_connection)
                .FilterImmutable(group => group.AsLoadoutItemGroup().AsLoadoutItem().LoadoutId == loadoutId && !group.IsReadOnly)
                .QueryWhenChanged(query => query.Count)
                .ToObservable()
                .Select(count => count > 1)
                .ObserveOnUIThreadDispatcher();

            CommandDeleteGroup = canDelete.ToReactiveCommand<Unit>(async (_, cancellationToken) =>
            {
                await CollectionCreator.DeleteCollectionGroup(connection: _connection, managedCollectionGroup: collectionGroupId.Value, cancellationToken: cancellationToken);
                CommandOpenLibraryPage?.Execute(NavigationInformation.From(OpenPageBehaviorType.ReplaceTab));
                
                _notificationService.ShowToast(Language.ToastNotification_Collection_removed);
            });
        }
        else
        {
            CollectionName = new BindableReactiveProperty<string>(value: string.Empty);
            IsCollectionUploaded = new BindableReactiveProperty<bool>(value: false);
            CollectionStatus = new BindableReactiveProperty<CollectionStatus>();
            RevisionStatus = new BindableReactiveProperty<RevisionStatus>();
            RevisionNumber = new BindableReactiveProperty<RevisionNumber>();
            LastUploadedDate = new BindableReactiveProperty<DateTimeOffset>();

            TabTitle = Language.LoadoutViewPageTitle;
            TabIcon = IconValues.FormatAlignJustify;
            RulesSectionViewModel = new SortingSelectionViewModel(serviceProvider, windowManager, loadoutId,
                Optional<Observable<bool>>.None
            );
            CommandRenameGroup = new ReactiveCommand();
            CommandShareCollection = new ReactiveCommand();
            CommandUploadDraftRevision = new ReactiveCommand();
            CommandUploadAndPublishRevision = new ReactiveCommand();
            CommandOpenRevisionUrl = new ReactiveCommand();
            CommandCopyRevisionUrl = new ReactiveCommand();
            CommandChangeVisibility = new ReactiveCommand();
            CommandDeleteGroup = new ReactiveCommand();
        }

        CommandDeselectItems = new ReactiveCommand<Unit>(_ => { Adapter.ClearSelection(); });

        var viewModFilesArgumentsSubject = new BehaviorSubject<Optional<LoadoutItemGroup.ReadOnly>>(Optional<LoadoutItemGroup.ReadOnly>.None);

        var loadout = Loadout.Load(_connection.Db, loadoutId);
        EmptyStateTitleText = string.Format(Language.LoadoutGridViewModel_EmptyModlistTitleString, loadout.InstallationInstance.Game.Name);
        CommandOpenLibraryPage = new ReactiveCommand<NavigationInformation>(info =>
            {
                var pageData = new PageData
                {
                    FactoryId = LibraryPageFactory.StaticId,
                    Context = new LibraryPageContext
                    {
                        LoadoutId = loadoutId,
                    },
                };
                var workspaceController = GetWorkspaceController();
                var behavior = workspaceController.GetOpenPageBehavior(pageData, info);
                workspaceController.OpenPage(workspaceController.ActiveWorkspaceId, pageData, behavior);
            }
        );

<<<<<<< HEAD
        var numRulePages = RulesSectionViewModel.LoadOrderViewModels.Count;
        HasRulesSection = numRulePages > 0;
=======
        HasRulesSection = true;
>>>>>>> 23313e20

        SelectedSubTab = selectedSubTab switch
        {
            { HasValue: true, Value: LoadoutPageSubTabs.Rules } => HasRulesSection ? LoadoutPageSubTabs.Rules : LoadoutPageSubTabs.Mods,
            _ => LoadoutPageSubTabs.Mods,
        };

        CommandOpenFilesPage = viewModFilesArgumentsSubject
            .Select(viewModFilesArguments => viewModFilesArguments.HasValue)
            .ToReactiveCommand<NavigationInformation>(info =>
                {
                    var group = viewModFilesArgumentsSubject.Value;
                    if (!group.HasValue) return;
                    
                    OpenViewModFilesPage(group.Value, info, GetWorkspaceController(), _connection);
                },
                false
            );

        var hasValidRemoveSelection = Adapter.SelectedModels
            .ObserveChanged()
            .SelectMany(_ =>
                {
                    var observables = Adapter.SelectedModels.Select(model =>
                        model.GetObservable<LoadoutComponents.LockedEnabledState>(LoadoutColumns.EnabledState.LockedEnabledStateComponentKey)
                    );

                    return Observable.CombineLatest(observables)
                        // if all items are readonly, or list is empty, no valid selection
                        .Select(list => !list.All(x => x.HasValue));
                }
            );

        CommandRemoveItem = hasValidRemoveSelection
            .ToReactiveCommand<Unit>(async (_, _) =>
                {
                    var ids = Adapter.SelectedModels
                        .SelectMany(static itemModel => GetLoadoutItemIds(itemModel))
                        .ToHashSet()
                        .Where(id => !IsRequired(id, _connection))
                        .Select(x => (LoadoutItemGroupId)x.Value)
                        .ToArray();

                    if (ids.Length == 0) return;
                    
                    var result = await ShowUninstallModsConformationDialog(ids, windowManager, _connection);

                    if (result.ButtonId != ButtonDefinitionId.Accept) return;
                    
                    using var tx = _connection.BeginTransaction();
                    
                    foreach (var itemId in ids)
                        tx.Delete(itemId, recursive: true);
                    
                    await tx.Commit();
                    
                    _notificationService.ShowToast(Language.ToastNotification_Mods_removed);
                },
                awaitOperation: AwaitOperation.Sequential,
                initialCanExecute: false,
                configureAwait: false
            );

        this.WhenActivated(disposables =>
            {
                Adapter.Activate().AddTo(disposables);

                Adapter.MessageSubject.SubscribeAwait(async (message, cancellationToken) =>
                    {
                        await message.Match<Task>(
                            toggleEnableStateMessage => 
                                HandleToggleItemEnabledState(toggleEnableStateMessage.Ids, _connection),
                            openCollectionMessage =>
                            {
                                HandleOpenItemCollectionPage(openCollectionMessage.Ids, 
                                    openCollectionMessage.NavigationInformation, 
                                    loadoutId, GetWorkspaceController(), _connection);
                                return Task.CompletedTask;
                            },
                            viewModPageMessage =>
                            {
                                HandleOpenModPageFor(viewModPageMessage.Ids, _connection, 
                                    _serviceProvider.GetRequiredService<IOSInterop>(), 
                                    cancellationToken);
                                return Task.CompletedTask;
                            },
                            viewModFilesMessage =>
                            {
                                HandleViewModFiles(viewModFilesMessage.Ids, 
                                    viewModFilesMessage.NavigationInformation, 
                                    _connection, GetWorkspaceController());
                                return Task.CompletedTask;
                            },
                            uninstallItemMessage => HandleUninstallItem(uninstallItemMessage.Ids, windowManager, _connection)
                        );
                    }, awaitOperation: AwaitOperation.Parallel, configureAwait: false
                ).AddTo(disposables);

                // Update the selection count based on the selected models
                Adapter.SelectedModels
                    .ObserveChanged()
                    .Select(Adapter, static (_, adapter) => adapter.SelectedModels
                        .SelectMany(GetLoadoutItemIds)
                        .Distinct()
                        .Count()
                    )
                    .ObserveOnUIThreadDispatcher()
                    .Subscribe(this, (count, self) => self.SelectionCount.Value = count);

                // Compute the target group for the ViewFilesCommand
                Adapter.SelectedModels
                    .ObserveCountChanged(notifyCurrentCount: true)
                    .Select(this, static (count, vm) => count == 1 ? vm.Adapter.SelectedModels.First() : null)
                    .ObserveOnThreadPool()
                    .Select(_connection, static (model, connection) =>
                        {
                            if (model is null) return Optional<LoadoutItemGroup.ReadOnly>.None;
                            return LoadoutGroupFilesViewModel.GetViewModFilesLoadoutItemGroup(GetLoadoutItemIds(model).ToArray(), connection);
                        }
                    )
                    .ObserveOnUIThreadDispatcher()
                    .Subscribe(viewModFilesArgumentsSubject.OnNext)
                    .AddTo(disposables);

                if (collectionGroupId.HasValue)
                {
                    IsCollectionUploaded
                        .Where(isUploaded => isUploaded)
                        .ObserveOnThreadPool()
                        .Select((_connection, collectionGroupId.Value), static (_, state) => ManagedCollectionLoadoutGroup.Load(state._connection.Db, state.Value))
                        .SubscribeAwait(this, static (group, self, cancellationToken) => self.UpdateCollectionInfo(group, cancellationToken))
                        .AddTo(disposables);

                    _connection
                        .ObserveDatoms(collectionGroupId.Value.Value)
                        .QueryWhenChanged(_ => new ManagedCollectionLoadoutGroup.ReadOnly(_connection.Db, collectionGroupId.Value))
                        .ToObservable()
                        .Where(model => model.IsValid())
                        .Subscribe(this, (model, self) =>
                            {
                                self.CollectionStatus.Value = model.Collection.Status.ValueOr(() => Abstractions.NexusModsLibrary.Models.CollectionStatus.Unlisted);
                                self.RevisionStatus.Value = model.ToStatus();
                                self.RevisionNumber.Value = model.CurrentRevisionNumber;
                                self.LastUploadedDate.Value = model.LastUploadDate;
                            }
                        )
                        .AddTo(disposables);

                    // NOTE(erri120): This can be improved. We don't have an easy way of knowing whether a group
                    // or any of the children changed. We have that for Loadouts but not for LoadoutGroups.
                    // This query will produce false positives but not false negatives, the latter being more
                    // important.
                    Loadout
                        .RevisionsWithChildUpdates(_connection, loadout)
                        .Subscribe(_ => HasOutstandingChanges.Value = true)
                        .AddTo(disposables);
                }

                LoadoutDataProviderHelper.CountAllLoadoutItems(serviceProvider, loadoutFilter)
                    .OnUI()
                    .Subscribe(count => ItemCount.Value = count)
                    .DisposeWith(disposables);
            }
        );
    }

    private static async Task<StandardDialogResult> ShowUninstallModsConformationDialog(LoadoutItemGroupId[] ids, IWindowManager windowManager, IConnection connection)
    {
        // Comma-separated list of parent collection names
        var parentCollectionNames = string.Join(",\n",
            ids
                .Select(id => LoadoutItem.Load(connection.Db, id))
                .Where(item => item.IsValid() && item.HasParent())
                .Select(item => item.Parent.AsLoadoutItem().Name)
                .Distinct()
                .OrderBy(name => name, StringComparer.CurrentCultureIgnoreCase)
        );

        var dialog = DialogFactory.CreateStandardDialog(
            title: "Uninstall mod(s)",
            new StandardDialogParameters()
            {
                Text = $"""
                         This will remove the selected mod(s) from:
                         
                         {parentCollectionNames}
                         
                         ✓ The mod(s) will stay in your Library
                         ✓ You can reinstall anytime
                         """,
            },
            buttonDefinitions:
            [
                DialogStandardButtons.Cancel,
                new DialogButtonDefinition("Uninstall",
                    ButtonDefinitionId.Accept,
                    ButtonAction.Accept,
                    ButtonStyling.Default
                )
            ]
        );

        var result = await windowManager.ShowDialog(dialog, DialogWindowType.Modal);
        return result;
    }

    internal static void HandleOpenModPageFor(LoadoutItemId[] ids, IConnection connection, IOSInterop os, CancellationToken cancellationToken)
    {
        if (ids.Length == 0) return;
        var loadoutItemId = ids.First();
        
        LibraryLinkedLoadoutItem.TryGet(connection.Db, loadoutItemId.Value, out var linkedItem);
        if (linkedItem is null) return;
        var libraryItem = linkedItem.Value.LibraryItemId;
        NexusModsLibraryItem.TryGet(connection.Db, libraryItem.Value, out var nexusModsLibraryItem);
        if (nexusModsLibraryItem is null) return;
        var modPage = nexusModsLibraryItem.Value.ModPageMetadata;
        
        var url = NexusModsUrlBuilder.GetModUri(modPage.GameDomain, modPage.Uid.ModId);
        
        os.OpenUrl(url, cancellationToken: cancellationToken);
    }

    private Uri GetCollectionChangelogUri(CollectionMetadata.ReadOnly collection)
    {
        var mappingCache = _serviceProvider.GetRequiredService<IGameDomainToGameIdMappingCache>();
        var gameDomain = mappingCache[collection.GameId];
        var uri = NexusModsUrlBuilder.GetCollectionChangelogUri(gameDomain, collection.Slug, revisionNumber: new Optional<RevisionNumber>());
        return uri;
    }

    private Uri GetCollectionUri(CollectionMetadata.ReadOnly collection)
    {
        var mappingCache = _serviceProvider.GetRequiredService<IGameDomainToGameIdMappingCache>();
        var gameDomain = mappingCache[collection.GameId];
        var uri = NexusModsUrlBuilder.GetCollectionUri(gameDomain, collection.Slug, revisionNumber: new Optional<RevisionNumber>());
        return uri;
    }

    internal static async Task HandleToggleItemEnabledState(LoadoutItemId[] ids, IConnection connection)
    {
        var toggleableItems = ids
            .Select(loadoutItemId => LoadoutItem.Load(connection.Db, loadoutItemId))
            // Exclude collection required items
            .Where(item => !IsRequired(item.Id, connection))
            // Exclude items that are part of a collection that is disabled
            .Where(item => !(item.Parent.TryGetAsCollectionGroup(out var collectionGroup)
                             && collectionGroup.AsLoadoutItemGroup().AsLoadoutItem().IsDisabled)
            )
            .ToArray();

        if (toggleableItems.Length == 0) return;

        // We only enable if all items are disabled, otherwise we disable
        var shouldEnable = toggleableItems.All(loadoutItem => loadoutItem.IsDisabled);

        using var tx = connection.BeginTransaction();

        foreach (var id in toggleableItems)
        {
            if (shouldEnable)
            {
                tx.Retract(id, LoadoutItem.Disabled, Null.Instance);
            }
            else
            {
                tx.Add(id, LoadoutItem.Disabled, Null.Instance);
            }
        }

        await tx.Commit();
    }

    internal static void HandleOpenItemCollectionPage(
        LoadoutItemId[] ids,
        NavigationInformation navInfo,
        LoadoutId loadoutId,
        IWorkspaceController workspaceController,
        IConnection connection)
    {
        if (ids.Length == 0) return;

        // Open the collection page for the first item
        var firstItemId = ids.First();

        var parentGroup = LoadoutItem.Load(connection.Db, firstItemId).Parent;
        if (!parentGroup.TryGetAsCollectionGroup(out var collectionGroup)) return;

        if (collectionGroup.TryGetAsNexusCollectionLoadoutGroup(out var nexusCollectionGroup))
        {
            var nexusCollPageData = new PageData
            {
                FactoryId = CollectionLoadoutPageFactory.StaticId,
                Context = new CollectionLoadoutPageContext
                {
                    LoadoutId = loadoutId,
                    GroupId = nexusCollectionGroup.Id,
                },
            };
            var nexusPageBehavior = workspaceController.GetOpenPageBehavior(nexusCollPageData, navInfo);
            workspaceController.OpenPage(workspaceController.ActiveWorkspaceId, nexusCollPageData, nexusPageBehavior);

            return;
        }

        var pageData = new PageData
        {
            FactoryId = LoadoutPageFactory.StaticId,
            Context = new LoadoutPageContext
            {
                LoadoutId = loadoutId,
                GroupScope = collectionGroup.CollectionGroupId,
            },
        };

        var behavior = workspaceController.GetOpenPageBehavior(pageData, navInfo);
        workspaceController.OpenPage(workspaceController.ActiveWorkspaceId, pageData, behavior);
    }
    
    public static void HandleViewModFiles(LoadoutItemId[] ids, NavigationInformation navInfo, IConnection connection, IWorkspaceController workspaceController)
    {
        if (ids.Length == 0) return;
        var loadoutItemId = ids.First();
        
        var group = LoadoutItemGroup.Load(connection.Db, loadoutItemId);

        OpenViewModFilesPage(group, navInfo, workspaceController, connection);
    }

    private static void OpenViewModFilesPage(LoadoutItemGroup.ReadOnly group, NavigationInformation navInfo, IWorkspaceController workspaceController, IConnection connection)
    {
        var isReadonly = group.AsLoadoutItem()
            .GetThisAndParents()
            .Any(item => IsRequired(item.LoadoutItemId, connection));

        var pageData = new PageData
        {
            FactoryId = LoadoutGroupFilesPageFactory.StaticId,
            Context = new LoadoutGroupFilesPageContext
            {
                GroupIds = [group.Id],
                IsReadOnly = isReadonly,
            },
        };
       
        var behavior = workspaceController.GetOpenPageBehavior(pageData, navInfo);
        workspaceController.OpenPage(workspaceController.ActiveWorkspaceId, pageData, behavior);
    }

    public static async Task HandleUninstallItem(LoadoutItemId[] ids, IWindowManager windowManager, IConnection connection)
    {
        if (ids.Length == 0) return;
        
        var removableIds = ids
            .ToHashSet()
            .Where(id => !IsRequired(id, connection))
            .Select(x => (LoadoutItemGroupId)x.Value)
            .ToArray();
        
        if (removableIds.Length == 0) return;
        
        var result = await ShowUninstallModsConformationDialog(removableIds, windowManager, connection);

        if (result.ButtonId != ButtonDefinitionId.Accept) return;
        

        using var tx = connection.BeginTransaction();
        
        foreach (var itemId in removableIds)
            tx.Delete(itemId, recursive: true);
        
        await tx.Commit();
    }

    private async ValueTask UpdateCollectionInfo(ManagedCollectionLoadoutGroup.ReadOnly managedCollectionLoadoutGroup, CancellationToken cancellationToken)
    {
        var graphQlResult = await _nexusModsLibrary.GetLastPublishedRevisionNumber(managedCollectionLoadoutGroup.Collection, cancellationToken);

        // TODO: handle errors
        var lastPublishedRevisionNumber = graphQlResult.AssertHasData();

        using var tx = _connection.BeginTransaction();
        if (lastPublishedRevisionNumber.HasValue)
        {
            tx.Add(managedCollectionLoadoutGroup, ManagedCollectionLoadoutGroup.LastPublishedRevisionNumber, lastPublishedRevisionNumber.Value);
        }
    }

    private static IEnumerable<LoadoutItemId> GetLoadoutItemIds(CompositeItemModel<EntityId> itemModel)
    {
        return itemModel.Get<LoadoutComponents.LoadoutItemIds>(LoadoutColumns.EnabledState.LoadoutItemIdsComponentKey).ItemIds;
    }

    private static bool IsRequired(LoadoutItemId id, IConnection connection)
    {
        return NexusCollectionItemLoadoutGroup.IsRequired.TryGetValue(LoadoutItem.Load(connection.Db, id), out var isRequired) && isRequired;
    }

    // private static IClipboard GetClipboard()
    // {
    //     if (Application.Current?.ApplicationLifetime is IClassicDesktopStyleApplicationLifetime { MainWindow: { } window })
    //     {
    //         return window.Clipboard!;
    //     }
    //
    //     return null!;
    // }
}<|MERGE_RESOLUTION|>--- conflicted
+++ resolved
@@ -476,12 +476,7 @@
             }
         );
 
-<<<<<<< HEAD
-        var numRulePages = RulesSectionViewModel.LoadOrderViewModels.Count;
-        HasRulesSection = numRulePages > 0;
-=======
         HasRulesSection = true;
->>>>>>> 23313e20
 
         SelectedSubTab = selectedSubTab switch
         {
