--- conflicted
+++ resolved
@@ -117,7 +117,6 @@
             
             CommandUploadRevision = new ReactiveCommand<Unit>(async (_, cancellationToken) =>
             {
-<<<<<<< HEAD
                 var shareDialog = IsCollectionUploaded ? 
                     LoadoutDialogs.UpdateCollection(CollectionName) : 
                     LoadoutDialogs.ShareCollection(CollectionName);
@@ -127,10 +126,9 @@
                 // If the user did not click the share button, we do not proceed
                 if (shareDialogResult != ButtonDefinitionId.From("share")) return;
                 
-                var revision = await CollectionCreator.UploadCollectionRevision(serviceProvider, collectionGroupId.Value, cancellationToken);
+                var collection = await CollectionCreator.UploadDraftRevision(serviceProvider, collectionGroupId.Value, cancellationToken);
                 var mappingCache = serviceProvider.GetRequiredService<IGameDomainToGameIdMappingCache>();
-                var gameDomain = await mappingCache.TryGetDomainAsync(revision.Collection.GameId, cancellationToken);
-                
+                var gameDomain = await mappingCache.TryGetDomainAsync(collection.GameId, cancellationToken);
                 
                 var successDialog = IsCollectionUploaded ? 
                     LoadoutDialogs.UpdateCollectionSuccess(CollectionName) : 
@@ -144,14 +142,8 @@
                 // If the user did not click the view page button, we do not proceed
                 if (successDialogResult != ButtonDefinitionId.From("view-page")) return;
                 
-                var url = NexusModsUrlBuilder.GetCollectionUri(gameDomain.Value, revision.Collection.Slug, revision.RevisionNumber);
-=======
-                var collection = await CollectionCreator.UploadDraftRevision(serviceProvider, collectionGroupId.Value, cancellationToken);
-                var mappingCache = serviceProvider.GetRequiredService<IGameDomainToGameIdMappingCache>();
-                var gameDomain = await mappingCache.TryGetDomainAsync(collection.GameId, cancellationToken);
-
                 var url = NexusModsUrlBuilder.GetCollectionUri(gameDomain.Value, collection.Slug, revisionNumber: new Optional<RevisionNumber>());
->>>>>>> 7a5dbe5f
+
                 await serviceProvider.GetRequiredService<IOSInterop>().OpenUrl(url, cancellationToken: cancellationToken);
             }, maxSequential: 1, configureAwait: false);
         }
