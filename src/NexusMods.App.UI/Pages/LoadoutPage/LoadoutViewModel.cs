using System.Reactive.Disposables;
using Avalonia;
using Avalonia.Controls;
using Avalonia.Controls.ApplicationLifetimes;
using Avalonia.Input.Platform;
using Avalonia.Threading;
using DynamicData;
using DynamicData.Kernel;
using Microsoft.Extensions.DependencyInjection;
using NexusMods.Abstractions.Collections;
using NexusMods.Abstractions.Games;
using NexusMods.Abstractions.Library;
using NexusMods.Abstractions.Loadouts;
using NexusMods.Abstractions.Loadouts.Extensions;
using NexusMods.Abstractions.NexusModsLibrary.Models;
using NexusMods.Abstractions.NexusWebApi;
using NexusMods.Abstractions.NexusWebApi.Types;
using NexusMods.Abstractions.Telemetry;
using NexusMods.App.UI.Controls;
using NexusMods.App.UI.Controls.Navigation;
using NexusMods.App.UI.Dialog;
using NexusMods.App.UI.Dialog.Enums;
using NexusMods.App.UI.Pages.LibraryPage;
using NexusMods.App.UI.Pages.LoadoutGroupFilesPage;
using NexusMods.App.UI.Pages.LoadoutPage.Dialogs;
using NexusMods.App.UI.Pages.LoadoutPage.Dialogs.CollectionPublished;
using NexusMods.App.UI.Pages.LoadoutPage.Dialogs.ShareCollection;
using NexusMods.App.UI.Pages.Sorting;
using NexusMods.App.UI.Resources;
using NexusMods.App.UI.Windows;
using NexusMods.App.UI.WorkspaceSystem;
using NexusMods.Collections;
using NexusMods.CrossPlatform.Process;
using NexusMods.UI.Sdk.Icons;
using NexusMods.MnemonicDB.Abstractions;
using NexusMods.MnemonicDB.Abstractions.ElementComparers;
using NexusMods.MnemonicDB.Abstractions.Query;
using NexusMods.Networking.NexusWebApi;
using ObservableCollections;
using R3;
using ReactiveUI;
using CollectionStatus = NexusMods.Abstractions.NexusModsLibrary.Models.CollectionStatus;
using ReactiveCommand = R3.ReactiveCommand;

namespace NexusMods.App.UI.Pages.LoadoutPage;

public class LoadoutViewModel : APageViewModel<ILoadoutViewModel>, ILoadoutViewModel
{
    public string EmptyStateTitleText { get; }

    public LoadoutTreeDataGridAdapter Adapter { get; }
    private BindableReactiveProperty<int> ItemCount { get; } = new();
    IReadOnlyBindableReactiveProperty<int> ILoadoutViewModel.ItemCount => ItemCount;
    private BindableReactiveProperty<int> SelectionCount { get; } = new();
    IReadOnlyBindableReactiveProperty<int> ILoadoutViewModel.SelectionCount => SelectionCount;

    public LoadoutPageSubTabs SelectedSubTab { get; }
    public bool HasRulesSection { get; }
    public ISortingSelectionViewModel RulesSectionViewModel { get; }

    public bool IsCollection { get; }
    private BindableReactiveProperty<string> CollectionName { get; }
    IReadOnlyBindableReactiveProperty<string> ILoadoutViewModel.CollectionName => CollectionName;
    private BindableReactiveProperty<bool> IsCollectionUploaded { get; }
    IReadOnlyBindableReactiveProperty<bool> ILoadoutViewModel.IsCollectionUploaded => IsCollectionUploaded;

    private BindableReactiveProperty<CollectionStatus> CollectionStatus { get; }
    IReadOnlyBindableReactiveProperty<CollectionStatus> ILoadoutViewModel.CollectionStatus => CollectionStatus;
    private BindableReactiveProperty<RevisionStatus> RevisionStatus { get; }
    IReadOnlyBindableReactiveProperty<RevisionStatus> ILoadoutViewModel.RevisionStatus => RevisionStatus;
    private BindableReactiveProperty<RevisionNumber> RevisionNumber { get; }
    IReadOnlyBindableReactiveProperty<RevisionNumber> ILoadoutViewModel.RevisionNumber => RevisionNumber;
    private BindableReactiveProperty<DateTimeOffset> LastUploadedDate { get; }
    IReadOnlyBindableReactiveProperty<DateTimeOffset> ILoadoutViewModel.LastUploadedDate => LastUploadedDate;
    private BindableReactiveProperty<bool> HasOutstandingChanges { get; } = new(value: true);
    IReadOnlyBindableReactiveProperty<bool> ILoadoutViewModel.HasOutstandingChanges => HasOutstandingChanges;

    public ReactiveCommand<NavigationInformation> CommandOpenLibraryPage { get; }
    public ReactiveCommand<NavigationInformation> CommandOpenFilesPage { get; }

    public ReactiveCommand<Unit> CommandRemoveItem { get; }
    public ReactiveCommand<Unit> CommandDeselectItems { get; }

    public ReactiveCommand<Unit> CommandRenameGroup { get; }
    public ReactiveCommand<Unit> CommandShareCollection { get; }
    public ReactiveCommand<Unit> CommandUploadDraftRevision { get; }
    public ReactiveCommand<Unit> CommandUploadAndPublishRevision { get; }
    public ReactiveCommand<Unit> CommandOpenRevisionUrl { get; }
    public ReactiveCommand<Unit> CommandChangeVisibility { get; }

    private readonly IServiceProvider _serviceProvider;
    private readonly NexusModsLibrary _nexusModsLibrary;
    private readonly IConnection _connection;

    public LoadoutViewModel(
        IWindowManager windowManager,
        IServiceProvider serviceProvider,
        LoadoutId loadoutId,
        Optional<CollectionGroupId> collectionGroupId = default,
        Optional<LoadoutPageSubTabs> selectedSubTab = default) : base(windowManager)
    {
        _serviceProvider = serviceProvider;
        var libraryService = serviceProvider.GetRequiredService<ILibraryService>();
        _connection = serviceProvider.GetRequiredService<IConnection>();
        _nexusModsLibrary = serviceProvider.GetRequiredService<NexusModsLibrary>();

        var loadoutFilter = new LoadoutFilter
        {
            LoadoutId = loadoutId,
            CollectionGroupId = collectionGroupId.Convert(x => (LoadoutItemGroupId)x.Value),
        };

        Adapter = new LoadoutTreeDataGridAdapter(serviceProvider, loadoutFilter);

        if (collectionGroupId.HasValue)
        {
            var collectionGroup = LoadoutItem.Load(_connection.Db, collectionGroupId.Value);
            IsCollection = true;
            TabTitle = collectionGroup.Name;
            TabIcon = IconValues.CollectionsOutline;

            CollectionName = new BindableReactiveProperty<string>(value: collectionGroup.Name);

            if (ManagedCollectionLoadoutGroup.Load(_connection.Db, collectionGroupId.Value).IsValid())
            {
                IsCollectionUploaded = new BindableReactiveProperty<bool>(value: true);

                var managed = ManagedCollectionLoadoutGroup.Load(_connection.Db, collectionGroupId.Value);
                CollectionStatus = new BindableReactiveProperty<CollectionStatus>(value: managed.Collection.Status.ValueOr(() => Abstractions.NexusModsLibrary.Models.CollectionStatus.Unlisted));
                RevisionStatus = new BindableReactiveProperty<RevisionStatus>(value: managed.ToStatus());
                RevisionNumber = new BindableReactiveProperty<RevisionNumber>(value: managed.CurrentRevisionNumber);
                LastUploadedDate = new BindableReactiveProperty<DateTimeOffset>(value: managed.LastUploadDate);
            }
            else
            {
                IsCollectionUploaded = new BindableReactiveProperty<bool>(value: false);
                CollectionStatus = new BindableReactiveProperty<CollectionStatus>(value: Abstractions.NexusModsLibrary.Models.CollectionStatus.Unlisted);
                RevisionStatus = new BindableReactiveProperty<RevisionStatus>(value: Abstractions.NexusModsLibrary.Models.RevisionStatus.Draft);
                RevisionNumber = new BindableReactiveProperty<RevisionNumber>(value: Abstractions.NexusWebApi.Types.RevisionNumber.From(1));
                LastUploadedDate = new BindableReactiveProperty<DateTimeOffset>(value: DateTimeOffset.UtcNow);
            }

            // If there are no other collections in the loadout, this is the `My Mods` collection and `All` view is hidden,
            // so we show the `sorting views here` view here instead
            var isSingleCollectionObservable = CollectionGroup.ObserveAll(_connection)
                .Filter(collection => collection.AsLoadoutItemGroup().AsLoadoutItem().LoadoutId == loadoutId)
                .Transform(collection => collection.Id)
                .QueryWhenChanged(collections => collections.Count == 1)
                .ToObservable();

            RulesSectionViewModel = new SortingSelectionViewModel(serviceProvider, windowManager, loadoutId, canEditObservable: isSingleCollectionObservable);

            CommandShareCollection = Adapter.IsSourceEmpty.Select(b => !b).ToReactiveCommand<Unit>(async (unit, cancellationToken) =>
            {
                // pass in current collection status
                var shareViewModel = new DialogShareCollectionViewModel(CollectionStatus.Value == Abstractions.NexusModsLibrary.Models.CollectionStatus.Listed);
                
                var shareDialog = DialogFactory.CreateDialog("Choose How to Share Your Collection",
                    [
                        new DialogButtonDefinition(
                            "Cancel",
                            ButtonDefinitionId.Cancel,
                            ButtonAction.Reject
                        ),
                        new DialogButtonDefinition(
                            "Publish",
                            ButtonDefinitionId.Accept,
                            ButtonAction.Accept,
                            ButtonStyling.Primary
                        ),
                    ],
                    shareViewModel
                );
                
                var shareDialogResult = await windowManager.ShowDialog(shareDialog, DialogWindowType.Modal);
                
                if (shareDialogResult.ButtonId != ButtonDefinitionId.Accept) return;
                
                // Publish has been clicked, so we upload the collection with the new IsListed status
                var initialCollectionStatus = shareViewModel.IsListed
                    ? Abstractions.NexusModsLibrary.Models.CollectionStatus.Listed
                    : Abstractions.NexusModsLibrary.Models.CollectionStatus.Unlisted;
                
                var collection = await CollectionCreator.CreateCollection(serviceProvider, collectionGroupId.Value, initialCollectionStatus, cancellationToken);
                
                IsCollectionUploaded.Value = true;
<<<<<<< HEAD
                // now we have uploaded the collection, we can show the success dialog
                
                // strip out querystring from uri so we don't show it in the UI
                var collectionUriWithoutQuery = new UriBuilder(GetCollectionUri(collection))
                {
                    Query = string.Empty,
                };
                
                // pass in current collection status and collection url
                var collectionPublishedViewModel = new DialogCollectionPublishedViewModel(
                    collection.Name,
                    collection.Status.Value,
                    collectionUriWithoutQuery.Uri,
                    true
                );
                
                var collectionPublishedDialog = DialogFactory.CreateDialog("Your Collection is Now Published!",
                    [
                        new DialogButtonDefinition(
                            "Close",
                            ButtonDefinitionId.Close,
                            ButtonAction.Reject
                        ),
                        new DialogButtonDefinition(
                            "View Page",
                            ButtonDefinitionId.Accept,
                            ButtonAction.Accept,
                            ButtonStyling.Default,
                            IconValues.OpenInNew
                        ),
                    ],
                    collectionPublishedViewModel,
                DialogWindowSize.Small
                );
                
                var collectionPublishedResult = await windowManager.ShowDialog(collectionPublishedDialog, DialogWindowType.Modal);
                
                if (collectionPublishedResult.ButtonId != ButtonDefinitionId.Accept) return;

                var uri = GetCollectionUri(collection);
                await serviceProvider.GetRequiredService<IOSInterop>().OpenUrl(uri, cancellationToken: cancellationToken);
                
=======
                HasOutstandingChanges.Value = false;
>>>>>>> 5492a302
            });

            CommandUploadDraftRevision = IsCollectionUploaded.ToReactiveCommand<Unit>(async (unit, cancellationToken) =>
            {
                _ = await CollectionCreator.UploadDraftRevision(serviceProvider, collectionGroupId.Value.Value, cancellationToken);
                HasOutstandingChanges.Value = false;
            }, maxSequential: 1, configureAwait: false);

            CommandUploadAndPublishRevision = IsCollectionUploaded.ToReactiveCommand<Unit>(async (unit, cancellationToken) =>
            {
                _ = await CollectionCreator.UploadAndPublishRevision(serviceProvider, collectionGroupId.Value.Value, cancellationToken);
                HasOutstandingChanges.Value = false;
                
                var managedCollectionLoadoutGroup = ManagedCollectionLoadoutGroup.Load(_connection.Db, collectionGroupId.Value);
                if (!managedCollectionLoadoutGroup.IsValid()) return;
                
                // strip out querystring from uri so we don't show it in the UI
                var collectionUriWithoutQuery = new UriBuilder(GetCollectionUri(managedCollectionLoadoutGroup.Collection))
                {
                    Query = string.Empty,
                };
                
                // pass in current collection status and collection url
                var collectionPublishedViewModel = new DialogCollectionPublishedViewModel(
                    managedCollectionLoadoutGroup.Collection.Name,
                    managedCollectionLoadoutGroup.Collection.Status.Value,
                    collectionUriWithoutQuery.Uri
                );
                
                var collectionPublishedDialog = DialogFactory.CreateDialog($"Revision {RevisionNumber} is Now Published!",
                    [
                        new DialogButtonDefinition(
                            "Close",
                            ButtonDefinitionId.Close,
                            ButtonAction.Reject
                        ),
                        new DialogButtonDefinition(
                            "Update Changelog",
                            ButtonDefinitionId.Accept,
                            ButtonAction.Accept,
                            ButtonStyling.Primary,
                            IconValues.OpenInNew
                        ),
                    ],
                    collectionPublishedViewModel,
                    DialogWindowSize.Small
                );
                
                var collectionPublishedResult = await windowManager.ShowDialog(collectionPublishedDialog, DialogWindowType.Modal);
                
                if (collectionPublishedResult.ButtonId != ButtonDefinitionId.Accept) return;
                
                // open up changelog URL in browser
                var uri = GetCollectionChangelogUri(managedCollectionLoadoutGroup.Collection);
                await serviceProvider.GetRequiredService<IOSInterop>().OpenUrl(uri, cancellationToken: cancellationToken);
                
            }, maxSequential: 1, configureAwait: false);
            
            CommandChangeVisibility = new ReactiveCommand<Unit>(async (unit, cancellationToken) =>
            {
                // pass in current collection status
                var shareViewModel = new DialogShareCollectionViewModel(CollectionStatus.Value == Abstractions.NexusModsLibrary.Models.CollectionStatus.Listed);
                
                var shareDialog = DialogFactory.CreateDialog("Visibility Settings for Your Collection",
                    [
                        new DialogButtonDefinition(
                            "Cancel",
                            ButtonDefinitionId.Cancel,
                            ButtonAction.Reject
                        ),
                        new DialogButtonDefinition(
                            "View Page",
                            ButtonDefinitionId.From("view-page"),
                            ButtonAction.None,
                            ButtonStyling.Default,
                            IconValues.OpenInNew
                        ),
                        new DialogButtonDefinition(
                            "Save Changes",
                            ButtonDefinitionId.Accept,
                            ButtonAction.Accept,
                            ButtonStyling.Primary
                        ),
                    ],
                    shareViewModel
                );
                
                var shareDialogResult = await windowManager.ShowDialog(shareDialog, DialogWindowType.Modal);
                
                if (shareDialogResult.ButtonId == ButtonDefinitionId.Cancel) return;
                
                // save the changes to the collection
                CollectionStatus.Value = shareViewModel.IsListed
                    ? Abstractions.NexusModsLibrary.Models.CollectionStatus.Listed
                    : Abstractions.NexusModsLibrary.Models.CollectionStatus.Unlisted;
                
                _ = await CollectionCreator.ChangeCollectionStatus(serviceProvider, collectionGroupId.Value.Value, CollectionStatus.Value, cancellationToken);
                
                if (shareDialogResult.ButtonId == ButtonDefinitionId.From("view-page"))
                {
                    // open up collection URL in browser
                    var managedCollectionLoadoutGroup = ManagedCollectionLoadoutGroup.Load(_connection.Db, collectionGroupId.Value);
                    if (!managedCollectionLoadoutGroup.IsValid()) return;

                    var uri = GetCollectionUri(managedCollectionLoadoutGroup.Collection);
                    await serviceProvider.GetRequiredService<IOSInterop>().OpenUrl(uri, cancellationToken: cancellationToken);
                }
                
            }, configureAwait: false);

            CommandOpenRevisionUrl = IsCollectionUploaded.ToReactiveCommand<Unit>(async (_, cancellationToken) =>
            {
                var managedCollectionLoadoutGroup = ManagedCollectionLoadoutGroup.Load(_connection.Db, collectionGroupId.Value);
                if (!managedCollectionLoadoutGroup.IsValid()) return;

                var uri = GetCollectionUri(managedCollectionLoadoutGroup.Collection);
                
                // copy to clipboard instead of opening the URL directly
                await GetClipboard().SetTextAsync(uri.AbsoluteUri);
                
            }, configureAwait: false);

            CommandRenameGroup = new ReactiveCommand<Unit>(async (_, cancellationToken) =>
            {
                var dialog = LoadoutDialogs.RenameCollection(CollectionName.Value);
                var result = await windowManager.ShowDialog(dialog, DialogWindowType.Modal);
                if (result.ButtonId != ButtonDefinitionId.Accept) return;

                var newName = result.InputText;
                if (string.IsNullOrWhiteSpace(newName)) return;

                if (CollectionCreator.IsCollectionUploaded(_connection, collectionGroupId.Value, out var collection))
                {
                    await _nexusModsLibrary.EditCollectionName(collection, newName, cancellationToken);
                }

                using var tx = _connection.BeginTransaction();
                tx.Add(collectionGroupId.Value, LoadoutItem.Name, newName);
                await tx.Commit();

                CollectionName.Value = newName;
                TabTitle = newName;
            });
        }
        else
        {
            CollectionName = new BindableReactiveProperty<string>(value: string.Empty);
            IsCollectionUploaded = new BindableReactiveProperty<bool>(value: false);
            CollectionStatus = new BindableReactiveProperty<CollectionStatus>();
            RevisionStatus = new BindableReactiveProperty<RevisionStatus>();
            RevisionNumber = new BindableReactiveProperty<RevisionNumber>();
            LastUploadedDate = new BindableReactiveProperty<DateTimeOffset>();

            TabTitle = Language.LoadoutViewPageTitle;
            TabIcon = IconValues.FormatAlignJustify;
            RulesSectionViewModel = new SortingSelectionViewModel(serviceProvider, windowManager, loadoutId, Optional<Observable<bool>>.None);
            CommandRenameGroup = new ReactiveCommand();
            CommandShareCollection = new ReactiveCommand();
            CommandUploadDraftRevision = new ReactiveCommand();
            CommandUploadAndPublishRevision = new ReactiveCommand();
            CommandOpenRevisionUrl = new ReactiveCommand();
            CommandChangeVisibility = new ReactiveCommand();
        }

        CommandDeselectItems = new ReactiveCommand<Unit>(_ => { Adapter.ClearSelection(); });

        var viewModFilesArgumentsSubject = new BehaviorSubject<Optional<LoadoutItemGroup.ReadOnly>>(Optional<LoadoutItemGroup.ReadOnly>.None);

        var loadout = Loadout.Load(_connection.Db, loadoutId);
        EmptyStateTitleText = string.Format(Language.LoadoutGridViewModel_EmptyModlistTitleString, loadout.InstallationInstance.Game.Name);
        CommandOpenLibraryPage = new ReactiveCommand<NavigationInformation>(info =>
        {
            var pageData = new PageData
            {
                FactoryId = LibraryPageFactory.StaticId,
                Context = new LibraryPageContext
                {
                    LoadoutId = loadoutId,
                },
            };
            var workspaceController = GetWorkspaceController();
            var behavior = workspaceController.GetOpenPageBehavior(pageData, info);
            workspaceController.OpenPage(workspaceController.ActiveWorkspaceId, pageData, behavior);
        });

        var numSortableItemProviders = loadout
            .InstallationInstance
            .GetGame()
            .SortableItemProviderFactories.Length;

        HasRulesSection = numSortableItemProviders > 0;

        SelectedSubTab = selectedSubTab switch
        {
            { HasValue: true, Value: LoadoutPageSubTabs.Rules } => HasRulesSection ? LoadoutPageSubTabs.Rules : LoadoutPageSubTabs.Mods,
            _ => LoadoutPageSubTabs.Mods,
        };

        CommandOpenFilesPage = viewModFilesArgumentsSubject
            .Select(viewModFilesArguments => viewModFilesArguments.HasValue)
            .ToReactiveCommand<NavigationInformation>(info =>
                {
                    var group = viewModFilesArgumentsSubject.Value;
                    if (!group.HasValue) return;

                    var isReadonly = group.Value.AsLoadoutItem()
                        .GetThisAndParents()
                        .Any(item => IsRequired(item.LoadoutItemId, _connection));

                    var pageData = new PageData
                    {
                        FactoryId = LoadoutGroupFilesPageFactory.StaticId,
                        Context = new LoadoutGroupFilesPageContext
                        {
                            GroupIds = [group.Value.Id],
                            IsReadOnly = isReadonly,
                        },
                    };
                    var workspaceController = GetWorkspaceController();
                    var behavior = workspaceController.GetOpenPageBehavior(pageData, info);
                    workspaceController.OpenPage(workspaceController.ActiveWorkspaceId, pageData, behavior);
                },
                false
            );

        var hasValidRemoveSelection = Adapter.SelectedModels
            .ObserveChanged()
            .SelectMany(_ =>
                {
                    var observables = Adapter.SelectedModels.Select(model =>
                        model.GetObservable<LoadoutComponents.LockedEnabledState>(LoadoutColumns.EnabledState.LockedEnabledStateComponentKey)
                    );

                    return Observable.CombineLatest(observables)
                        // if all items are readonly, or list is empty, no valid selection
                        .Select(list => !list.All(x => x.HasValue));
                }
            );

        CommandRemoveItem = hasValidRemoveSelection
            .ToReactiveCommand<Unit>(async (_, _) =>
                {
                    var ids = Adapter.SelectedModels
                        .SelectMany(static itemModel => GetLoadoutItemIds(itemModel))
                        .ToHashSet()
                        .Where(id => !IsRequired(id, _connection))
                        .Select(x => (LibraryLinkedLoadoutItemId)x.Value)
                        .ToArray();

                    if (ids.Length == 0) return;

                    var dialog = DialogFactory.CreateStandardDialog(
                        title: "Uninstall mod(s)",
                        new StandardDialogParameters()
                        {
                            Text = $"""
                         This will remove the selected mod(s) from:
                         
                         {CollectionName}
                         
                         ✓ The mod(s) will stay in your Library
                         ✓ You can reinstall anytime
                         """,
                        },
                        buttonDefinitions:
                        [
                            DialogStandardButtons.Cancel,
                            new DialogButtonDefinition("Uninstall",
                                ButtonDefinitionId.Accept,
                                ButtonAction.Accept,
                                ButtonStyling.Default
                            )
                        ]
                    );

                    var result = await windowManager.ShowDialog(dialog, DialogWindowType.Modal);

                    if (result.ButtonId != ButtonDefinitionId.Accept) return;

                    await libraryService.RemoveLinkedItemsFromLoadout(ids);
                },
                awaitOperation: AwaitOperation.Sequential,
                initialCanExecute: false,
                configureAwait: false
            );

        this.WhenActivated(disposables =>
        {
            Adapter.Activate().AddTo(disposables);

            Adapter.MessageSubject.SubscribeAwait(async (message, _) =>
            {
                // Toggle item state
                if (message.IsT0)
                {
                    await ToggleItemEnabledState(message.AsT0.Ids, _connection);
                    return;
                }

                // Open collection
                if (message.IsT1)
                {
                    var data = message.AsT1;
                    OpenItemCollectionPage(data.Ids, data.NavigationInformation, loadoutId, GetWorkspaceController(), _connection);
                }
            }, awaitOperation: AwaitOperation.Parallel, configureAwait: false).AddTo(disposables);

            // Update the selection count based on the selected models
            Adapter.SelectedModels
                .ObserveChanged()
                .Select(Adapter, static (_, adapter) => adapter.SelectedModels
                    .SelectMany(GetLoadoutItemIds)
                    .Distinct()
                    .Count()
                )
                .ObserveOnUIThreadDispatcher()
                .Subscribe(this, (count, self) => self.SelectionCount.Value = count);

            // Compute the target group for the ViewFilesCommand
            Adapter.SelectedModels
                .ObserveCountChanged(notifyCurrentCount: true)
                .Select(this, static (count, vm) => count == 1 ? vm.Adapter.SelectedModels.First() : null)
                .ObserveOnThreadPool()
                .Select(_connection, static (model, connection) =>
                {
                    if (model is null) return Optional<LoadoutItemGroup.ReadOnly>.None;
                    return LoadoutGroupFilesViewModel.GetViewModFilesLoadoutItemGroup(GetLoadoutItemIds(model).ToArray(), connection);
                })
                .ObserveOnUIThreadDispatcher()
                .Subscribe(viewModFilesArgumentsSubject.OnNext)
                .AddTo(disposables);

            if (collectionGroupId.HasValue)
            {
                IsCollectionUploaded
                    .Where(isUploaded => isUploaded)
                    .ObserveOnThreadPool()
                    .Select((_connection, collectionGroupId.Value), static (_, state) => ManagedCollectionLoadoutGroup.Load(state._connection.Db, state.Value))
                    .SubscribeAwait(this, static (group, self, cancellationToken) => self.UpdateCollectionInfo(group, cancellationToken))
                    .AddTo(disposables);

                _connection
                    .ObserveDatoms(collectionGroupId.Value.Value)
                    .QueryWhenChanged(_ => new ManagedCollectionLoadoutGroup.ReadOnly(_connection.Db, collectionGroupId.Value))
                    .ToObservable()
                    .Where(model => model.IsValid())
                    .Subscribe(this, (model, self) =>
                    {
                        self.CollectionStatus.Value = model.Collection.Status.ValueOr(() => Abstractions.NexusModsLibrary.Models.CollectionStatus.Unlisted);
                        self.RevisionStatus.Value = model.ToStatus();
                        self.RevisionNumber.Value = model.CurrentRevisionNumber;
                        self.LastUploadedDate.Value = model.LastUploadDate;
                    })
                    .AddTo(disposables);

                // NOTE(erri120): This can be improved. We don't have an easy way of knowing whether a group
                // or any of the children changed. We have that for Loadouts but not for LoadoutGroups.
                // This query will produce false positives but not false negatives, the latter being more
                // important.
                Loadout
                    .RevisionsWithChildUpdates(_connection, loadout)
                    .Subscribe(_ => HasOutstandingChanges.Value = true)
                    .AddTo(disposables);
            }

            LoadoutDataProviderHelper.CountAllLoadoutItems(serviceProvider, loadoutFilter)
                .OnUI()
                .Subscribe(count => ItemCount.Value = count)
                .DisposeWith(disposables);
        });
    }
    
    private Uri GetCollectionChangelogUri(CollectionMetadata.ReadOnly collection)
    {
        var mappingCache = _serviceProvider.GetRequiredService<IGameDomainToGameIdMappingCache>();
        var gameDomain = mappingCache[collection.GameId];
        var uri = NexusModsUrlBuilder.GetCollectionChangelogUri(gameDomain, collection.Slug, revisionNumber: new Optional<RevisionNumber>());
        return uri;
    }
    
    private Uri GetCollectionUri(CollectionMetadata.ReadOnly collection)
    {
        var mappingCache = _serviceProvider.GetRequiredService<IGameDomainToGameIdMappingCache>();
        var gameDomain = mappingCache[collection.GameId];
        var uri = NexusModsUrlBuilder.GetCollectionUri(gameDomain, collection.Slug, revisionNumber: new Optional<RevisionNumber>());
        return uri;
    }

    internal static async Task ToggleItemEnabledState(LoadoutItemId[] ids, IConnection connection)
    {
        var toggleableItems = ids
            .Select(loadoutItemId => LoadoutItem.Load(connection.Db, loadoutItemId))
            // Exclude collection required items
            .Where(item => !IsRequired(item.Id, connection))
            // Exclude items that are part of a collection that is disabled
            .Where(item => !(item.Parent.TryGetAsCollectionGroup(out var collectionGroup)
                             && collectionGroup.AsLoadoutItemGroup().AsLoadoutItem().IsDisabled)
            )
            .ToArray();

        if (toggleableItems.Length == 0) return;

        // We only enable if all items are disabled, otherwise we disable
        var shouldEnable = toggleableItems.All(loadoutItem => loadoutItem.IsDisabled);

        using var tx = connection.BeginTransaction();

        foreach (var id in toggleableItems)
        {
            if (shouldEnable)
            {
                tx.Retract(id, LoadoutItem.Disabled, Null.Instance);
            }
            else
            {
                tx.Add(id, LoadoutItem.Disabled, Null.Instance);
            }
        }

        await tx.Commit();
    }

    internal static void OpenItemCollectionPage(
        LoadoutItemId[] ids,
        NavigationInformation navInfo,
        LoadoutId loadoutId,
        IWorkspaceController workspaceController,
        IConnection connection)
    {
        if (ids.Length == 0) return;

        // Open the collection page for the first item
        var firstItemId = ids.First();

        var parentGroup = LoadoutItem.Load(connection.Db, firstItemId).Parent;
        if (!parentGroup.TryGetAsCollectionGroup(out var collectionGroup)) return;

        if (collectionGroup.TryGetAsNexusCollectionLoadoutGroup(out var nexusCollectionGroup))
        {
            var nexusCollPageData = new PageData
            {
                FactoryId = CollectionLoadoutPageFactory.StaticId,
                Context = new CollectionLoadoutPageContext
                {
                    LoadoutId = loadoutId,
                    GroupId = nexusCollectionGroup.Id,
                },
            };
            var nexusPageBehavior = workspaceController.GetOpenPageBehavior(nexusCollPageData, navInfo);
            workspaceController.OpenPage(workspaceController.ActiveWorkspaceId, nexusCollPageData, nexusPageBehavior);

            return;
        }

        var pageData = new PageData
        {
            FactoryId = LoadoutPageFactory.StaticId,
            Context = new LoadoutPageContext
            {
                LoadoutId = loadoutId,
                GroupScope = collectionGroup.CollectionGroupId,
            },
        };

        var behavior = workspaceController.GetOpenPageBehavior(pageData, navInfo);
        workspaceController.OpenPage(workspaceController.ActiveWorkspaceId, pageData, behavior);
    }

    private async ValueTask UpdateCollectionInfo(ManagedCollectionLoadoutGroup.ReadOnly managedCollectionLoadoutGroup, CancellationToken cancellationToken)
    {
        var graphQlResult = await _nexusModsLibrary.GetLastPublishedRevisionNumber(managedCollectionLoadoutGroup.Collection, cancellationToken);

        // TODO: handle errors
        var lastPublishedRevisionNumber = graphQlResult.AssertHasData();

        using var tx = _connection.BeginTransaction();
        if (lastPublishedRevisionNumber.HasValue)
        {
            tx.Add(managedCollectionLoadoutGroup, ManagedCollectionLoadoutGroup.LastPublishedRevisionNumber, lastPublishedRevisionNumber.Value);
        }
    }

    private static IEnumerable<LoadoutItemId> GetLoadoutItemIds(CompositeItemModel<EntityId> itemModel)
    {
        return itemModel.Get<LoadoutComponents.LoadoutItemIds>(LoadoutColumns.EnabledState.LoadoutItemIdsComponentKey).ItemIds;
    }

    private static bool IsRequired(LoadoutItemId id, IConnection connection)
    {
        return NexusCollectionItemLoadoutGroup.IsRequired.TryGetValue(LoadoutItem.Load(connection.Db, id), out var isRequired) && isRequired;
    }
    
    private static IClipboard GetClipboard() {

        if (Application.Current?.ApplicationLifetime is IClassicDesktopStyleApplicationLifetime { MainWindow: { } window }) {
            return window.Clipboard!;
        }

        return null!;
    }
    
    
}<|MERGE_RESOLUTION|>--- conflicted
+++ resolved
@@ -184,7 +184,8 @@
                 var collection = await CollectionCreator.CreateCollection(serviceProvider, collectionGroupId.Value, initialCollectionStatus, cancellationToken);
                 
                 IsCollectionUploaded.Value = true;
-<<<<<<< HEAD
+                HasOutstandingChanges.Value = false;
+
                 // now we have uploaded the collection, we can show the success dialog
                 
                 // strip out querystring from uri so we don't show it in the UI
@@ -227,9 +228,6 @@
                 var uri = GetCollectionUri(collection);
                 await serviceProvider.GetRequiredService<IOSInterop>().OpenUrl(uri, cancellationToken: cancellationToken);
                 
-=======
-                HasOutstandingChanges.Value = false;
->>>>>>> 5492a302
             });
 
             CommandUploadDraftRevision = IsCollectionUploaded.ToReactiveCommand<Unit>(async (unit, cancellationToken) =>
