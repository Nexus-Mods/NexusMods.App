using System.ComponentModel;
using System.Reactive.Disposables;
using System.Reactive.Linq;
using Avalonia.Controls.Models.TreeDataGrid;
using DynamicData;
using DynamicData.Binding;
using DynamicData.Kernel;
using Microsoft.Extensions.DependencyInjection;
using NexusMods.Abstractions.Collections;
using NexusMods.Abstractions.Games;
using NexusMods.Abstractions.Library;
using NexusMods.Abstractions.Loadouts;
using NexusMods.Abstractions.Loadouts.Extensions;
using NexusMods.App.UI.Controls;
using NexusMods.App.UI.Controls.Navigation;
using NexusMods.App.UI.Extensions;
using NexusMods.App.UI.Pages.LibraryPage;
using NexusMods.App.UI.Pages.LoadoutGroupFilesPage;
using NexusMods.App.UI.Pages.Sorting;
using NexusMods.App.UI.Resources;
using NexusMods.App.UI.Windows;
using NexusMods.App.UI.WorkspaceSystem;
using NexusMods.Icons;
using NexusMods.MnemonicDB.Abstractions;
using NexusMods.MnemonicDB.Abstractions.ElementComparers;
using ObservableCollections;
using OneOf;
using R3;
using ReactiveUI;
using ReactiveUI.Fody.Helpers;

namespace NexusMods.App.UI.Pages.LoadoutPage;

public class LoadoutViewModel : APageViewModel<ILoadoutViewModel>, ILoadoutViewModel
{
    public ReactiveCommand<Unit> SwitchViewCommand { get; }
    public string EmptyStateTitleText { get; }
    public ReactiveCommand<NavigationInformation> ViewFilesCommand { get; }
    public ReactiveCommand<NavigationInformation> ViewLibraryCommand { get; }
    public ReactiveCommand<Unit> RemoveItemCommand { get; }
    public ReactiveCommand<Unit> CollectionToggleCommand { get; }
    public ReactiveCommand<Unit> DeselectItemsCommand { get; }

    public LoadoutTreeDataGridAdapter Adapter { get; }
    public ILibraryService _LibraryService;
<<<<<<< HEAD

    [Reactive] public int SelectionCount { get; private set; }
    [Reactive] public bool IsCollection { get; private set; }
=======
    
    [Reactive] public string CollectionName { get; private set; } 
    [Reactive] public bool IsCollection { get; private set; } 
>>>>>>> d97f105a
    [Reactive] public bool IsCollectionEnabled { get; private set; }

    [Reactive] public ISortingSelectionViewModel RulesSectionViewModel { get; private set; }

    [Reactive] public int ItemCount { get; private set; }

    [Reactive] public bool HasRulesSection { get; private set; } = false;
    [Reactive] public LoadoutPageSubTabs SelectedSubTab { get; private set; }

    public LoadoutViewModel(
        IWindowManager windowManager,
        IServiceProvider serviceProvider,
        LoadoutId loadoutId,
        Optional<LoadoutItemGroupId> collectionGroupId = default,
        Optional<LoadoutPageSubTabs> selectedSubTab = default) : base(windowManager)
    {
        var loadoutFilter = new LoadoutFilter
        {
            LoadoutId = loadoutId,
            CollectionGroupId = collectionGroupId,
        };

        Adapter = new LoadoutTreeDataGridAdapter(serviceProvider, loadoutFilter);

        _LibraryService = serviceProvider.GetRequiredService<ILibraryService>();
        var connection = serviceProvider.GetRequiredService<IConnection>();

        if (collectionGroupId.HasValue)
        {
            var collectionGroup = LoadoutItem.Load(connection.Db, collectionGroupId.Value);
            CollectionName = collectionGroup.Name;
            TabTitle = collectionGroup.Name;
            TabIcon = IconValues.CollectionsOutline;
            IsCollection = true;
            CollectionToggleCommand = new ReactiveCommand<Unit>(
                async (_, _) => await ToggleCollectionGroup(collectionGroupId, !IsCollectionEnabled, connection),
                configureAwait: false
            );

            // If there are no other collections in the loadout, this is the `My Mods` collection and `All` view is hidden,
            // so we show the `sorting views here` view here instead
            var isSingleCollectionObservable = CollectionGroup.ObserveAll(connection)
                .Filter(collection => collection.AsLoadoutItemGroup().AsLoadoutItem().LoadoutId == loadoutId)
                .Transform(collection => collection.Id)
                .QueryWhenChanged(collections => collections.Count == 1)
                .ToObservable();

            RulesSectionViewModel = new SortingSelectionViewModel(serviceProvider, windowManager, loadoutId,
                canEditObservable: isSingleCollectionObservable
            );
        }
        else
        {
            CollectionName = string.Empty;
            TabTitle = Language.LoadoutViewPageTitle;
            TabIcon = IconValues.FormatAlignJustify;
            CollectionToggleCommand = new ReactiveCommand<Unit>(_ => { });
            RulesSectionViewModel = new SortingSelectionViewModel(serviceProvider, windowManager, loadoutId,
                Optional<Observable<bool>>.None
            );
        }

        DeselectItemsCommand = new ReactiveCommand<Unit>(_ => { Adapter.ClearSelection(); });

        SwitchViewCommand = new ReactiveCommand<Unit>(_ => { Adapter.ViewHierarchical.Value = !Adapter.ViewHierarchical.Value; });

        var viewModFilesArgumentsSubject = new BehaviorSubject<Optional<LoadoutItemGroup.ReadOnly>>(Optional<LoadoutItemGroup.ReadOnly>.None);

        var loadout = Loadout.Load(connection.Db, loadoutId);
        EmptyStateTitleText = string.Format(Language.LoadoutGridViewModel_EmptyModlistTitleString, loadout.InstallationInstance.Game.Name);
        ViewLibraryCommand = new ReactiveCommand<NavigationInformation>(info =>
            {
                var pageData = new PageData
                {
                    FactoryId = LibraryPageFactory.StaticId,
                    Context = new LibraryPageContext
                    {
                        LoadoutId = loadoutId,
                    },
                };
                var workspaceController = GetWorkspaceController();
                var behavior = workspaceController.GetOpenPageBehavior(pageData, info);
                workspaceController.OpenPage(workspaceController.ActiveWorkspaceId, pageData, behavior);
            }
        );

        var numSortableItemProviders = loadout
            .InstallationInstance
            .GetGame()
            .SortableItemProviderFactories.Length;
        HasRulesSection = numSortableItemProviders > 0;

        SelectedSubTab = selectedSubTab switch
        {
            { HasValue: true, Value: LoadoutPageSubTabs.Rules } => HasRulesSection ? LoadoutPageSubTabs.Rules : LoadoutPageSubTabs.Mods,
            _ => LoadoutPageSubTabs.Mods,
        };

        ViewFilesCommand = viewModFilesArgumentsSubject
            .Select(viewModFilesArguments => viewModFilesArguments.HasValue)
            .ToReactiveCommand<NavigationInformation>(info =>
                {
                    var group = viewModFilesArgumentsSubject.Value;
                    if (!group.HasValue) return;

                    var isReadonly = group.Value.AsLoadoutItem()
                        .GetThisAndParents()
                        .Any(item => IsRequired(item.LoadoutItemId, connection));

                    var pageData = new PageData
                    {
                        FactoryId = LoadoutGroupFilesPageFactory.StaticId,
                        Context = new LoadoutGroupFilesPageContext
                        {
                            GroupIds = [group.Value.Id],
                            IsReadOnly = isReadonly,
                        },
                    };
                    var workspaceController = GetWorkspaceController();
                    var behavior = workspaceController.GetOpenPageBehavior(pageData, info);
                    workspaceController.OpenPage(workspaceController.ActiveWorkspaceId, pageData, behavior);
                },
                false
            );

        var hasValidRemoveSelection = Adapter.SelectedModels
            .ObserveChanged()
            .SelectMany(_ =>
                {
                    var observables = Adapter.SelectedModels.Select(model =>
                        model.GetObservable<LoadoutComponents.LockedEnabledState>(LoadoutColumns.EnabledState.LockedEnabledStateComponentKey)
                    );

                    return R3.Observable.CombineLatest(observables)
                        // if all items are readonly, or list is empty, no valid selection
                        .Select(list => !list.All(x => x.HasValue));
                }
            );


        RemoveItemCommand = hasValidRemoveSelection
            .ToReactiveCommand<Unit>(async (_, _) =>
                {
                    var ids = Adapter.SelectedModels
                        .SelectMany(static itemModel => GetLoadoutItemIds(itemModel))
                        .ToHashSet()
                        .Where(id => !IsRequired(id, connection))
                        .Select(x => (LibraryLinkedLoadoutItemId)x.Value)
                        .ToArray();

                    if (ids.Length == 0) return;
                    await _LibraryService.RemoveLinkedItemsFromLoadout(ids);
                },
                awaitOperation: AwaitOperation.Sequential,
                initialCanExecute: false,
                configureAwait: false
            );

        this.WhenActivated(disposables =>
            {
                Adapter.Activate().AddTo(disposables);

                Adapter.MessageSubject.SubscribeAwait(async (message, _) =>
                    {
                        // Toggle item state
                        if (message.IsT0)
                        {
                            await ToggleItemEnabledState(message.AsT0.Ids, connection);
                            return;
                        }

                        // Open collection
                        if (message.IsT1)
                        {
                            var data = message.AsT1;
                            OpenItemCollectionPage(data.Ids, data.NavigationInformation, loadoutId,
                                GetWorkspaceController(), connection
                            );
                            return;
                        }
                    }, awaitOperation: AwaitOperation.Parallel, configureAwait: false
                ).AddTo(disposables);
                
                // Update the selection count based on the selected models
                Adapter.SelectedModels
                        .ObserveChanged()
                        .Select(_ => Adapter.SelectedModels
                            .SelectMany(model => GetLoadoutItemIds(model))
                            .Distinct()
                            .Count())
                        .ObserveOnUIThreadDispatcher()
                        .Subscribe(count => SelectionCount = count);

                // Compute the target group for the ViewFilesCommand
                Adapter.SelectedModels.ObserveCountChanged(notifyCurrentCount: true)
                    .Select(this, static (count, vm) => count == 1 ? vm.Adapter.SelectedModels.First() : null)
                    .ObserveOnThreadPool()
                    .Select(connection, static (model, connection) =>
                        {
                            if (model is null) return Optional<LoadoutItemGroup.ReadOnly>.None;
                            return LoadoutGroupFilesViewModel.GetViewModFilesLoadoutItemGroup(GetLoadoutItemIds(model).ToArray(), connection);
                        }
                    )
                    .ObserveOnUIThreadDispatcher()
                    .Subscribe(viewModFilesArgumentsSubject.OnNext)
                    .AddTo(disposables);


                if (collectionGroupId.HasValue)
                {
                    LoadoutItem.Observe(connection, collectionGroupId.Value)
                        .Select(item => item.IsEnabled())
                        .OnUI()
                        .Subscribe(isEnabled => IsCollectionEnabled = isEnabled)
                        .AddTo(disposables);
                }

                LoadoutDataProviderHelper.CountAllLoadoutItems(serviceProvider, loadoutFilter)
                    .OnUI()
                    .Subscribe(count => ItemCount = count)
                    .DisposeWith(disposables);
            }
        );
    }

    internal static async Task ToggleItemEnabledState(LoadoutItemId[] ids, IConnection connection)
    {
        var toggleableItems = ids
            .Select(loadoutItemId => LoadoutItem.Load(connection.Db, loadoutItemId))
            // Exclude collection required items
            .Where(item => !IsRequired(item.Id, connection))
            // Exclude items that are part of a collection that is disabled
            .Where(item => !(item.Parent.TryGetAsCollectionGroup(out var collectionGroup)
                             && collectionGroup.AsLoadoutItemGroup().AsLoadoutItem().IsDisabled)
            )
            .ToArray();

        if (toggleableItems.Length == 0) return;

        // We only enable if all items are disabled, otherwise we disable
        var shouldEnable = toggleableItems.All(loadoutItem => loadoutItem.IsDisabled);

        using var tx = connection.BeginTransaction();

        foreach (var id in toggleableItems)
        {
            if (shouldEnable)
            {
                tx.Retract(id, LoadoutItem.Disabled, Null.Instance);
            }
            else
            {
                tx.Add(id, LoadoutItem.Disabled, Null.Instance);
            }
        }

        await tx.Commit();
    }

    internal static void OpenItemCollectionPage(
        LoadoutItemId[] ids,
        NavigationInformation navInfo,
        LoadoutId loadoutId,
        IWorkspaceController workspaceController,
        IConnection connection)
    {
        if (ids.Length == 0) return;

        // Open the collection page for the first item
        var firstItemId = ids.First();

        var parentGroup = LoadoutItem.Load(connection.Db, firstItemId).Parent;
        if (!parentGroup.TryGetAsCollectionGroup(out var collectionGroup)) return;

        if (collectionGroup.TryGetAsNexusCollectionLoadoutGroup(out var nexusCollectionGroup))
        {
            var nexusCollPageData = new PageData
            {
                FactoryId = CollectionLoadoutPageFactory.StaticId,
                Context = new CollectionLoadoutPageContext
                {
                    LoadoutId = loadoutId,
                    GroupId = nexusCollectionGroup.Id,
                },
            };
            var nexusPageBehavior = workspaceController.GetOpenPageBehavior(nexusCollPageData, navInfo);
            workspaceController.OpenPage(workspaceController.ActiveWorkspaceId, nexusCollPageData, nexusPageBehavior);

            return;
        }

        var pageData = new PageData
        {
            FactoryId = LoadoutPageFactory.StaticId,
            Context = new LoadoutPageContext
            {
                LoadoutId = loadoutId,
                GroupScope = collectionGroup.AsLoadoutItemGroup().LoadoutItemGroupId,
            },
        };
        var behavior = workspaceController.GetOpenPageBehavior(pageData, navInfo);
        workspaceController.OpenPage(workspaceController.ActiveWorkspaceId, pageData, behavior);

        return;
    }

    private static async Task ToggleCollectionGroup(Optional<LoadoutItemGroupId> collectionGroupId, bool shouldEnable, IConnection connection)
    {
        if (!collectionGroupId.HasValue) return;
        using var tx = connection.BeginTransaction();
        if (shouldEnable)
        {
            tx.Retract(collectionGroupId.Value, LoadoutItem.Disabled, Null.Instance);
        }
        else
        {
            tx.Add(collectionGroupId.Value, LoadoutItem.Disabled, Null.Instance);
        }

        await tx.Commit();
    }

    private static IEnumerable<LoadoutItemId> GetLoadoutItemIds(CompositeItemModel<EntityId> itemModel)
    {
        return itemModel.Get<LoadoutComponents.LoadoutItemIds>(LoadoutColumns.EnabledState.LoadoutItemIdsComponentKey).ItemIds;
    }

    private static bool IsRequired(LoadoutItemId id, IConnection connection)
    {
        return NexusCollectionItemLoadoutGroup.IsRequired.TryGetValue(LoadoutItem.Load(connection.Db, id), out var isRequired) && isRequired;
    }
}

public readonly record struct ToggleEnableStateMessage(LoadoutItemId[] Ids);

public readonly record struct OpenCollectionMessage(LoadoutItemId[] Ids, NavigationInformation NavigationInformation);

public class LoadoutTreeDataGridAdapter :
    TreeDataGridAdapter<CompositeItemModel<EntityId>, EntityId>,
    ITreeDataGirdMessageAdapter<OneOf<ToggleEnableStateMessage, OpenCollectionMessage>>
{
    public Subject<OneOf<ToggleEnableStateMessage, OpenCollectionMessage>> MessageSubject { get; } = new();

    private readonly ILoadoutDataProvider[] _loadoutDataProviders;
    private readonly LoadoutFilter _loadoutFilter;

    public LoadoutTreeDataGridAdapter(IServiceProvider serviceProvider, LoadoutFilter loadoutFilter)
    {
        _loadoutDataProviders = serviceProvider.GetServices<ILoadoutDataProvider>().ToArray();
        _loadoutFilter = loadoutFilter;
    }

    protected override IObservable<IChangeSet<CompositeItemModel<EntityId>, EntityId>> GetRootsObservable(bool viewHierarchical)
    {
        return _loadoutDataProviders.Select(x => x.ObserveLoadoutItems(_loadoutFilter)).MergeChangeSets();
    }

    protected override void BeforeModelActivationHook(CompositeItemModel<EntityId> model)
    {
        base.BeforeModelActivationHook(model);

        model.SubscribeToComponentAndTrack<LoadoutComponents.EnabledStateToggle, LoadoutTreeDataGridAdapter>(
            key: LoadoutColumns.EnabledState.EnabledStateToggleComponentKey,
            state: this,
            factory: static (self, itemModel, component) => component.CommandToggle.Subscribe((self, itemModel, component), static (_, tuple) =>
                {
                    var (self, itemModel, component) = tuple;
                    var ids = GetLoadoutItemIds(itemModel).ToArray();

                    self.MessageSubject.OnNext(new ToggleEnableStateMessage(ids));
                }
            )
        );

        model.SubscribeToComponentAndTrack<LoadoutComponents.ParentCollectionDisabled, LoadoutTreeDataGridAdapter>(
            key: LoadoutColumns.EnabledState.ParentCollectionDisabledComponentKey,
            state: this,
            factory: static (self, itemModel, component) => component.ButtonCommand.Subscribe((self, itemModel, component), static (navInfo, tuple) =>
                {
                    var (self, itemModel, component) = tuple;
                    var ids = GetLoadoutItemIds(itemModel).ToArray();

                    self.MessageSubject.OnNext(new OpenCollectionMessage(ids, navInfo));
                }
            )
        );

        model.SubscribeToComponentAndTrack<LoadoutComponents.LockedEnabledState, LoadoutTreeDataGridAdapter>(
            key: LoadoutColumns.EnabledState.LockedEnabledStateComponentKey,
            state: this,
            factory: static (self, itemModel, component) => component.ButtonCommand.Subscribe((self, itemModel, component), static (navInfo, tuple) =>
                {
                    var (self, itemModel, component) = tuple;
                    var ids = GetLoadoutItemIds(itemModel).ToArray();

                    self.MessageSubject.OnNext(new OpenCollectionMessage(ids, navInfo));
                }
            )
        );

        model.SubscribeToComponentAndTrack<LoadoutComponents.MixLockedAndParentDisabled, LoadoutTreeDataGridAdapter>(
            key: LoadoutColumns.EnabledState.MixLockedAndParentDisabledComponentKey,
            state: this,
            factory: static (self, itemModel, component) => component.ButtonCommand.Subscribe((self, itemModel, component), static (navInfo, tuple) =>
                {
                    var (self, itemModel, component) = tuple;
                    var ids = GetLoadoutItemIds(itemModel).ToArray();

                    self.MessageSubject.OnNext(new OpenCollectionMessage(ids, navInfo));
                }
            )
        );
    }

    private static IEnumerable<LoadoutItemId> GetLoadoutItemIds(CompositeItemModel<EntityId> itemModel)
    {
        return itemModel.Get<LoadoutComponents.LoadoutItemIds>(LoadoutColumns.EnabledState.LoadoutItemIdsComponentKey).ItemIds;
    }

    protected override IColumn<CompositeItemModel<EntityId>>[] CreateColumns(bool viewHierarchical)
    {
        var nameColumn = ColumnCreator.Create<EntityId, SharedColumns.Name>();

        return
        [
            viewHierarchical ? ITreeDataGridItemModel<CompositeItemModel<EntityId>, EntityId>.CreateExpanderColumn(nameColumn) : nameColumn,
            ColumnCreator.Create<EntityId, SharedColumns.InstalledDate>(sortDirection: ListSortDirection.Descending),
            ColumnCreator.Create<EntityId, LoadoutColumns.Collections>(),
            ColumnCreator.Create<EntityId, LoadoutColumns.EnabledState>(),
        ];
    }

    private bool _isDisposed;

    protected override void Dispose(bool disposing)
    {
        if (disposing && !_isDisposed)
        {
            MessageSubject.Dispose();
            _isDisposed = true;
        }

        base.Dispose(disposing);
    }
}<|MERGE_RESOLUTION|>--- conflicted
+++ resolved
@@ -43,15 +43,11 @@
 
     public LoadoutTreeDataGridAdapter Adapter { get; }
     public ILibraryService _LibraryService;
-<<<<<<< HEAD
+    
+    [Reactive] public string CollectionName { get; private set; } 
 
     [Reactive] public int SelectionCount { get; private set; }
     [Reactive] public bool IsCollection { get; private set; }
-=======
-    
-    [Reactive] public string CollectionName { get; private set; } 
-    [Reactive] public bool IsCollection { get; private set; } 
->>>>>>> d97f105a
     [Reactive] public bool IsCollectionEnabled { get; private set; }
 
     [Reactive] public ISortingSelectionViewModel RulesSectionViewModel { get; private set; }
