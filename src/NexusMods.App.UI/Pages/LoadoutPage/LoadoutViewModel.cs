--- conflicted
+++ resolved
@@ -146,15 +146,10 @@
 
                 var successDialogResult = await windowManager.ShowDialog(successDialog, DialogWindowType.Modal);
 
-<<<<<<< HEAD
-                IsCollectionUploaded = CollectionCreator.IsCollectionUploaded(connection, collectionGroupId.Value, out _);
-                if (successDialogResult.ButtonId != ButtonDefinitionId.Accept) return;
-=======
                 IsCollectionUploaded.Value = CollectionCreator.IsCollectionUploaded(_connection, collectionGroupId.Value, out _);
                 HasOutstandingChanges.Value = false;
 
-                if (successDialogResult.ButtonId != ButtonDefinitionId.From("view-page")) return;
->>>>>>> 0e6300ea
+                if (successDialogResult.ButtonId != ButtonDefinitionId.Accept) return;
 
                 var uri = GetCollectionUri(collection);
                 await serviceProvider.GetRequiredService<IOSInterop>().OpenUrl(uri, cancellationToken: cancellationToken);
