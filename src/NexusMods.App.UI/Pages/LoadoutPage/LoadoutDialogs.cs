using NexusMods.App.UI.Dialog;
using NexusMods.App.UI.Dialog.Enums;
using NexusMods.UI.Sdk.Icons;

namespace NexusMods.App.UI.Pages.LoadoutPage;

public static class LoadoutDialogs
{
<<<<<<< HEAD
    public static IDialog ShareCollection(string collectionName)
=======
    public static Dialog<DialogView, InputDialogViewModel, InputDialogResult> CreateCollection()
    {
        return DialogFactory.CreateInputDialog(
            title: "Name your Collection",
            buttonDefinitions: [
                DialogStandardButtons.Cancel,
                new DialogButtonDefinition(
                    "Create", 
                    ButtonDefinitionId.From("create"), 
                    ButtonAction.Accept,
                    ButtonStyling.Primary
                ),
            ],
            text: "This is the name that will appear in the left hand menu and on the Collections page.",
            inputLabel: "Collection name",
            inputWatermark: "e.g. My Armour Mods",
            dialogWindowSize: DialogWindowSize.Medium
        );
    }

    public static Dialog<DialogView, InputDialogViewModel, InputDialogResult> RenameCollection(string collectionName)
    {
        return DialogFactory.CreateInputDialog(
            title: $"Rename your collection \"{collectionName}\"",
            buttonDefinitions: [
                DialogStandardButtons.Cancel,
                new DialogButtonDefinition(
                    "Rename", 
                    ButtonDefinitionId.From("rename"), 
                    ButtonAction.Accept,
                    ButtonStyling.Primary
                ),
            ],
            text: $"Rename your existing collection \"{collectionName}\" to something else.",
            inputLabel: "New collection name",
            inputWatermark: "e.g. My Armour Mods",
            dialogWindowSize: DialogWindowSize.Medium
        );
    }
    
    public static Dialog<DialogView, MessageDialogViewModel, ButtonDefinitionId> ShareCollection(string collectionName)
>>>>>>> a4d33616
    {
         return DialogFactory.CreateDialog(
             title: "Share Your Collection on Nexus Mods",
//              text: $"""
//                      Upload "{collectionName}" to Nexus Mods to share it with friends or, if you choose, with the entire Nexus Mods community.
//                      
//                      Your collection will be added as a private draft until you publish it.
//                      """,
             buttonDefinitions:
             [
                 new DialogButtonDefinition(
                     "Cancel",
                     ButtonDefinitionId.From("cancel"),
                     ButtonAction.Reject
                 ),
                 new DialogButtonDefinition(
                     "Share to Nexus Mods",
                     ButtonDefinitionId.From("share"),
                     ButtonAction.Accept,
                     ButtonStyling.Primary
                 ),
             ],
             contentViewModel: null!
             // icon: IconValues.PictogramUpload,
             // dialogWindowSize: DialogWindowSize.Medium
         );
    }

    public static IDialog ShareCollectionSuccess(string collectionName)
    {
        return DialogFactory.CreateDialog(
            title: "Share Your Collection on Nexus Mods",
//              text: $"""
//                      Upload "{collectionName}" to Nexus Mods to share it with friends or, if you choose, with the entire Nexus Mods community.
//                      
//                      Your collection will be added as a private draft until you publish it.
//                      """,
            buttonDefinitions:
            [
                new DialogButtonDefinition(
                    "Cancel",
                    ButtonDefinitionId.From("cancel"),
                    ButtonAction.Reject
                ),
                new DialogButtonDefinition(
                    "Share to Nexus Mods",
                    ButtonDefinitionId.From("share"),
                    ButtonAction.Accept,
                    ButtonStyling.Primary
                ),
            ],
            contentViewModel: null!
            // icon: IconValues.PictogramUpload,
            // dialogWindowSize: DialogWindowSize.Medium
        );
    }

    public static IDialog UpdateCollection(string collectionName)
    {
        return DialogFactory.CreateDialog(
            title: "Share Your Collection on Nexus Mods",
//              text: $"""
//                      Upload "{collectionName}" to Nexus Mods to share it with friends or, if you choose, with the entire Nexus Mods community.
//                      
//                      Your collection will be added as a private draft until you publish it.
//                      """,
            buttonDefinitions:
            [
                new DialogButtonDefinition(
                    "Cancel",
                    ButtonDefinitionId.From("cancel"),
                    ButtonAction.Reject
                ),
                new DialogButtonDefinition(
                    "Share to Nexus Mods",
                    ButtonDefinitionId.From("share"),
                    ButtonAction.Accept,
                    ButtonStyling.Primary
                ),
            ],
            contentViewModel: null!
            // icon: IconValues.PictogramUpload,
            // dialogWindowSize: DialogWindowSize.Medium
        );
    }

    public static IDialog UpdateCollectionSuccess(string collectionName)
    {
        return DialogFactory.CreateDialog(
            title: "Share Your Collection on Nexus Mods",
//              text: $"""
//                      Upload "{collectionName}" to Nexus Mods to share it with friends or, if you choose, with the entire Nexus Mods community.
//                      
//                      Your collection will be added as a private draft until you publish it.
//                      """,
            buttonDefinitions:
            [
                new DialogButtonDefinition(
                    "Cancel",
                    ButtonDefinitionId.From("cancel"),
                    ButtonAction.Reject
                ),
                new DialogButtonDefinition(
                    "Share to Nexus Mods",
                    ButtonDefinitionId.From("share"),
                    ButtonAction.Accept,
                    ButtonStyling.Primary
                ),
            ],
            contentViewModel: null!
            // icon: IconValues.PictogramUpload,
            // dialogWindowSize: DialogWindowSize.Medium
        );
    }
}<|MERGE_RESOLUTION|>--- conflicted
+++ resolved
@@ -6,9 +6,6 @@
 
 public static class LoadoutDialogs
 {
-<<<<<<< HEAD
-    public static IDialog ShareCollection(string collectionName)
-=======
     public static Dialog<DialogView, InputDialogViewModel, InputDialogResult> CreateCollection()
     {
         return DialogFactory.CreateInputDialog(
@@ -50,7 +47,6 @@
     }
     
     public static Dialog<DialogView, MessageDialogViewModel, ButtonDefinitionId> ShareCollection(string collectionName)
->>>>>>> a4d33616
     {
          return DialogFactory.CreateDialog(
              title: "Share Your Collection on Nexus Mods",
