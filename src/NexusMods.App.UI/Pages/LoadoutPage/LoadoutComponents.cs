--- conflicted
+++ resolved
@@ -131,13 +131,8 @@
 
         public const string ColumnTemplateResourceKey = nameof(LoadoutColumns) + "_" + nameof(IsEnabled);
         public static readonly ComponentKey IsEnabledComponentKey = ComponentKey.From(ColumnTemplateResourceKey + "_" + nameof(LoadoutComponents.IsEnabled));
-<<<<<<< HEAD
-        public static readonly ComponentKey LockedComponentKey = ComponentKey.From(ColumnTemplateResourceKey + "_" + nameof(LoadoutComponents.Locked));
+        public static readonly ComponentKey ParentCollectionDisabledComponentKey = ComponentKey.From(ColumnTemplateResourceKey + "_" + nameof(LoadoutComponents.ParentCollectionDisabled));
         public static string GetColumnHeader() => "ACTIONS";
-=======
-        public static readonly ComponentKey ParentCollectionDisabledComponentKey = ComponentKey.From(ColumnTemplateResourceKey + "_" + nameof(LoadoutComponents.ParentCollectionDisabled));
-        public static string GetColumnHeader() => "Enabled";
->>>>>>> bd377d4f
         public static string GetColumnTemplateResourceKey() => ColumnTemplateResourceKey;
     }
 }