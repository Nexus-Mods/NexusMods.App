using Avalonia.Media.Imaging;
using NexusMods.Abstractions.Jobs;
using NexusMods.Abstractions.NexusModsLibrary.Models;
using NexusMods.Abstractions.NexusWebApi.Types;
using NexusMods.App.UI.Controls.Navigation;
using NexusMods.App.UI.WorkspaceSystem;
using NexusMods.Paths;
using R3;

namespace NexusMods.App.UI.Pages.CollectionDownload;

public interface ICollectionDownloadViewModel : IPageViewModelInterface
{
    CollectionDownloadTreeDataGridAdapter TreeDataGridAdapter { get; }

    /// <inheritdoc cref="CollectionMetadata.Name"/>
    string Name { get; }

    /// <inheritdoc cref="CollectionMetadata.Summary"/>
    string Summary { get; }

    /// <inheritdoc cref="CollectionMetadata.Category"/>
    string Category { get; }

    /// <inheritdoc cref="CollectionMetadata.Endorsements"/>
    ulong EndorsementCount { get; }

    /// <inheritdoc cref="CollectionMetadata.TotalDownloads"/>
    ulong TotalDownloads { get; }

    /// <inheritdoc cref="CollectionRevisionMetadata.TotalSize"/>
    Size TotalSize { get; }

    /// <inheritdoc cref="CollectionRevisionMetadata.OverallRating"/>
    Percent OverallRating { get; }

    /// <inheritdoc cref="CollectionRevisionMetadata.IsAdult"/>
    bool IsAdult { get; }

    /// <summary>
    /// The collection's revision number
    /// </summary>
    RevisionNumber RevisionNumber { get; }

    /// <summary>
    /// The name of the author of the collection.
    /// </summary>
    string AuthorName { get; }

    /// <summary>
    /// The author's avatar.
    /// </summary>
    Bitmap? AuthorAvatar { get; }

    /// <summary>
    /// Download count.
    /// </summary>
    int DownloadCount => RequiredDownloadsCount + OptionalDownloadsCount;

    /// <summary>
    /// The number of required downloads in the collection
    /// </summary>
    int RequiredDownloadsCount { get; }

    int CountDownloadedRequiredItems { get; }

    /// <summary>
    /// The number of optional downloads in the collection
    /// </summary>
    int OptionalDownloadsCount { get; }

    int CountDownloadedOptionalItems { get; }

    /// <summary>
    /// The small tile image of the collection
    /// </summary>
    Bitmap? TileImage { get; }

    /// <summary>
    /// The background banner image of the collection
    /// </summary>
    Bitmap? BackgroundImage { get; }

    /// <summary>
    /// Collection status text.
    /// </summary>
    string CollectionStatusText { get; }

    bool CanDownloadAutomatically { get; }

<<<<<<< HEAD
    BindableReactiveProperty<bool> IsInstalling { get; }
    BindableReactiveProperty<bool> IsDownloading { get; }

=======
    BindableReactiveProperty<bool> IsInstalled { get; }
    BindableReactiveProperty<bool> IsInstalling { get; }
    BindableReactiveProperty<bool> IsDownloading { get; }

    ReactiveCommand<NavigationInformation> CommandViewCollection { get; }
>>>>>>> 77f3b709
    ReactiveCommand<Unit> CommandDownloadRequiredItems { get; }
    ReactiveCommand<Unit> CommandInstallRequiredItems { get; }

    ReactiveCommand<Unit> CommandDownloadOptionalItems { get; }
    ReactiveCommand<Unit> CommandInstallOptionalItems { get; }

    ReactiveCommand<Unit> CommandViewOnNexusMods { get; }
    ReactiveCommand<Unit> CommandOpenJsonFile { get; }
    ReactiveCommand<Unit> CommandDeleteAllDownloads { get; }
    ReactiveCommand<Unit> CommandDeleteCollection { get; }
}<|MERGE_RESOLUTION|>--- conflicted
+++ resolved
@@ -88,17 +88,11 @@
 
     bool CanDownloadAutomatically { get; }
 
-<<<<<<< HEAD
-    BindableReactiveProperty<bool> IsInstalling { get; }
-    BindableReactiveProperty<bool> IsDownloading { get; }
-
-=======
     BindableReactiveProperty<bool> IsInstalled { get; }
     BindableReactiveProperty<bool> IsInstalling { get; }
     BindableReactiveProperty<bool> IsDownloading { get; }
 
     ReactiveCommand<NavigationInformation> CommandViewCollection { get; }
->>>>>>> 77f3b709
     ReactiveCommand<Unit> CommandDownloadRequiredItems { get; }
     ReactiveCommand<Unit> CommandInstallRequiredItems { get; }
 
