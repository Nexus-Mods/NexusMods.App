using Avalonia.Media.Imaging;
using Avalonia.Platform;
using NexusMods.Abstractions.Jobs;
using NexusMods.Abstractions.NexusWebApi.Types;
using NexusMods.App.UI.Controls.Navigation;
using NexusMods.App.UI.Windows;
using NexusMods.App.UI.WorkspaceSystem;
using NexusMods.Paths;
using R3;

namespace NexusMods.App.UI.Pages.CollectionDownload;

public class CollectionDownloadDesignViewModel : APageViewModel<ICollectionDownloadViewModel>, ICollectionDownloadViewModel
{
    public CollectionDownloadTreeDataGridAdapter TreeDataGridAdapter { get; } = null!;

    public CollectionDownloadDesignViewModel() : base(new DesignWindowManager()) { }

    public string Name => "Vanilla+ [Quality of Life]";
    public CollectionSlug Slug { get; } = CollectionSlug.From("tckf0m");
    public RevisionNumber RevisionNumber { get; } = RevisionNumber.From(6);
    public string AuthorName => "Lowtonotolerance";

    public string Summary =>
        "1.6.14 The story of Stardew Valley expands outside of Pelican Town with this expanded collection designed to stay true to the original game. Created with co-op in mind, perfect for experienced solo-players. Easy install, includes configuration.";

    public string Category => "Themed";
    public bool IsAdult => true;
    public int RequiredDownloadsCount => 9;
    public int OptionalDownloadsCount => 2;
    public Bitmap AuthorAvatar => new(AssetLoader.Open(new Uri("avares://NexusMods.App.UI/Assets/DesignTime/avatar.webp")));
    public ulong EndorsementCount => 248;
    public ulong TotalDownloads => 30_000;
    public Size TotalSize { get; } = Size.From(76_123_456);
    public Percent OverallRating { get; } = Percent.CreateClamped(0.82);
    public Bitmap TileImage { get; } = new(AssetLoader.Open(new Uri("avares://NexusMods.App.UI/Assets/DesignTime/collection_tile_image.png")));
    public Bitmap BackgroundImage { get; } = new(AssetLoader.Open(new Uri("avares://NexusMods.App.UI/Assets/DesignTime/header-background.webp")));
    public string CollectionStatusText { get; } = "0 of 9 mods downloaded";

    public int CountDownloadedOptionalItems { get; } = 0;
    public int CountDownloadedRequiredItems { get; } = 1;
    public bool CanDownloadAutomatically { get; } = false;

<<<<<<< HEAD
    public BindableReactiveProperty<bool> IsDownloading { get; } = new();
    public BindableReactiveProperty<bool> IsInstalling { get; } = new();

=======
    public BindableReactiveProperty<bool> IsInstalled { get; } = new(value: false);
    public BindableReactiveProperty<bool> IsDownloading { get; } = new();
    public BindableReactiveProperty<bool> IsInstalling { get; } = new();

    public ReactiveCommand<NavigationInformation> CommandViewCollection { get; } = new();
>>>>>>> 77f3b709
    public ReactiveCommand<Unit> CommandDownloadOptionalItems { get; } = new ReactiveCommand();
    public ReactiveCommand<Unit> CommandDownloadRequiredItems { get; } = new ReactiveCommand();
    public ReactiveCommand<Unit> CommandInstallOptionalItems { get; } = new ReactiveCommand();
    public ReactiveCommand<Unit> CommandInstallRequiredItems { get; } = new ReactiveCommand();

    public ReactiveCommand<Unit> CommandViewOnNexusMods { get; } = new ReactiveCommand();
    public ReactiveCommand<Unit> CommandOpenJsonFile { get; } = new ReactiveCommand();
    public ReactiveCommand<Unit> CommandDeleteAllDownloads { get; } = new ReactiveCommand();
    public ReactiveCommand<Unit> CommandDeleteCollection { get; } = new ReactiveCommand();
}<|MERGE_RESOLUTION|>--- conflicted
+++ resolved
@@ -41,17 +41,11 @@
     public int CountDownloadedRequiredItems { get; } = 1;
     public bool CanDownloadAutomatically { get; } = false;
 
-<<<<<<< HEAD
-    public BindableReactiveProperty<bool> IsDownloading { get; } = new();
-    public BindableReactiveProperty<bool> IsInstalling { get; } = new();
-
-=======
     public BindableReactiveProperty<bool> IsInstalled { get; } = new(value: false);
     public BindableReactiveProperty<bool> IsDownloading { get; } = new();
     public BindableReactiveProperty<bool> IsInstalling { get; } = new();
 
     public ReactiveCommand<NavigationInformation> CommandViewCollection { get; } = new();
->>>>>>> 77f3b709
     public ReactiveCommand<Unit> CommandDownloadOptionalItems { get; } = new ReactiveCommand();
     public ReactiveCommand<Unit> CommandDownloadRequiredItems { get; } = new ReactiveCommand();
     public ReactiveCommand<Unit> CommandInstallOptionalItems { get; } = new ReactiveCommand();
