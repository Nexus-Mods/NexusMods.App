--- conflicted
+++ resolved
@@ -32,11 +32,12 @@
                          Subtitle="{x:Static resources:Language.DiagnosticListView_EmptyState_Subtitle}"
                          IsActive="False">
 
-        <controls:EmptyState.Styles>
-            <Style Selector="icons|UnifiedIcon#Icon">
-                <Setter Property="Foreground" Value="{StaticResource SuccessStrong}" />
-            </Style>
-        </controls:EmptyState.Styles>
+        <controls:EmptyState x:Name="EmptyState"
+                             Grid.Row="1"
+                             Icon="{x:Static icons:IconValues.CheckCircle}"
+                             Header="{x:Static resources:Language.DiagnosticListView_EmptyState_Header}"
+                             Subtitle="{x:Static resources:Language.DiagnosticListView_EmptyState_Subtitle}"
+                             IsActive="True">
 
         <Border HorizontalAlignment="Stretch" MaxWidth="1000" Padding="24">
             
@@ -53,20 +54,11 @@
                                    VerticalAlignment="Center" />
                     </StackPanel>
 
-<<<<<<< HEAD
                     <TextBlock
                                Text="Review your Loadout for any issues and learn how to resolve them if needed."
                                Theme="{StaticResource BodyMDNormalTheme}"
                                Foreground="{StaticResource NeutralStrongBrush}" />
                 </StackPanel>
-=======
-        <controls:EmptyState x:Name="EmptyState"
-                             Grid.Row="1"
-                             Icon="{x:Static icons:IconValues.CheckCircle}"
-                             Header="{x:Static resources:Language.DiagnosticListView_EmptyState_Header}"
-                             Subtitle="{x:Static resources:Language.DiagnosticListView_EmptyState_Subtitle}"
-                             IsActive="True">
->>>>>>> 4805c510
 
                 <TabControl x:Name="HealthCheckTabControl" 
                             Classes="Subtabs" 
