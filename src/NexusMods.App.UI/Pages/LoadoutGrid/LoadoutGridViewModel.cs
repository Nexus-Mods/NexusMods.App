using System.Collections.ObjectModel;
using System.Reactive;
using System.Reactive.Disposables;
using System.Reactive.Linq;
using Avalonia.Controls;
using DynamicData;
using DynamicData.Alias;
using JetBrains.Annotations;
using Microsoft.Extensions.DependencyInjection;
using Microsoft.Extensions.Logging;
using NexusMods.Abstractions.Loadouts;
using NexusMods.Abstractions.Loadouts.Ids;
using NexusMods.Abstractions.Loadouts.Mods;
using NexusMods.Abstractions.MnemonicDB.Attributes;
using NexusMods.Abstractions.Settings;
using NexusMods.Abstractions.Telemetry;
using NexusMods.App.UI.Controls.DataGrid;
using NexusMods.App.UI.Controls.MarkdownRenderer;
using NexusMods.App.UI.Controls.Navigation;
using NexusMods.App.UI.Pages.LoadoutGrid.Columns.ModCategory;
using NexusMods.App.UI.Pages.LoadoutGrid.Columns.ModEnabled;
using NexusMods.App.UI.Pages.LoadoutGrid.Columns.ModInstalled;
using NexusMods.App.UI.Pages.LoadoutGrid.Columns.ModName;
using NexusMods.App.UI.Pages.LoadoutGrid.Columns.ModVersion;
using NexusMods.App.UI.Pages.ModInfo;
using NexusMods.App.UI.Pages.ModInfo.Types;
using NexusMods.App.UI.Resources;
using NexusMods.App.UI.Settings;
using NexusMods.App.UI.Windows;
using NexusMods.App.UI.WorkspaceSystem;
using NexusMods.Extensions.DynamicData;
using NexusMods.Icons;
using NexusMods.MnemonicDB.Abstractions;
<<<<<<< HEAD
using NexusMods.MnemonicDB.Abstractions.Models;
using NexusMods.Networking.Downloaders.Tasks.State;
using NexusMods.Paths;
=======
>>>>>>> fa999113
using ReactiveUI;
using ReactiveUI.Fody.Helpers;
using File = NexusMods.Abstractions.Loadouts.Files.File;

namespace NexusMods.App.UI.Pages.LoadoutGrid;

[UsedImplicitly]
public class LoadoutGridViewModel : APageViewModel<ILoadoutGridViewModel>, ILoadoutGridViewModel
{
    private readonly IConnection _conn;

    private ReadOnlyObservableCollection<ModId> _mods;
    public ReadOnlyObservableCollection<ModId> Mods => _mods;

    private readonly SourceCache<IDataGridColumnFactory<LoadoutColumn> ,LoadoutColumn> _columns;

    private ReadOnlyObservableCollection<IDataGridColumnFactory<LoadoutColumn>> _filteredColumns = new([]);
    
    public IMarkdownRendererViewModel MarkdownRendererViewModel { get; }
    public ReadOnlyObservableCollection<IDataGridColumnFactory<LoadoutColumn>> Columns => _filteredColumns;

    [Reactive] public LoadoutId LoadoutId { get; set; }
    [Reactive] public string LoadoutName { get; set; } = "";

    [Reactive] public ModId[] SelectedItems { get; set; } = [];
    public ReactiveCommand<NavigationInformation, Unit> ViewModContentsCommand { get; }

    public LoadoutGridViewModel() : base(null!)
    {
        throw new NotImplementedException();
    }
    public LoadoutGridViewModel(
        ILogger<LoadoutGridViewModel> logger,
        IServiceProvider provider,
        IConnection conn,
<<<<<<< HEAD
        IFileSystem fileSystem,
        IArchiveInstaller archiveInstaller,
        IFileOriginRegistry fileOriginRegistry,
=======
        IRepository<Loadout.Model> loadoutRepository,
>>>>>>> fa999113
        IWindowManager windowManager,
        ISettingsManager settingsManager) : base(windowManager)
    {
        _conn = conn;

        MarkdownRendererViewModel = provider.GetRequiredService<IMarkdownRendererViewModel>();

        _columns = new SourceCache<IDataGridColumnFactory<LoadoutColumn>, LoadoutColumn>(_ => throw new NotSupportedException());
        _mods = new ReadOnlyObservableCollection<ModId>(new ObservableCollection<ModId>());
        
        TabIcon = IconValues.Collections;
        TabTitle = Language.LoadoutLeftMenuViewModel_LoadoutGridEntry;

        var nameColumn = provider.GetRequiredService<DataGridColumnFactory<IModNameViewModel, ModId, LoadoutColumn>>();
        nameColumn.Type = LoadoutColumn.Name;
        nameColumn.Width = new DataGridLength(1, DataGridLengthUnitType.Star);

        var categoryColumn = provider.GetRequiredService<DataGridColumnFactory<IModCategoryViewModel, ModId, LoadoutColumn>>();
        categoryColumn.Type = LoadoutColumn.Category;

        var installedColumn = provider.GetRequiredService<DataGridColumnFactory<IModInstalledViewModel, ModId, LoadoutColumn>>();
        installedColumn.Type = LoadoutColumn.Installed;

        var enabledColumn = provider.GetRequiredService<DataGridColumnFactory<IModEnabledViewModel, ModId, LoadoutColumn>>();
        enabledColumn.Type = LoadoutColumn.Enabled;

        var versionColumn = provider.GetRequiredService<DataGridColumnFactory<IModVersionViewModel, ModId, LoadoutColumn>>();
        versionColumn.Type = LoadoutColumn.Version;

        _columns.Edit(x =>
        {
            x.AddOrUpdate(nameColumn, LoadoutColumn.Name);
            x.AddOrUpdate(versionColumn, LoadoutColumn.Version);
            x.AddOrUpdate(categoryColumn, LoadoutColumn.Category);
            x.AddOrUpdate(installedColumn, LoadoutColumn.Installed);
            x.AddOrUpdate(enabledColumn, LoadoutColumn.Enabled);
        });

        var hasSelection = this.WhenAnyValue(vm => vm.SelectedItems, arr => arr.Length != 0);

        ViewModContentsCommand = ReactiveCommand.Create<NavigationInformation>(info =>
        {
            var modId = SelectedItems[0];

            var pageData = new PageData
            {
                Context = new ModInfoPageContext
                {
                    LoadoutId = LoadoutId,
                    ModId = modId,
                    Section = CurrentModInfoSection.Files,
                },
                FactoryId = ModInfoPageFactory.StaticId,
            };

            var workspaceController = GetWorkspaceController();
            var behavior = workspaceController.GetOpenPageBehavior(pageData, info, IdBundle);
            workspaceController.OpenPage(WorkspaceId, pageData, behavior);
        }, hasSelection);

        this.WhenActivated(d =>
        {
            this.WhenAnyValue(vm => vm.LoadoutId)
                .CombineLatest(settingsManager.GetChanges<LoadoutGridSettings>(prependCurrent: true))
                .SelectMany(tuple => Loadout.Load(_conn.Db, tuple.Item1).Revisions())
                .Select(loadout =>
                {
<<<<<<< HEAD
                    try
                    {
                        _gameDomain = loadout.InstallationInstance.Game.Domain;
                    }
                    catch (Exception)
                    {
                        _gameDomain = GameDomain.DefaultValue;
                    }

=======
                    
>>>>>>> fa999113
                    var settings = settingsManager.Get<LoadoutGridSettings>();
                    var showGameFiles = settings.ShowGameFiles;
                    var showOverride = settings.ShowOverride;
                    
                    return loadout.Mods
                        .Where(m => showGameFiles || m.Category != ModCategory.GameFiles)
                        .Where(m => showOverride || m.Category != ModCategory.Overrides)
                        .Select(m => m.ModId);
                })
                .OnUI()
                .ToDiffedChangeSet(cur => cur, cur => cur)
                .Bind(out _mods)
                .SubscribeWithErrorLogging(logger)
                .DisposeWith(d);

            _columns.Connect()
                .Bind(out _filteredColumns)
                .SubscribeWithErrorLogging(logger)
                .DisposeWith(d);
            
            this.WhenAnyValue(vm => vm.LoadoutId)
                .Select(id => conn.Db.Get(id))
                .WhereNotNull()
                .SubscribeWithErrorLogging(loadout =>
                {
                    MarkdownRendererViewModel.Contents = GetEmptyModlistMarkdownString();
                })
                .DisposeWith(d);
            
        });
    }

    [UsedImplicitly]
    public async Task DeleteMods(IEnumerable<ModId> modsToDelete, string commitMessage)
    {
        var db = _conn.Db;
        var loadout = Loadout.Load(db, LoadoutId);
        using var tx = _conn.BeginTransaction();
        foreach (var modId in modsToDelete)
        {
            var mod = Mod.Load(db, modId);
            foreach (var file in mod.Files)
            {
                tx.Retract(file.Id, File.Loadout, file.LoadoutId.Value);
            }
            tx.Retract(modId.Value, Mod.Loadout, mod.LoadoutId.Value);
        }
        loadout.Revise(tx);
        await tx.Commit();
    }
    
    private const string NexusModsUrl = "https://www.nexusmods.com/{0}";
    private string GetEmptyModlistMarkdownString()
    {
<<<<<<< HEAD
        var gameDomain = Loadout.Load(_conn.Db, LoadoutId).InstallationInstance.Game.Domain;
        var url = string.Format(NexusModsUrl, gameDomain);
        var mkString = """
=======
        var gameDomain = _conn.Db.Get(LoadoutId).Installation.Game.Domain;
        var url = NexusModsUrlBuilder.CreateGenericUri(string.Format(NexusModsUrl, gameDomain));
        const string mkString = """
>>>>>>> fa999113
### No mods have been added
View and add your existing downloaded mods from the **Library** or [browse new mods on Nexus Mods]({0})
""";
        return string.Format(mkString, url);
    }
}<|MERGE_RESOLUTION|>--- conflicted
+++ resolved
@@ -4,7 +4,6 @@
 using System.Reactive.Linq;
 using Avalonia.Controls;
 using DynamicData;
-using DynamicData.Alias;
 using JetBrains.Annotations;
 using Microsoft.Extensions.DependencyInjection;
 using Microsoft.Extensions.Logging;
@@ -31,12 +30,6 @@
 using NexusMods.Extensions.DynamicData;
 using NexusMods.Icons;
 using NexusMods.MnemonicDB.Abstractions;
-<<<<<<< HEAD
-using NexusMods.MnemonicDB.Abstractions.Models;
-using NexusMods.Networking.Downloaders.Tasks.State;
-using NexusMods.Paths;
-=======
->>>>>>> fa999113
 using ReactiveUI;
 using ReactiveUI.Fody.Helpers;
 using File = NexusMods.Abstractions.Loadouts.Files.File;
@@ -72,13 +65,7 @@
         ILogger<LoadoutGridViewModel> logger,
         IServiceProvider provider,
         IConnection conn,
-<<<<<<< HEAD
-        IFileSystem fileSystem,
-        IArchiveInstaller archiveInstaller,
-        IFileOriginRegistry fileOriginRegistry,
-=======
         IRepository<Loadout.Model> loadoutRepository,
->>>>>>> fa999113
         IWindowManager windowManager,
         ISettingsManager settingsManager) : base(windowManager)
     {
@@ -143,22 +130,10 @@
         {
             this.WhenAnyValue(vm => vm.LoadoutId)
                 .CombineLatest(settingsManager.GetChanges<LoadoutGridSettings>(prependCurrent: true))
-                .SelectMany(tuple => Loadout.Load(_conn.Db, tuple.Item1).Revisions())
+                .SelectMany(tuple => loadoutRepository.Revisions(tuple.First.Value))
                 .Select(loadout =>
                 {
-<<<<<<< HEAD
-                    try
-                    {
-                        _gameDomain = loadout.InstallationInstance.Game.Domain;
-                    }
-                    catch (Exception)
-                    {
-                        _gameDomain = GameDomain.DefaultValue;
-                    }
-
-=======
                     
->>>>>>> fa999113
                     var settings = settingsManager.Get<LoadoutGridSettings>();
                     var showGameFiles = settings.ShowGameFiles;
                     var showOverride = settings.ShowOverride;
@@ -195,11 +170,11 @@
     public async Task DeleteMods(IEnumerable<ModId> modsToDelete, string commitMessage)
     {
         var db = _conn.Db;
-        var loadout = Loadout.Load(db, LoadoutId);
+        var loadout = db.Get(LoadoutId);
         using var tx = _conn.BeginTransaction();
         foreach (var modId in modsToDelete)
         {
-            var mod = Mod.Load(db, modId);
+            var mod = db.Get(modId);
             foreach (var file in mod.Files)
             {
                 tx.Retract(file.Id, File.Loadout, file.LoadoutId.Value);
@@ -213,15 +188,9 @@
     private const string NexusModsUrl = "https://www.nexusmods.com/{0}";
     private string GetEmptyModlistMarkdownString()
     {
-<<<<<<< HEAD
-        var gameDomain = Loadout.Load(_conn.Db, LoadoutId).InstallationInstance.Game.Domain;
-        var url = string.Format(NexusModsUrl, gameDomain);
-        var mkString = """
-=======
         var gameDomain = _conn.Db.Get(LoadoutId).Installation.Game.Domain;
         var url = NexusModsUrlBuilder.CreateGenericUri(string.Format(NexusModsUrl, gameDomain));
         const string mkString = """
->>>>>>> fa999113
 ### No mods have been added
 View and add your existing downloaded mods from the **Library** or [browse new mods on Nexus Mods]({0})
 """;
