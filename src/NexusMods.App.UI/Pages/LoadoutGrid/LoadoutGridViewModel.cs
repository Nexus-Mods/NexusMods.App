--- conflicted
+++ resolved
@@ -204,21 +204,7 @@
     private const string NexusModsUrl = "https://www.nexusmods.com/{0}";
     private static string GetEmptyModlistTitleString(GameInstallation gameInstallation)
     {
-<<<<<<< HEAD
-        var loadout = Loadout.Load(_conn.Db, LoadoutId);
-        if (!loadout.IsValid())
-            return "<NOGAME>";
-        
-        var gameDomain = loadout.InstallationInstance.Game.Domain;
-        var url = NexusModsUrlBuilder.CreateGenericUri(string.Format(NexusModsUrl, gameDomain));
-        const string mkString = """
-### No mods have been added
-View and add your existing downloaded mods from the **Library** or [browse new mods on Nexus Mods]({0})
-""";
-        return string.Format(mkString, url);
-=======
         return string.Format(Language.LoadoutGridViewModel_EmptyModlistTitleString, gameInstallation.Game.Name);
->>>>>>> 60cb4806
     }
 
 }