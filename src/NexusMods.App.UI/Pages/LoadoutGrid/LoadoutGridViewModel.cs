using System.Collections.ObjectModel;
using System.Reactive;
using System.Reactive.Disposables;
using System.Reactive.Linq;
using Avalonia.Controls;
using DynamicData;
using JetBrains.Annotations;
using Microsoft.Extensions.DependencyInjection;
using Microsoft.Extensions.Logging;
using NexusMods.Abstractions.FileStore;
using NexusMods.Abstractions.FileStore.ArchiveMetadata;
using NexusMods.Abstractions.Installers;
using NexusMods.Abstractions.Loadouts;
using NexusMods.Abstractions.Loadouts.Mods;
using NexusMods.App.UI.Controls.DataGrid;
using NexusMods.App.UI.Controls.Navigation;
using NexusMods.App.UI.Pages.LoadoutGrid.Columns.ModCategory;
using NexusMods.App.UI.Pages.LoadoutGrid.Columns.ModEnabled;
using NexusMods.App.UI.Pages.LoadoutGrid.Columns.ModInstalled;
using NexusMods.App.UI.Pages.LoadoutGrid.Columns.ModName;
using NexusMods.App.UI.Pages.LoadoutGrid.Columns.ModVersion;
using NexusMods.App.UI.Pages.ModInfo;
using NexusMods.App.UI.Pages.ModInfo.Types;
using NexusMods.App.UI.Windows;
using NexusMods.App.UI.WorkspaceSystem;
using NexusMods.Extensions.DynamicData;
using NexusMods.Icons;
using NexusMods.Paths;
using ReactiveUI;
using ReactiveUI.Fody.Helpers;

namespace NexusMods.App.UI.Pages.LoadoutGrid;

[UsedImplicitly]
public class LoadoutGridViewModel : APageViewModel<ILoadoutGridViewModel>, ILoadoutGridViewModel
{
    private readonly IFileSystem _fileSystem;
    private readonly ILogger<LoadoutGridViewModel> _logger;
    private readonly ILoadoutRegistry _loadoutRegistry;
    private readonly IArchiveInstaller _archiveInstaller;
    private readonly IFileOriginRegistry _fileOriginRegistry;
    private readonly IServiceProvider _provider;

    private ReadOnlyObservableCollection<ModCursor> _mods;
    public ReadOnlyObservableCollection<ModCursor> Mods => _mods;

    private readonly SourceCache<IDataGridColumnFactory<LoadoutColumn> ,LoadoutColumn> _columns;

    private ReadOnlyObservableCollection<IDataGridColumnFactory<LoadoutColumn>> _filteredColumns = new(new ObservableCollection<IDataGridColumnFactory<LoadoutColumn>>());
    public ReadOnlyObservableCollection<IDataGridColumnFactory<LoadoutColumn>> Columns => _filteredColumns;

    [Reactive] public LoadoutId LoadoutId { get; set; }
    [Reactive] public string LoadoutName { get; set; } = "";

    [Reactive] public ModCursor[] SelectedItems { get; set; } = Array.Empty<ModCursor>();
    public ReactiveCommand<NavigationInformation, Unit> ViewModContentsCommand { get; }

    public LoadoutGridViewModel(
        ILogger<LoadoutGridViewModel> logger,
        IServiceProvider provider,
        ILoadoutRegistry loadoutRegistry,
        IFileSystem fileSystem,
        IArchiveInstaller archiveInstaller,
        IFileOriginRegistry fileOriginRegistry,
        IWindowManager windowManager) : base(windowManager)
    {
        _logger = logger;
        _fileSystem = fileSystem;
        _loadoutRegistry = loadoutRegistry;
        _archiveInstaller = archiveInstaller;
        _fileOriginRegistry = fileOriginRegistry;
        _provider = provider;

        _columns = new SourceCache<IDataGridColumnFactory<LoadoutColumn>, LoadoutColumn>(_ => throw new NotSupportedException());
        _mods = new ReadOnlyObservableCollection<ModCursor>(new ObservableCollection<ModCursor>());

        var nameColumn = provider.GetRequiredService<DataGridColumnFactory<IModNameViewModel, ModCursor, LoadoutColumn>>();
        nameColumn.Type = LoadoutColumn.Name;
        nameColumn.Width = new DataGridLength(1, DataGridLengthUnitType.Star);

        var categoryColumn = provider.GetRequiredService<DataGridColumnFactory<IModCategoryViewModel, ModCursor, LoadoutColumn>>();
        categoryColumn.Type = LoadoutColumn.Category;

        var installedColumn = provider.GetRequiredService<DataGridColumnFactory<IModInstalledViewModel, ModCursor, LoadoutColumn>>();
        installedColumn.Type = LoadoutColumn.Installed;

        var enabledColumn = provider.GetRequiredService<DataGridColumnFactory<IModEnabledViewModel, ModCursor, LoadoutColumn>>();
        enabledColumn.Type = LoadoutColumn.Enabled;

        var versionColumn = provider.GetRequiredService<DataGridColumnFactory<IModVersionViewModel, ModCursor, LoadoutColumn>>();
        versionColumn.Type = LoadoutColumn.Version;

        _columns.Edit(x =>
        {
            x.AddOrUpdate(nameColumn, LoadoutColumn.Name);
            x.AddOrUpdate(versionColumn, LoadoutColumn.Version);
            x.AddOrUpdate(categoryColumn, LoadoutColumn.Category);
            x.AddOrUpdate(installedColumn, LoadoutColumn.Installed);
            x.AddOrUpdate(enabledColumn, LoadoutColumn.Enabled);
        });

        var hasSelection = this.WhenAnyValue(vm => vm.SelectedItems, arr => arr.Length != 0);

        ViewModContentsCommand = ReactiveCommand.Create<NavigationInformation>(info =>
        {
            var modId = SelectedItems[0].ModId;

            var pageData = new PageData
            {
                Context = new ModInfoPageContext
                {
                    LoadoutId = LoadoutId,
                    ModId = modId,
                    Section = CurrentModInfoSection.Files,
                },
                FactoryId = ModInfoPageFactory.StaticId,
            };

            var workspaceController = GetWorkspaceController();
            var behavior = workspaceController.GetOpenPageBehavior(pageData, info, IdBundle);
            workspaceController.OpenPage(WorkspaceId, pageData, behavior);
        }, hasSelection);

        this.WhenActivated(d =>
        {
            this.WhenAnyValue(vm => vm.LoadoutId)
                .SelectMany(loadoutRegistry.RevisionsAsLoadouts)
                .Select(loadout => loadout.Mods.Values.Select(m => new ModCursor(loadout.LoadoutId, m.Id)))
                .OnUI()
                .ToDiffedChangeSet(cur => cur.ModId, cur => cur)
                .Bind(out _mods)
                .SubscribeWithErrorLogging(logger)
                .DisposeWith(d);

            this.WhenAnyValue(vm => vm.LoadoutId)
                .SelectMany(loadoutRegistry.RevisionsAsLoadouts)
                .Select(loadout => loadout.Name)
                .OnUI()
                .Do(loadoutName =>
                {
                    GetWorkspaceController().SetTabTitle(loadoutName, WorkspaceId, PanelId, TabId);
                })
                .BindTo(this, vm => vm.LoadoutName);

            _columns.Connect()
                .Bind(out _filteredColumns)
                .SubscribeWithErrorLogging(logger)
                .DisposeWith(d);
<<<<<<< HEAD

            GetWorkspaceController().SetIcon(IconValues.Collections, WorkspaceId, PanelId, TabId);
=======
>>>>>>> f48d9046
        });
    }

    public Task AddMod(string path)
    {
        var file = _fileSystem.FromUnsanitizedFullPath(path);
        if (!_fileSystem.FileExists(file))
        {
            _logger.LogError("File {File} does not exist, not installing mod", file);
            return Task.CompletedTask;
        }

        var _ = Task.Run(async () =>
        {
            var downloadId = await _fileOriginRegistry.RegisterDownload(file,
                (tx, id) =>
                {
                    tx.Add(id, FilePathMetadata.OriginalName, file.FileName);
                });
            await _archiveInstaller.AddMods(LoadoutId, downloadId, token: CancellationToken.None);
        });

        return Task.CompletedTask;
    }

    public Task AddModAdvanced(string path)
    {
        var file = _fileSystem.FromUnsanitizedFullPath(path);
        if (!_fileSystem.FileExists(file))
        {
            _logger.LogError("File {File} does not exist, not installing mod", file);
            return Task.CompletedTask;
        }

        // this is one of the worst hacks I've done in recent years, it's bad, and I should feel bad
        // Likely could be solved by .NET 8's DI improvements, with Keyed services
        var installer = _provider
            .GetRequiredService<IEnumerable<IModInstaller>>()
            .First(i => i.GetType().Name.Contains("AdvancedManualInstaller"));

        var _ = Task.Run(async () =>
        {
            var downloadId = await _fileOriginRegistry.RegisterDownload(file,
                (tx, id) =>
                {
                    tx.Add(id, FilePathMetadata.OriginalName, file.FileName);
                });
            await _archiveInstaller.AddMods(LoadoutId, downloadId, token: CancellationToken.None, installer: installer);
        });

        return Task.CompletedTask;
    }

    public Task DeleteMods(IEnumerable<ModId> modsToDelete, string commitMessage)
    {
        _loadoutRegistry.Alter(LoadoutId, commitMessage, loadout =>
        {
            var mods = loadout.Mods;
            foreach (var modId in modsToDelete)
            {
                mods = mods.Without(modId);
            }
            return loadout with { Mods = mods };
        });
        return Task.CompletedTask;
    }

    public void ViewModContents(ModId[] toView)
    {

    }
}<|MERGE_RESOLUTION|>--- conflicted
+++ resolved
@@ -146,11 +146,8 @@
                 .Bind(out _filteredColumns)
                 .SubscribeWithErrorLogging(logger)
                 .DisposeWith(d);
-<<<<<<< HEAD
-
-            GetWorkspaceController().SetIcon(IconValues.Collections, WorkspaceId, PanelId, TabId);
-=======
->>>>>>> f48d9046
+
+            GetWorkspaceController().SetIcon(IconValues.Collections, WorkspaceId, PanelId, TabId);    
         });
     }
 
