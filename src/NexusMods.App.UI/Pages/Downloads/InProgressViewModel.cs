--- conflicted
+++ resolved
@@ -83,6 +83,7 @@
         IOverlayController overlayController) : base(windowManager)
     {
         TabTitle = Language.InProgressDownloadsPage_Title;
+        TabIcon = IconValues.Downloading;
 
         TaskSourceChangeSet = downloadService.Downloads
             .Filter(x => x.Status != DownloadTaskStatus.Completed)
@@ -93,13 +94,6 @@
 
         this.WhenActivated(d =>
         {
-<<<<<<< HEAD
-            var workspaceController = GetWorkspaceController();
-            workspaceController.SetTabTitle(Language.InProgressDownloadsPage_Title, WorkspaceId, PanelId, TabId);
-            workspaceController.SetIcon(IconValues.Downloading, WorkspaceId, PanelId, TabId);
-
-=======
->>>>>>> 91fda033
             ShowCancelDialogCommand = ReactiveCommand.Create(async () =>
                 {
                     if (SelectedTasks.Items.Any())
