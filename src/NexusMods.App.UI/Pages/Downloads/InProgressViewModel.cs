﻿using System.Collections.ObjectModel;
using System.Reactive;
using System.Reactive.Disposables;
using System.Reactive.Linq;
using Avalonia.Controls;
using DynamicData;
using DynamicData.Binding;
using DynamicData.Kernel;
using JetBrains.Annotations;
using LiveChartsCore;
using LiveChartsCore.Defaults;
using LiveChartsCore.SkiaSharpView;
using NexusMods.Abstractions.Loadouts;
using NexusMods.App.UI.Controls.DataGrid;
using NexusMods.App.UI.Controls.DownloadGrid;
using NexusMods.App.UI.Controls.DownloadGrid.Columns.DownloadGameName;
using NexusMods.App.UI.Controls.DownloadGrid.Columns.DownloadName;
using NexusMods.App.UI.Controls.DownloadGrid.Columns.DownloadSize;
using NexusMods.App.UI.Controls.DownloadGrid.Columns.DownloadStatus;
using NexusMods.App.UI.Controls.DownloadGrid.Columns.DownloadVersion;
using NexusMods.App.UI.Controls.Navigation;
using NexusMods.App.UI.Helpers;
using NexusMods.App.UI.Overlays;
using NexusMods.App.UI.Overlays.Download.Cancel;
using NexusMods.App.UI.Pages.Downloads.ViewModels;
using NexusMods.App.UI.Pages.ModLibrary;
using NexusMods.App.UI.Resources;
using NexusMods.App.UI.Windows;
using NexusMods.App.UI.WorkspaceSystem;
using NexusMods.Icons;
using NexusMods.MnemonicDB.Abstractions;
using NexusMods.Networking.Downloaders.Interfaces;
using NexusMods.Paths;
using ReactiveUI;
using ReactiveUI.Fody.Helpers;

namespace NexusMods.App.UI.Pages.Downloads;

public class InProgressViewModel : APageViewModel<IInProgressViewModel>, IInProgressViewModel
{
    internal const int PollTimeMilliseconds = 1000;

    private IObservable<Unit> Tick { get; set; } = Observable.Defer(() =>
        Observable.Interval(TimeSpan.FromMilliseconds(PollTimeMilliseconds))
            .Select(_ => Unit.Default));

    private IDownloadService _downloadService;
    
    /// <summary>
    /// For designTime and Testing, provides an alternative list of tasks to use.
    /// </summary>
    protected readonly SourceCache<IDownloadTaskViewModel, EntityId> DesignTimeDownloadTasks = new(x => x.TaskId);

    private ReadOnlyObservableCollection<IDownloadTaskViewModel> _inProgressTasksObservable = new([]);
    
    private ReadOnlyObservableCollection<IDownloadTaskViewModel> _completedTasksObservable = new([]);
    
    private IObservable<IChangeSet<IDownloadTaskViewModel, EntityId>> InProgressTaskChangeSet { get; }
    private IObservable<IChangeSet<IDownloadTaskViewModel, EntityId>> CompletedTaskChangeSet { get; }
    
    public ReadOnlyObservableCollection<IDownloadTaskViewModel> InProgressTasks => _inProgressTasksObservable;
    public ReadOnlyObservableCollection<IDownloadTaskViewModel> CompletedTasks => _completedTasksObservable;

    private ReadOnlyObservableCollection<IDataGridColumnFactory<DownloadColumn>>
        _filteredColumns = new(new ObservableCollection<IDataGridColumnFactory<DownloadColumn>>());

    public ReadOnlyObservableCollection<IDataGridColumnFactory<DownloadColumn>> Columns => _filteredColumns;

    [Reactive] public int ActiveDownloadCount { get; set; }

    [Reactive] public bool HasDownloads { get; private set; }

    [Reactive] public int SecondsRemaining { get; private set; }

    public SourceList<IDownloadTaskViewModel> SelectedInProgressTasks { get; set; } = new();
    public SourceList<IDownloadTaskViewModel> SelectedCompletedTasks { get; set; } = new();
    
    private IObservable<IChangeSet<IDownloadTaskViewModel>> SelectedInprogressTaskChangeSet {get; set;}
    private IObservable<IChangeSet<IDownloadTaskViewModel>> SelectedCompletedTaskChangeSet {get; set;}

    
    [Reactive] public long DownloadedSizeBytes { get; private set; }

    [Reactive] public long TotalSizeBytes { get; private set; }

    [Reactive] public ReactiveCommand<Unit,Unit> ShowCancelDialogCommand { get; set; } = ReactiveCommand.Create(() => { });

    [Reactive] public ReactiveCommand<Unit,Unit> SuspendSelectedTasksCommand { get; private set; } = ReactiveCommand.Create(() => { });

    [Reactive] public ReactiveCommand<Unit,Unit> ResumeSelectedTasksCommand { get; private set; } = ReactiveCommand.Create(() => { });

    [Reactive] public ReactiveCommand<Unit,Unit> SuspendAllTasksCommand { get; private set; } = ReactiveCommand.Create(() => { });
    [Reactive] public ReactiveCommand<Unit,Unit> ResumeAllTasksCommand { get; private set; } = ReactiveCommand.Create(() => { });
    [Reactive] public ReactiveCommand<Unit, Unit> HideSelectedCommand { get; private set; } = ReactiveCommand.Create(() => { });
    [Reactive] public ReactiveCommand<Unit, Unit> HideAllCommand { get; private set; } = ReactiveCommand.Create(() => { });

    private readonly ObservableCollectionExtended<DateTimePoint> _throughputValues = [];
    public ReadOnlyObservableCollection<ISeries> Series { get; } = ReadOnlyObservableCollection<ISeries>.Empty;

    private readonly ObservableCollectionExtended<double> _customSeparators = [0];

    public Axis[] YAxes { get; } = [];

    public Axis[] XAxes { get; } =
    [
        new DateTimeAxis(TimeSpan.FromSeconds(1), static date => date.ToString("HH:mm:ss"))
        {
            AnimationsSpeed = TimeSpan.FromMilliseconds(0),
            LabelsPaint = null,
        },
    ];

    [UsedImplicitly]
    public InProgressViewModel(
        IWindowManager windowManager,
        IDownloadService downloadService,
        IConnection conn,
        IOverlayController overlayController) : base(windowManager)
    {
        _downloadService = downloadService;
        Series = new ReadOnlyObservableCollection<ISeries>([
            new LineSeries<DateTimePoint>
            {
                Values = _throughputValues,
                Fill = null,
                GeometryFill = null,
                GeometryStroke = null,
            },
        ]);

        YAxes =
        [
            new Axis
            {
                MinLimit = 0,
                CustomSeparators = _customSeparators,
                Labeler = static value => StringFormatters.ToThroughputString((long)value, TimeSpan.FromSeconds(1)),
            },
        ];

        TabTitle = Language.InProgressDownloadsPage_Title;
        TabIcon = IconValues.Downloading;

        var tasksChangeSet = _downloadService.Downloads
            .ToObservableChangeSet(x => x.PersistentState.Id);
        
        InProgressTaskChangeSet = tasksChangeSet
            .Transform(x =>
                {
                    var vm = new DownloadTaskViewModel(x);
                    vm.Activator.Activate();
                    return (IDownloadTaskViewModel)vm;
                }
            )
            .FilterOnObservable((item, key) =>
                {
                    return item.WhenAnyValue(v => v.Status)
                        .Select(s => s != DownloadTaskStatus.Cancelled && s != DownloadTaskStatus.Completed);
                }
            )
            .AutoRefreshOnObservable(task =>
                {
                    return task.WhenAnyValue(x => x.Status);
                }
            )
            .DisposeMany()
            .OnUI();
            

        CompletedTaskChangeSet = tasksChangeSet
            .Transform(x =>
                {
                    var vm = new DownloadTaskViewModel(x);
                    vm.HideCommand = ReactiveCommand.CreateFromTask(async () => await HideTasks(true, [vm]));
                    vm.ViewInLibraryCommand = ReactiveCommand.Create<NavigationInformation>((navInfo) =>
                    {
                        var controller = GetWorkspaceController();
                        var workspaces = controller
                            .AllWorkspaces
                            .Where(w => w.Context is LoadoutContext loadoutContext
                                        && conn.Db.Get<Loadout.Model>(loadoutContext.LoadoutId.Value).Installation.Game.Domain.Equals(vm.Game)
                            )
                            .Select(w => (w.Id, Context: (LoadoutContext)w.Context)).ToArray();
                        
                        if (workspaces.Length == 0)
                            return;
                        
                        var workspace = workspaces[0];

                        var pageData = new PageData
                        {
                            FactoryId = FileOriginsPageFactory.StaticId,
                            Context = new FileOriginsPageContext { LoadoutId = workspace.Context.LoadoutId },
                        };
                        var behavior = GetWorkspaceController().GetOpenPageBehavior(pageData, navInfo, Optional<PageIdBundle>.None);
                        
                        controller.OpenPage(workspace.Id, pageData, behavior);
                        controller.ChangeActiveWorkspace(workspace.Id);
                    });
                    vm.Activator.Activate();
                    return (IDownloadTaskViewModel)vm;
                }
            )
            .FilterOnObservable((item, key) =>
                {
                    return item.WhenAnyValue(v => v.Status)
                        .CombineLatest(item.WhenAnyValue(v => v.IsHidden))
                        .Select(_ => item is { Status: DownloadTaskStatus.Completed, IsHidden: false });
                }
            )
            .DisposeMany()
            .OnUI();
        
        SelectedInprogressTaskChangeSet = SelectedInProgressTasks.Connect()
            .AutoRefreshOnObservable(item =>
                {
                    return item.WhenAnyValue(x => x.Status);
                }
            )
            .OnUI();
        
        SelectedCompletedTaskChangeSet = SelectedCompletedTasks.Connect()
            .OnUI();

        Init();

        this.WhenActivated(d =>
        {
            GetWorkspaceController().SetTabTitle(Language.InProgressDownloadsPage_Title, WorkspaceId, PanelId, TabId);

            ShowCancelDialogCommand = ReactiveCommand.CreateFromTask(async () =>
                {
                    if (SelectedInProgressTasks.Items.Any())
                    {
<<<<<<< HEAD
                        var newCancelDialog = new CancelDownloadOverlayViewModel(SelectedTasks.Items.ToList());
                        var result = await overlayController.EnqueueAndWait(newCancelDialog);
=======
                        var result = await overlayController.ShowCancelDownloadOverlay(SelectedInProgressTasks.Items.ToList());
>>>>>>> 3742d533
                        if (result)
                            await CancelTasks(SelectedInProgressTasks.Items);
                    }
                }, SelectedInprogressTaskChangeSet
                .Select(_ => SelectedInProgressTasks.Items.Any()))
                .DisposeWith(d);
        });
    }

    /// <summary>
    /// For designTime and Testing purposes.
    /// </summary>
    protected InProgressViewModel() : base(new DesignWindowManager())
    {
        InProgressTaskChangeSet = DesignTimeDownloadTasks.Connect().OnUI();
        CompletedTaskChangeSet = DesignTimeDownloadTasks.Connect().OnUI();
        SelectedInprogressTaskChangeSet = SelectedInProgressTasks.Connect().OnUI();
        SelectedCompletedTaskChangeSet = SelectedCompletedTasks.Connect().OnUI();
        _downloadService = null!;
        Init();
    }

    /// <summary>
    /// This is used in the constructors to initialize the view model.
    /// </summary>
    private void Init()
    {
        // Make Columns
        var columns =
            new SourceCache<IDataGridColumnFactory<DownloadColumn>, DownloadColumn>(colFactory => colFactory.Type);
        columns.Edit(colUpdater =>
        {
            colUpdater.AddOrUpdate(
                new DataGridColumnDesignFactory<IDownloadNameViewModel, IDownloadTaskViewModel, DownloadColumn>(
                    x => new DownloadNameView()
                    {
                        ViewModel = new DownloadNameViewModel() { Row = x }
                    }, DownloadColumn.DownloadName)
                {
                    Width = new DataGridLength(1, DataGridLengthUnitType.Star)
                });

            colUpdater.AddOrUpdate(
                new DataGridColumnDesignFactory<IDownloadVersionViewModel, IDownloadTaskViewModel, DownloadColumn>(
                    x => new DownloadVersionView()
                    {
                        ViewModel = new DownloadVersionViewModel() { Row = x }
                    }, DownloadColumn.DownloadVersion));

            colUpdater.AddOrUpdate(
                new DataGridColumnDesignFactory<IDownloadGameNameViewModel, IDownloadTaskViewModel, DownloadColumn>(
                    x => new DownloadGameNameView()
                    {
                        ViewModel = new DownloadGameNameViewModel() { Row = x }
                    }, DownloadColumn.DownloadGameName));

            colUpdater.AddOrUpdate(
                new DataGridColumnDesignFactory<IDownloadSizeViewModel, IDownloadTaskViewModel, DownloadColumn>(
                    x => new DownloadSizeView()
                    {
                        ViewModel = new DownloadSizeViewModel() { Row = x }
                    }, DownloadColumn.DownloadSize));

            colUpdater.AddOrUpdate(
                new DataGridColumnDesignFactory<IDownloadStatusViewModel, IDownloadTaskViewModel, DownloadColumn>(
                    x => new DownloadStatusView()
                    {
                        ViewModel = new DownloadStatusViewModel() { Row = x }
                    }, DownloadColumn.DownloadStatus));
        });

        this.WhenActivated(d =>
        {
            InProgressTaskChangeSet
                .Bind(out _inProgressTasksObservable)
                .Subscribe()
                .DisposeWith(d);
            
            CompletedTaskChangeSet
                .Bind(out _completedTasksObservable)
                .Subscribe()
                .DisposeWith(d);

            columns.Connect()
                .Bind(out _filteredColumns)
                .Subscribe()
                .DisposeWith(d);

            SuspendSelectedTasksCommand = ReactiveCommand.CreateFromTask(
                    async () => { await SuspendTasks(SelectedInProgressTasks.Items); },
                    SelectedInprogressTaskChangeSet
                        .Select(_ => SelectedInProgressTasks.Items.Any(task => task.Status == DownloadTaskStatus.Downloading)))
                .DisposeWith(d);

            ResumeSelectedTasksCommand = ReactiveCommand.CreateFromTask(
                    async () => { await ResumeTasks(SelectedInProgressTasks.Items); },
                    SelectedInprogressTaskChangeSet
                        .Select(_ => SelectedInProgressTasks.Items.Any(task => task.Status == DownloadTaskStatus.Paused)))
                .DisposeWith(d);

            SuspendAllTasksCommand = ReactiveCommand.CreateFromTask(
                    async () => { await SuspendTasks(InProgressTasks); },
                    InProgressTaskChangeSet
                        .Select(_ => InProgressTasks.Any(task => task.Status == DownloadTaskStatus.Downloading)))
                .DisposeWith(d);

            ResumeAllTasksCommand = ReactiveCommand.CreateFromTask(
                    async () => { await ResumeTasks(InProgressTasks); },
                    InProgressTaskChangeSet
                        .Select(_ => InProgressTasks.Any(task => task.Status == DownloadTaskStatus.Paused)))
                .DisposeWith(d);
            
            HideSelectedCommand = ReactiveCommand.CreateFromTask(async () =>
                    {
                        await HideTasks(true, SelectedCompletedTasks.Items);
                    },
                    SelectedCompletedTaskChangeSet.Select(_ => SelectedCompletedTasks.Items.Any()))
                .DisposeWith(d);
            
            HideAllCommand = ReactiveCommand.CreateFromTask(async () =>
                    {
                        await HideTasks(true, CompletedTasks);
                    },
                    CompletedTasks.ToObservableChangeSet().Select(_ => CompletedTasks.Any()))
                .DisposeWith(d);
            
            InProgressTasks.ToObservableChangeSet()
                .AutoRefreshOnObservable(item =>
                    {
                        return item.WhenAnyValue(x => x.Status);
                    })
                .OnUI()
                .Subscribe(_ =>
                {
                    UpdateWindowInfo();
                    ActiveDownloadCount = InProgressTasks.Count(task => task.Status == DownloadTaskStatus.Downloading);
                    HasDownloads = InProgressTasks.Any();
                }).DisposeWith(d);

            // Start updating on the UI thread
            // This is a service to provide polling in case of downloaders that don't have a way of notifying
            // changes in progress (e.g. when file name is resolved, or download progress is made).

            // This is not the only mechanism, a manual refresh also can occur when tasks are added/removed.
            Tick.OnUI()
                .Subscribe(_ => UpdateWindowInfo())
                .DisposeWith(d);
        });
    }

    private Task CancelTasks(IEnumerable<IDownloadTaskViewModel> tasks)
    {
        return Task.WhenAll(tasks.Select(t => t.Cancel()));
    }

    private Task SuspendTasks(IEnumerable<IDownloadTaskViewModel> tasks)
    {
        return Task.WhenAll(
            tasks.Where(t => t.Status == DownloadTaskStatus.Downloading)
                .Select(t => t.Suspend())
        );
    }

    private Task ResumeTasks(IEnumerable<IDownloadTaskViewModel> tasks)
    {
        return Task.WhenAll(
            tasks.Where(t => t.Status == DownloadTaskStatus.Paused)
                .Select(t => t.Resume())
        );
    }
    
    private async Task HideTasks(bool hide, IEnumerable<IDownloadTaskViewModel> downloads)
    {
        var dls = downloads
            .Where(x => x.Status == DownloadTaskStatus.Completed)
            .ToArray();
            
        if (dls.Length == 0)
            return;
        await _downloadService.SetIsHidden(hide, dls.Select(x => x.DlTask).ToArray());
        
        // Need to manually update value to refresh the UI, we don't listen to db for changes on IsHidden
        foreach (var download in dls)
        {
            download.IsHidden = hide;
        }
    }

    /// <summary>
    /// Updates the window info, providing refresh support for data which might not be natively
    /// notify property changed, or needs to aggregate other data.
    /// </summary>
    private void UpdateWindowInfo()
    {
        // Update Window Info
        UpdateWindowInfoInternal();
    }

    private void UpdateWindowInfoInternal()
    {
        // Calculate Number of Downloaded Bytes.
        long totalDownloadedBytes = 0;
        long totalSizeBytes = 0;
        var activeTasks = InProgressTasks.Where(x => x.Status == DownloadTaskStatus.Downloading).ToArray();

        foreach (var task in activeTasks)
        {
            totalDownloadedBytes += task.DownloadedBytes;
            totalSizeBytes += task.SizeBytes;
        }

        TotalSizeBytes = totalSizeBytes;
        DownloadedSizeBytes = totalDownloadedBytes;

        // Calculate Remaining Time.
        var throughput = activeTasks.Sum(x => x.Throughput);
        var remainingBytes = totalSizeBytes - totalDownloadedBytes;
        SecondsRemaining = throughput < 1.0 ? 0 : (int)(remainingBytes / Math.Max(throughput, 1));

        if (_throughputValues.Count > 120)
        {
            _throughputValues.RemoveRange(0, count: 60);
        }

        throughput = totalSizeBytes > 0 ? throughput : 0;
        if (throughput > _customSeparators.Last())
        {
            _customSeparators.Add(FirstMultiple(throughput));
        }

        _throughputValues.Add(new DateTimePoint(DateTime.Now, throughput));
    }

    private static double FirstMultiple(long value)
    {
        const int step = 5;
        var start = (long)Size.MB.Value * step;

        var res = start;

        while (res <= value)
        {
            res += start;
        }

        return res;
    }
}<|MERGE_RESOLUTION|>--- conflicted
+++ resolved
@@ -232,12 +232,8 @@
                 {
                     if (SelectedInProgressTasks.Items.Any())
                     {
-<<<<<<< HEAD
-                        var newCancelDialog = new CancelDownloadOverlayViewModel(SelectedTasks.Items.ToList());
+                        var newCancelDialog = new CancelDownloadOverlayViewModel(SelectedInProgressTasks.Items.ToList());
                         var result = await overlayController.EnqueueAndWait(newCancelDialog);
-=======
-                        var result = await overlayController.ShowCancelDownloadOverlay(SelectedInProgressTasks.Items.ToList());
->>>>>>> 3742d533
                         if (result)
                             await CancelTasks(SelectedInProgressTasks.Items);
                     }
