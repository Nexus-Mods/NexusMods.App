--- conflicted
+++ resolved
@@ -32,25 +32,17 @@
         _connection = serviceProvider.GetRequiredService<IConnection>();
         
         var loadout = Loadout.Load(_connection.Db, _loadoutId);
-
-<<<<<<< HEAD
+        
         var sortingManager = loadout.InstallationInstance.GetGame().SortOrderManager;
         var sortOrderVarieties = sortingManager.GetSortOrderVarieties();
         
-        var enumerable = sortOrderVarieties.Select(ILoadOrderViewModel (sortOrderVariety) => 
+        var rulesViewModels = sortOrderVarieties.Select(IViewModelInterface (sortOrderVariety) => 
             new LoadOrderViewModel(serviceProvider, sortOrderVariety, loadoutId)
-        );
-        LoadOrderViewModels = new ReadOnlyObservableCollection<ILoadOrderViewModel>(new ObservableCollection<ILoadOrderViewModel>(enumerable));
+        ).ToList();
+
+        rulesViewModels.Add(new FileConflictsViewModel(serviceProvider, windowManager, loadoutId));
+        ViewModels = rulesViewModels.ToArray();
         
-=======
-        var viewModels = sortableItemProviders
-            .Select(IViewModelInterface (providerFactory) => new LoadOrderViewModel(serviceProvider, providerFactory, providerFactory.GetLoadoutSortableItemProvider(loadout)))
-            .ToList();
-
-        viewModels.Add(new FileConflictsViewModel(serviceProvider, windowManager, loadoutId));
-        ViewModels = viewModels.ToArray();
-
->>>>>>> 23313e20
         OpenAllModsLoadoutPageCommand = new ReactiveCommand<NavigationInformation>(info =>
             {
                 var pageData = new PageData
