--- conflicted
+++ resolved
@@ -23,19 +23,7 @@
         <Grid RowDefinitions="Auto, Auto, *">
             <Border Grid.Row="0" Classes="Toolbar">
                 <StackPanel Orientation="Horizontal" HorizontalAlignment="Left" VerticalAlignment="Center">
-<<<<<<< HEAD
-                    <ComboBox x:Name="SortDirectionComboBox" SelectedIndex="0" Classes="Secondary">
-=======
-                    <ComboBox SelectedIndex="0" Classes="Secondary Compact">
-                        <ComboBox.ItemTemplate>
-                            <DataTemplate>
-                                <StackPanel Orientation="Horizontal">
-                                    <icons:UnifiedIcon Value="{x:Static icons:IconValues.Sort}" Size="20" />
-                                    <TextBlock Text="Ascending (1st top)" Theme="{StaticResource BodyMDNormalTheme}" />
-                                </StackPanel>
-                            </DataTemplate>
-                        </ComboBox.ItemTemplate>
->>>>>>> 44b9f734
+                    <ComboBox x:Name="SortDirectionComboBox" SelectedIndex="0" Classes="Secondary Compact">
                         <ComboBoxItem>
                             <StackPanel Orientation="Horizontal">
                                 <icons:UnifiedIcon Value="{x:Static icons:IconValues.SortAscending}" Size="20" />
