<reactiveUi:ReactiveUserControl x:TypeArguments="sorting:ILoadOrderViewModel" xmlns="https://github.com/avaloniaui"
                                xmlns:x="http://schemas.microsoft.com/winfx/2006/xaml"
                                xmlns:d="http://schemas.microsoft.com/expression/blend/2008"
                                xmlns:mc="http://schemas.openxmlformats.org/markup-compatibility/2006"
                                xmlns:reactiveUi="http://reactiveui.net"
                                xmlns:controls="clr-namespace:NexusMods.App.UI.Controls"
                                xmlns:icons="clr-namespace:NexusMods.Icons;assembly=NexusMods.Icons"
                                xmlns:sorting="clr-namespace:NexusMods.App.UI.Pages.Sorting"
                                xmlns:alerts="clr-namespace:NexusMods.App.UI.Controls.Alerts"
<<<<<<< HEAD
                                mc:Ignorable="d" d:DesignWidth="800" d:DesignHeight="450"
=======
                                mc:Ignorable="d" d:DesignWidth="800" d:DesignHeight="600"
>>>>>>> a22fb2ee
                                x:Class="NexusMods.App.UI.Pages.Sorting.LoadOrderView">
    <Design.DataContext>
        <sorting:LoadOrderDesignViewModel />
    </Design.DataContext>

<<<<<<< HEAD
    <Grid RowDefinitions="Auto, *">
        <!-- <Border Background="Red"> -->
        <!--     <TextBlock Text="{Binding SortOrderName}"/>             -->
        <!-- </Border> -->
        
        <StackPanel Spacing="24"
            Grid.Row="0">
            <alerts:Alert
                Severity="Info"
                Title="Load Order for REDmod files in Cyberpunk 2077 - First Loaded Wins"
                Body="Some Cyberpunk 2077 mods use REDmod files to alter core gameplay elements. If two REDmod files modify the same part of the game, the one loaded first will take priority and overwrite changes from those loaded later.\n\nFor example, the 1st position overwrites the 2nd, the 2nd overwrites the 3rd, and so on."
                IsVisible="True"
                ShowDismiss="False" />
        
            <TextBlock Grid.Row="1" Text="Last Loaded REDmod File Wins"
                       Theme="{StaticResource HeadingXSSemiTheme}" />
        </StackPanel>
        

        <Grid Grid.Row="1" ColumnDefinitions="50, *" Margin="0,24,0,0">
            
            <Grid RowDefinitions="24, 8, *, 8, 24" Margin="0,60,0,0">
                <icons:UnifiedIcon Grid.Row="0" Value="{x:Static icons:IconValues.Trophy}" />
                <Border Grid.Row="2" Width="5">
                    <Border.Background>
                        <LinearGradientBrush StartPoint="0%,0%" EndPoint="0%,100%">
                            <GradientStop Color="#FFFFFFFF" Offset="0" />
                            <GradientStop Color="#32FFFFFF" Offset="1" />
                        </LinearGradientBrush>
                    </Border.Background>
                </Border>
                <icons:UnifiedIcon Grid.Row="4" Value="{x:Static icons:IconValues.ArrowDown}" Foreground="#32FFFFFF" />
            </Grid>
            
            <TreeDataGrid Grid.Column="1" x:Name="SortOrderTreeDataGrid"
                          AutoDragDropRows="False"
                          CanUserResizeColumns="True"
                          CanUserSortColumns="False"
                          ShowColumnHeaders="True"
                          RowDrop="OnRowDrop">

                <TreeDataGrid.Resources>

                    <DataTemplate x:Key="LoadOrderItemIndexColumnTemplate"
                                  DataType="sorting:ILoadOrderItemModel">
=======
    <controls:EmptyState x:Name="EmptyState"
                         Header="{Binding EmptyStateMessageTitle}">

        <controls:EmptyState.Subtitle>
            <TextBlock Text="{Binding EmptyStateMessageContents}" />
        </controls:EmptyState.Subtitle>

        <Grid RowDefinitions="Auto, Auto, *">
            <Border Grid.Row="0" Classes="Toolbar">
                <StackPanel Orientation="Horizontal" HorizontalAlignment="Left" VerticalAlignment="Center">
                    <ComboBox SelectedIndex="0" Classes="Secondary">
                        <ComboBox.ItemTemplate>
                            <DataTemplate>
                                <StackPanel Orientation="Horizontal">
                                    <icons:UnifiedIcon Value="{x:Static icons:IconValues.Sort}" Size="20" />
                                    <TextBlock Text="Ascending (1st top)" Theme="{StaticResource BodyMDNormalTheme}" />
                                </StackPanel>
                            </DataTemplate>
                        </ComboBox.ItemTemplate>
                        <ComboBoxItem>
                            <StackPanel Orientation="Horizontal">
                                <icons:UnifiedIcon Value="{x:Static icons:IconValues.SortAscending}" Size="20" />
                                <TextBlock Text="Ascending (1st top)" Theme="{StaticResource BodyMDNormalTheme}" />
                            </StackPanel>
                        </ComboBoxItem>
                        <ComboBoxItem>
                            <StackPanel Orientation="Horizontal">
                                <icons:UnifiedIcon Value="{x:Static icons:IconValues.SortDescending}" Size="20" />
                                <TextBlock Text="Descending (1st bottom)" Theme="{StaticResource BodyMDNormalTheme}" />
                            </StackPanel>
                        </ComboBoxItem>
                    </ComboBox>
                    <CheckBox>
                        <TextBlock Text="Hide Disabled Collections" Theme="{StaticResource BodyMDNormalTheme}" />
                    </CheckBox>
                    <Separator Width="1" Height="32" Background="{StaticResource StrokeTranslucentWeakBrush}" />
                    <controls:StandardButton
                        Size="Small"
                        Text="Add to group" />
                    <ComboBox SelectedIndex="0" Classes="Secondary">
                        <ComboBox.ItemTemplate>
                            <DataTemplate>
                                <TextBlock Text="New group" Theme="{StaticResource BodyMDNormalTheme}" />
                            </DataTemplate>
                        </ComboBox.ItemTemplate>
                        <ComboBoxItem Content="Item 1" />
                        <ComboBoxItem Content="Item 2" />
                        <ComboBoxItem Content="Item 3" />
                    </ComboBox>
                </StackPanel>
            </Border>

            <StackPanel Grid.Row="1" Spacing="24" Margin="24">
                <alerts:Alert
                    Severity="Info"
                    Title="Load Order for REDmod files in Cyberpunk 2077 - First Loaded Wins"
                    Body="Some Cyberpunk 2077 mods use REDmod files to alter core gameplay elements. If two REDmod files modify the same part of the game, the one loaded first will take priority and overwrite changes from those loaded later.\n\nFor example, the 1st position overwrites the 2nd, the 2nd overwrites the 3rd, and so on."
                    IsVisible="True"
                    ShowDismiss="False" />

                <TextBlock Text="Last Loaded REDmod File Wins"
                           Theme="{StaticResource HeadingXSSemiTheme}" />
            </StackPanel>

            <Grid Grid.Row="2" ColumnDefinitions="32, *" Margin="24,0,24,24">

                <!-- left column (trophy bar) -->
                <DockPanel x:Name="TrophyBarPanel" HorizontalAlignment="Left">
                    <icons:UnifiedIcon x:Name="TrophyIcon" Margin="0,8,0,8" DockPanel.Dock="Top"
                                       Value="{x:Static icons:IconValues.Trophy}" Size="20" />

                    <Grid RowDefinitions="Auto, *, Auto" HorizontalAlignment="Center">
                        <icons:UnifiedIcon x:Name="ArrowUpIcon" Grid.Row="0"
                                           Value="{x:Static icons:IconValues.ArrowUpThick}"
                                           Size="20" />
                        <Border Grid.Row="1" x:Name="TrophyGradientBorder" Width="3" Margin="0,4" />
                        <icons:UnifiedIcon x:Name="ArrowDownIcon" Grid.Row="2"
                                           Value="{x:Static icons:IconValues.ArrowDownThick}"
                                           Size="20" />
                    </Grid>
                </DockPanel>

                <!-- right column (tree data grid) -->
                <TreeDataGrid Grid.Column="1" x:Name="SortOrderTreeDataGrid"
                              AutoDragDropRows="False"
                              CanUserResizeColumns="True"
                              CanUserSortColumns="False"
                              ShowColumnHeaders="True"
                              RowDrop="OnRowDrop">

                    <TreeDataGrid.Resources>

                        <DataTemplate x:Key="LoadOrderItemIndexColumnTemplate"
                                      DataType="sorting:ILoadOrderItemModel">
>>>>>>> a22fb2ee

                            <StackPanel Orientation="Horizontal" Spacing="12">
                                <controls:StandardButton x:Name="UpButton"
                                                         Command="{CompiledBinding MoveDown}"
                                                         LeftIcon="{x:Static icons:IconValues.ArrowUp}"
                                                         ShowIcon="IconOnly"
                                                         Size="Medium"
                                                         Type="Tertiary"
                                                         Fill="None" />
                                <Border
                                    Background="{StaticResource SurfaceLowBrush}"
                                    BorderThickness="1"
                                    BorderBrush="{StaticResource StrokeTranslucentSubduedBrush}"
                                    CornerRadius="4"
                                    Width="52"
                                    Height="42">
                                    <TextBlock x:Name="ItemIndex"
                                               Text="{CompiledBinding SortIndex}"
                                               Foreground="{StaticResource NeutralTranslucentStrongBrush}"
                                               Theme="{StaticResource BodyMDBoldTheme}"
                                               HorizontalAlignment="Center" />
                                </Border>
                                <controls:StandardButton x:Name="DownButton"
                                                         Command="{CompiledBinding MoveUp}"
                                                         LeftIcon="{x:Static icons:IconValues.ArrowDown}"
                                                         ShowIcon="IconOnly"
                                                         Size="Medium"
                                                         Type="Tertiary"
                                                         Fill="None" />
                                <Border
                                    Background="{StaticResource SurfaceTranslucentMidBrush}"
<<<<<<< HEAD
                                    Width="1" 
                                    Height="42"/>
                            </StackPanel>
                    </DataTemplate>

                    <DataTemplate x:Key="LoadOrderItemNameColumnTemplate"
                                  DataType="sorting:ILoadOrderItemModel">
                        <StackPanel Orientation="Horizontal">
                            <TextBlock x:Name="ItemName"
                                       Text="{CompiledBinding DisplayName}" />
                        </StackPanel>
                    </DataTemplate>

                </TreeDataGrid.Resources>

            </TreeDataGrid>
        </Grid>

    </Grid>
=======
                                    Width="1"
                                    Height="42" />
                            </StackPanel>
                        </DataTemplate>

                        <DataTemplate x:Key="LoadOrderItemNameColumnTemplate"
                                      DataType="sorting:ILoadOrderItemModel">
                            <StackPanel Orientation="Horizontal">
                                <TextBlock x:Name="ItemName"
                                           Text="{CompiledBinding DisplayName}" />
                            </StackPanel>
                        </DataTemplate>

                    </TreeDataGrid.Resources>

                </TreeDataGrid>
            </Grid>
        </Grid>
    </controls:EmptyState>
>>>>>>> a22fb2ee

</reactiveUi:ReactiveUserControl><|MERGE_RESOLUTION|>--- conflicted
+++ resolved
@@ -7,63 +7,12 @@
                                 xmlns:icons="clr-namespace:NexusMods.Icons;assembly=NexusMods.Icons"
                                 xmlns:sorting="clr-namespace:NexusMods.App.UI.Pages.Sorting"
                                 xmlns:alerts="clr-namespace:NexusMods.App.UI.Controls.Alerts"
-<<<<<<< HEAD
-                                mc:Ignorable="d" d:DesignWidth="800" d:DesignHeight="450"
-=======
                                 mc:Ignorable="d" d:DesignWidth="800" d:DesignHeight="600"
->>>>>>> a22fb2ee
                                 x:Class="NexusMods.App.UI.Pages.Sorting.LoadOrderView">
     <Design.DataContext>
         <sorting:LoadOrderDesignViewModel />
     </Design.DataContext>
 
-<<<<<<< HEAD
-    <Grid RowDefinitions="Auto, *">
-        <!-- <Border Background="Red"> -->
-        <!--     <TextBlock Text="{Binding SortOrderName}"/>             -->
-        <!-- </Border> -->
-        
-        <StackPanel Spacing="24"
-            Grid.Row="0">
-            <alerts:Alert
-                Severity="Info"
-                Title="Load Order for REDmod files in Cyberpunk 2077 - First Loaded Wins"
-                Body="Some Cyberpunk 2077 mods use REDmod files to alter core gameplay elements. If two REDmod files modify the same part of the game, the one loaded first will take priority and overwrite changes from those loaded later.\n\nFor example, the 1st position overwrites the 2nd, the 2nd overwrites the 3rd, and so on."
-                IsVisible="True"
-                ShowDismiss="False" />
-        
-            <TextBlock Grid.Row="1" Text="Last Loaded REDmod File Wins"
-                       Theme="{StaticResource HeadingXSSemiTheme}" />
-        </StackPanel>
-        
-
-        <Grid Grid.Row="1" ColumnDefinitions="50, *" Margin="0,24,0,0">
-            
-            <Grid RowDefinitions="24, 8, *, 8, 24" Margin="0,60,0,0">
-                <icons:UnifiedIcon Grid.Row="0" Value="{x:Static icons:IconValues.Trophy}" />
-                <Border Grid.Row="2" Width="5">
-                    <Border.Background>
-                        <LinearGradientBrush StartPoint="0%,0%" EndPoint="0%,100%">
-                            <GradientStop Color="#FFFFFFFF" Offset="0" />
-                            <GradientStop Color="#32FFFFFF" Offset="1" />
-                        </LinearGradientBrush>
-                    </Border.Background>
-                </Border>
-                <icons:UnifiedIcon Grid.Row="4" Value="{x:Static icons:IconValues.ArrowDown}" Foreground="#32FFFFFF" />
-            </Grid>
-            
-            <TreeDataGrid Grid.Column="1" x:Name="SortOrderTreeDataGrid"
-                          AutoDragDropRows="False"
-                          CanUserResizeColumns="True"
-                          CanUserSortColumns="False"
-                          ShowColumnHeaders="True"
-                          RowDrop="OnRowDrop">
-
-                <TreeDataGrid.Resources>
-
-                    <DataTemplate x:Key="LoadOrderItemIndexColumnTemplate"
-                                  DataType="sorting:ILoadOrderItemModel">
-=======
     <controls:EmptyState x:Name="EmptyState"
                          Header="{Binding EmptyStateMessageTitle}">
 
@@ -158,7 +107,6 @@
 
                         <DataTemplate x:Key="LoadOrderItemIndexColumnTemplate"
                                       DataType="sorting:ILoadOrderItemModel">
->>>>>>> a22fb2ee
 
                             <StackPanel Orientation="Horizontal" Spacing="12">
                                 <controls:StandardButton x:Name="UpButton"
@@ -190,27 +138,6 @@
                                                          Fill="None" />
                                 <Border
                                     Background="{StaticResource SurfaceTranslucentMidBrush}"
-<<<<<<< HEAD
-                                    Width="1" 
-                                    Height="42"/>
-                            </StackPanel>
-                    </DataTemplate>
-
-                    <DataTemplate x:Key="LoadOrderItemNameColumnTemplate"
-                                  DataType="sorting:ILoadOrderItemModel">
-                        <StackPanel Orientation="Horizontal">
-                            <TextBlock x:Name="ItemName"
-                                       Text="{CompiledBinding DisplayName}" />
-                        </StackPanel>
-                    </DataTemplate>
-
-                </TreeDataGrid.Resources>
-
-            </TreeDataGrid>
-        </Grid>
-
-    </Grid>
-=======
                                     Width="1"
                                     Height="42" />
                             </StackPanel>
@@ -230,6 +157,5 @@
             </Grid>
         </Grid>
     </controls:EmptyState>
->>>>>>> a22fb2ee
 
 </reactiveUi:ReactiveUserControl>