--- conflicted
+++ resolved
@@ -4,7 +4,6 @@
 using Avalonia.Controls;
 using Avalonia.ReactiveUI;
 using NexusMods.App.UI.Controls;
-using NexusMods.App.UI.Helpers;
 using ReactiveUI;
 
 namespace NexusMods.App.UI.Pages.Sorting;
@@ -54,7 +53,6 @@
                         view => view.EmptyState.IsActive)
                     .DisposeWith(disposables);
                 
-<<<<<<< HEAD
                 // SortDirection -> ComboBox
                 this.WhenAnyValue(view  => view.ViewModel!.SortDirectionCurrent)
                     .Select(sortDirection => sortDirection == ListSortDirection.Ascending ? 0 : 1)
@@ -65,10 +63,10 @@
                 this.WhenAnyValue(view => view.SortDirectionComboBox.SelectedIndex)
                     .Select(index => index == 0 ? ListSortDirection.Ascending : ListSortDirection.Descending)
                     .BindTo(ViewModel, vm => vm.SortDirectionCurrent)
-=======
+                    .DisposeWith(disposables);
+                    
                 // alert
                 this.OneWayBind(ViewModel, vm => vm.AlertSettingsWrapper, view => view.LoadOrderAlert.AlertSettings)
->>>>>>> 44b9f734
                     .DisposeWith(disposables);
             }
         );
