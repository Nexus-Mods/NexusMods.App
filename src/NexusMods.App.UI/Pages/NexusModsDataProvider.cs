--- conflicted
+++ resolved
@@ -117,7 +117,7 @@
                     })
                     .WhereNotNull();
 
-                var model = new NexusModsFileMetadataLibraryItemModel.Downloadable(nexusModsDownload)
+                var model = new NexusModsFileMetadataLibraryItemModel.Downloadable(nexusModsDownload, _serviceProvider)
                 {
                     IsInLibraryObservable = isInLibraryObservable.ToObservable(),
                     DownloadJobObservable = downloadJobObservable,
@@ -137,17 +137,8 @@
                     throw new NotImplementedException();
                 }
 
-<<<<<<< HEAD
-        var model = new NexusModsFileMetadataLibraryItemModel(nexusModsDownload, _serviceProvider)
-        {
-            IsInLibraryObservable = isInLibraryObservable,
-            DownloadJobObservable = downloadJobObservable,
-        };
-=======
                 var isInstalledObservable = GetIsInstalledObservable(libraryItem.AsLibraryItem(), revisionMetadata).ToObservable();
->>>>>>> 04722ef3
-
-                var model = new NexusModsFileMetadataLibraryItemModel.Installable(nexusModsDownload)
+                var model = new NexusModsFileMetadataLibraryItemModel.Installable(nexusModsDownload, _serviceProvider)
                 {
                     IsInstalledObservable = isInstalledObservable,
                 };
