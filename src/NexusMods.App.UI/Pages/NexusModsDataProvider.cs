using System.Reactive.Linq;
using Avalonia.Media.Imaging;
using DynamicData;
using DynamicData.Aggregation;
using DynamicData.Kernel;
using Microsoft.Extensions.DependencyInjection;
using NexusMods.Abstractions.Library.Models;
using NexusMods.Abstractions.Loadouts;
using NexusMods.Abstractions.NexusModsLibrary;
using NexusMods.Abstractions.Resources;
using NexusMods.App.UI.Controls;
using NexusMods.App.UI.Extensions;
using NexusMods.App.UI.Pages.LibraryPage;
using NexusMods.MnemonicDB.Abstractions;
using NexusMods.MnemonicDB.Abstractions.DatomIterators;
using NexusMods.MnemonicDB.Abstractions.Query;
using NexusMods.Networking.NexusWebApi;
using NuGet.Versioning;
using NexusMods.Paths;

namespace NexusMods.App.UI.Pages;

public enum CollectionDownloadsFilter
{
    OnlyRequired,
    OnlyOptional,
}

public class NexusModsDataProvider : ILibraryDataProvider, ILoadoutDataProvider
{
    private readonly IConnection _connection;
    private readonly IModUpdateService _modUpdateService;
    private readonly IResourceLoader<EntityId, Bitmap> _thumbnailLoader;

    public NexusModsDataProvider(IServiceProvider serviceProvider)
    {
        _connection = serviceProvider.GetRequiredService<IConnection>();
        _modUpdateService = serviceProvider.GetRequiredService<IModUpdateService>();

        _thumbnailLoader = ImagePipelines.GetModPageThumbnailPipeline(serviceProvider);
    }

    public IObservable<IChangeSet<CompositeItemModel<EntityId>, EntityId>> ObserveLibraryItems(LibraryFilter libraryFilter)
    {
        return NexusModsModPageMetadata
            .ObserveAll(_connection)
            // only show mod pages for the currently selected game
            .FilterOnObservable(modPage => libraryFilter.GameObservable.Select(game => modPage.Uid.GameId.Equals(game.GameId)))
            // only show mod pages that have library files
            .FilterOnObservable(modPage => _connection
                .ObserveDatoms(NexusModsLibraryItem.ModPageMetadata, modPage)
                .IsNotEmpty()
            )
            .Transform(modPage => ToLibraryItemModel(modPage, libraryFilter));
    }

    private CompositeItemModel<EntityId> ToLibraryItemModel(NexusModsModPageMetadata.ReadOnly modPage, LibraryFilter libraryFilter)
    {
        var libraryItems = _connection
            .ObserveDatoms(NexusModsLibraryItem.ModPageMetadata, modPage)
            .AsEntityIds()
            .Transform(datom => NexusModsLibraryItem.Load(_connection.Db, datom.E))
            .RefCount();

        var linkedLoadoutItemsObservable = libraryItems.MergeManyChangeSets(libraryItem => LibraryDataProviderHelper.GetLinkedLoadoutItems(_connection, libraryFilter, libraryItem.Id));

        var hasChildrenObservable = libraryItems.IsNotEmpty();
        var childrenObservable = libraryItems.Transform(libraryItem => ToLibraryItemModel(libraryItem, libraryFilter));

        var parentItemModel = new CompositeItemModel<EntityId>(modPage.Id)
        {
            HasChildrenObservable = hasChildrenObservable,
            ChildrenObservable = childrenObservable,
        };

        parentItemModel.Add(SharedColumns.Name.StringComponentKey, new StringComponent(value: modPage.Name));
        parentItemModel.Add(SharedColumns.Name.ImageComponentKey, ImageComponent.FromPipeline(_thumbnailLoader, modPage.Id, initialValue: ImagePipelines.ModPageThumbnailFallback));

        // Size: sum of library files
        var sizeObservable = libraryItems
            .TransformImmutable(static item => LibraryFile.Size.GetOptional(item).ValueOr(() => Size.Zero))
            .ForAggregation()
            .Sum(static size => (long)size.Value)
            .Select(static size => Size.FromLong(size));

        parentItemModel.Add(LibraryColumns.ItemSize.ComponentKey, new SizeComponent(
            initialValue: Size.Zero,
            valueObservable: sizeObservable
        ));

        // Downloaded date: most recent downloaded file date
        var downloadedDateObservable = libraryItems
            .TransformImmutable(static item => item.GetCreatedAt())
            .QueryWhenChanged(query => query.Items.OptionalMaxBy(item => item).ValueOr(DateTimeOffset.MinValue));

        parentItemModel.Add(LibraryColumns.DownloadedDate.ComponentKey, new DateComponent(
            initialValue: modPage.GetCreatedAt(),
            valueObservable: downloadedDateObservable
        ));

        // Version: highest version number
        var currentVersionObservable = libraryItems
            .TransformImmutable(static item =>
            {
                // NOTE(erri120, sewer): simplest version parsing for now
                var rawVersion = item.FileMetadata.Version;
                _ = NuGetVersion.TryParse(rawVersion, out var parsedVersion);

                return (rawVersion, parsedVersion: Optional<NuGetVersion>.Create(parsedVersion));
            })
            .QueryWhenChanged(static query =>
            {
                var max = query.Items.OptionalMaxBy(static tuple => tuple.parsedVersion.ValueOr(new NuGetVersion(0, 0, 0)));
                if (!max.HasValue) return string.Empty;
                return max.Value.rawVersion;
            });

        parentItemModel.Add(LibraryColumns.ItemVersion.CurrentVersionComponentKey, new StringComponent(
            initialValue: string.Empty,
            valueObservable: currentVersionObservable
        ));

        // Update available
        var newestVersionObservable = _modUpdateService
            .GetNewestModPageVersionObservable(modPage)
<<<<<<< HEAD
            .Select(static optional => optional.Convert(static files => files.NewestFile().Version));
=======
            .Select(static optional => optional.Convert(static files => files.Files.First().Version))
            .OnUI();
>>>>>>> 10b5805c

        parentItemModel.AddObservable(
            key: LibraryColumns.ItemVersion.NewVersionComponentKey,
            observable: newestVersionObservable,
            componentFactory: (valueObservable, initialValue) => new LibraryComponents.NewVersionAvailable(
                currentVersion: new StringComponent(
                    initialValue: string.Empty,
                    valueObservable: currentVersionObservable
                ),
                newVersion: initialValue,
                newVersionObservable: valueObservable
            )
        );

        // Update button
        var newestFiles = _modUpdateService.GetNewestModPageVersionObservable(modPage);

        parentItemModel.AddObservable(
            key: LibraryColumns.Actions.UpdateComponentKey,
            observable: newestFiles,
            componentFactory: static (valueObservable, initialValue) => new LibraryComponents.UpdateAction(
                initialValue,
                valueObservable
            )
        );

        LibraryDataProviderHelper.AddInstalledDateComponent(parentItemModel, linkedLoadoutItemsObservable);

        var matchesObservable = libraryItems
            .TransformOnObservable(libraryItem => LibraryDataProviderHelper.GetLinkedLoadoutItems(_connection, libraryFilter, libraryItem.Id).IsNotEmpty())
            .QueryWhenChanged(query =>
            {
                var (numInstalled, numTotal) = (0, 0);
                foreach (var isInstalled in query.Items)
                {
                    numInstalled += isInstalled ? 1 : 0;
                    numTotal++;
                }

                return new MatchesData(numInstalled, numTotal);
            });

        LibraryDataProviderHelper.AddInstallActionComponent(parentItemModel, matchesObservable, libraryItems.TransformImmutable(static x => x.AsLibraryItem()));

        return parentItemModel;
    }

    private CompositeItemModel<EntityId> ToLibraryItemModel(NexusModsLibraryItem.ReadOnly libraryItem, LibraryFilter libraryFilter)
    {
        var linkedLoadoutItemsObservable = LibraryDataProviderHelper
            .GetLinkedLoadoutItems(_connection, libraryFilter, libraryItem.Id)
            .RefCount();

        var fileMetadata = libraryItem.FileMetadata;

        var itemModel = new CompositeItemModel<EntityId>(libraryItem.Id);

        itemModel.Add(SharedColumns.Name.StringComponentKey, new StringComponent(value: fileMetadata.Name));
        itemModel.Add(LibraryColumns.DownloadedDate.ComponentKey, new DateComponent(value: libraryItem.GetCreatedAt()));
        itemModel.Add(LibraryColumns.ItemVersion.CurrentVersionComponentKey, new StringComponent(value: fileMetadata.Version));

        if (libraryItem.FileMetadata.Size.TryGet(out var size))
            itemModel.Add(LibraryColumns.ItemSize.ComponentKey, new SizeComponent(value: size));

        LibraryDataProviderHelper.AddInstalledDateComponent(itemModel, linkedLoadoutItemsObservable);
        LibraryDataProviderHelper.AddInstallActionComponent(itemModel, libraryItem.AsLibraryItem(), linkedLoadoutItemsObservable);

        // Update available
        var newestVersionObservable = _modUpdateService
            .GetNewestFileVersionObservable(fileMetadata)
<<<<<<< HEAD
            .Select(static optional => optional.Convert(static fileMetadata => fileMetadata.NewestFile.Version));
=======
            .Select(static optional => optional.Convert(static fileMetadata => fileMetadata.Version))
            .OnUI();
>>>>>>> 10b5805c

        itemModel.AddObservable(
            key: LibraryColumns.ItemVersion.NewVersionComponentKey,
            observable: newestVersionObservable,
            componentFactory: (valueObservable, initialValue) => new LibraryComponents.NewVersionAvailable(
                currentVersion: new StringComponent(value: libraryItem.FileMetadata.Version),
                newVersion: initialValue,
                newVersionObservable: valueObservable
            )
        );

        // Update button
        var newestFile = _modUpdateService.GetNewestFileVersionObservable(fileMetadata);

        itemModel.AddObservable(
            key: LibraryColumns.Actions.UpdateComponentKey,
            observable: newestFile,
            componentFactory: static (valueObservable, initialValue) => new LibraryComponents.UpdateAction(
                initialValue,
                valueObservable
            )
        );

        return itemModel;
    }

    public IObservable<IChangeSet<CompositeItemModel<EntityId>, EntityId>> ObserveLoadoutItems(LoadoutFilter loadoutFilter)
    {
        return NexusModsModPageMetadata
            .ObserveAll(_connection)
            .FilterOnObservable((_, modPageEntityId) => _connection
                .ObserveDatoms(NexusModsLibraryItem.ModPageMetadataId, modPageEntityId)
                .FilterOnObservable((d, _) => _connection
                    .ObserveDatoms(LibraryLinkedLoadoutItem.LibraryItemId, d.E)
                    .AsEntityIds()
                    .FilterInStaticLoadout(_connection, loadoutFilter)
                    .IsNotEmpty())
                .IsNotEmpty()
            )
            .Transform(modPage =>
            {
                var linkedItemsObservable = _connection
                    .ObserveDatoms(NexusModsLibraryItem.ModPageMetadataId, modPage.Id).AsEntityIds()
                    .FilterOnObservable((_, e) => _connection.ObserveDatoms(LibraryLinkedLoadoutItem.LibraryItemId, e).IsNotEmpty())
                    // NOTE(erri120): DynamicData 9.0.4 is broken for value types because it uses ReferenceEquals. Temporary workaround is a custom equality comparer.
                    .MergeManyChangeSets((_, e) => _connection.ObserveDatoms(LibraryLinkedLoadoutItem.LibraryItemId, e).AsEntityIds(), equalityComparer: DatomEntityIdEqualityComparer.Instance)
                    .FilterInStaticLoadout(_connection, loadoutFilter)
                    .Transform(datom => LoadoutItem.Load(_connection.Db, datom.E))
                    .RefCount();

                var hasChildrenObservable = linkedItemsObservable.IsNotEmpty();
                var childrenObservable = linkedItemsObservable.Transform(loadoutItem => LoadoutDataProviderHelper.ToChildItemModel(_connection, loadoutItem));

                var parentItemModel = new CompositeItemModel<EntityId>(modPage.Id)
                {
                    HasChildrenObservable = hasChildrenObservable,
                    ChildrenObservable = childrenObservable,
                };

                parentItemModel.Add(SharedColumns.Name.StringComponentKey, new StringComponent(value: modPage.Name));
                parentItemModel.Add(SharedColumns.Name.ImageComponentKey, ImageComponent.FromPipeline(_thumbnailLoader, modPage.Id, initialValue: ImagePipelines.ModPageThumbnailFallback));

                LoadoutDataProviderHelper.AddDateComponent(parentItemModel, modPage.GetCreatedAt(), linkedItemsObservable);
                LoadoutDataProviderHelper.AddIsEnabled(_connection, parentItemModel, linkedItemsObservable);

                return parentItemModel;
            });
    }
}

file class DatomEntityIdEqualityComparer : IEqualityComparer<Datom>
{
    public static readonly IEqualityComparer<Datom> Instance = new DatomEntityIdEqualityComparer();

    public bool Equals(Datom x, Datom y)
    {
        return x.E == y.E;
    }

    public int GetHashCode(Datom obj)
    {
        return obj.E.GetHashCode();
    }
}<|MERGE_RESOLUTION|>--- conflicted
+++ resolved
@@ -123,12 +123,8 @@
         // Update available
         var newestVersionObservable = _modUpdateService
             .GetNewestModPageVersionObservable(modPage)
-<<<<<<< HEAD
-            .Select(static optional => optional.Convert(static files => files.NewestFile().Version));
-=======
-            .Select(static optional => optional.Convert(static files => files.Files.First().Version))
+            .Select(static optional => optional.Convert(static updatesOnPage => updatesOnPage.NewestFile().Version))
             .OnUI();
->>>>>>> 10b5805c
 
         parentItemModel.AddObservable(
             key: LibraryColumns.ItemVersion.NewVersionComponentKey,
@@ -199,12 +195,8 @@
         // Update available
         var newestVersionObservable = _modUpdateService
             .GetNewestFileVersionObservable(fileMetadata)
-<<<<<<< HEAD
-            .Select(static optional => optional.Convert(static fileMetadata => fileMetadata.NewestFile.Version));
-=======
-            .Select(static optional => optional.Convert(static fileMetadata => fileMetadata.Version))
+            .Select(static optional => optional.Convert(static updateOnPage => updateOnPage.NewestFile.Version))
             .OnUI();
->>>>>>> 10b5805c
 
         itemModel.AddObservable(
             key: LibraryColumns.ItemVersion.NewVersionComponentKey,
