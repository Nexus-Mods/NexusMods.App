--- conflicted
+++ resolved
@@ -10,45 +10,25 @@
 
 namespace NexusMods.App.UI.Pages.LibraryPage;
 
-<<<<<<< HEAD
-/// <summary>
-///     This is used for downloadable collection items.
-/// </summary>
-public class NexusModsFileMetadataLibraryItemModel : TreeDataGridItemModel<ILibraryItemModel, EntityId>,
-    ILibraryItemWithThumbnailAndName,
-    ILibraryItemWithVersion,
-    ILibraryItemWithSize,
-    ILibraryItemWithDownloadAction
-{
-    public NexusModsFileMetadataLibraryItemModel(CollectionDownloadNexusMods.ReadOnly download, IServiceProvider serviceProvider)
-    {
-        DownloadableItem = new DownloadableItem(download);
-        FormattedSize = ItemSize.ToFormattedProperty();
-        DownloadItemCommand = ILibraryItemWithDownloadAction.CreateCommand(this);
-        
-        var modPageThumbnailPipeline = ImagePipelines.GetModPageThumbnailPipeline(serviceProvider);
-        var thumbnailDisposable = ImagePipelines.CreateObservable(download.FileMetadata.ModPageId, modPageThumbnailPipeline)
-            .ObserveOnUIThreadDispatcher()
-            .Subscribe(this, static (bitmap, self) => self.Thumbnail.Value = bitmap);
-
-        // ReSharper disable once NotDisposedResource
-        var modelActivationDisposable = this.WhenActivated(static (self, disposables) =>
-=======
 public static class NexusModsFileMetadataLibraryItemModel
 {
     public class Downloadable : TreeDataGridItemModel<ILibraryItemModel, EntityId>,
-        ILibraryItemWithName,
+        ILibraryItemWithThumbnailAndName,
         ILibraryItemWithVersion,
         ILibraryItemWithSize,
         ILibraryItemWithDownloadAction
     {
-        public Downloadable(CollectionDownloadNexusMods.ReadOnly download)
->>>>>>> 04722ef3
+        public Downloadable(CollectionDownloadNexusMods.ReadOnly download, IServiceProvider serviceProvider)
         {
             DownloadableItem = new DownloadableItem(download);
             FormattedSize = ItemSize.ToFormattedProperty();
             DownloadItemCommand = ILibraryItemWithDownloadAction.CreateCommand(this);
 
+            var modPageThumbnailPipeline = ImagePipelines.GetModPageThumbnailPipeline(serviceProvider);
+            var thumbnailDisposable = ImagePipelines.CreateObservable(download.FileMetadata.ModPageId, modPageThumbnailPipeline)
+                .ObserveOnUIThreadDispatcher()
+                .Subscribe(this, static (bitmap, self) => self.Thumbnail.Value = bitmap);
+            
             // ReSharper disable once NotDisposedResource
             var modelActivationDisposable = this.WhenActivated(static (self, disposables) =>
             {
@@ -63,22 +43,6 @@
                     self.DownloadState.Value = inLibrary ? JobStatus.Completed : status;
                     self.DownloadButtonText.Value = ILibraryItemWithDownloadAction.GetButtonText(status: self.DownloadState.Value);
                 }).AddTo(disposables);
-<<<<<<< HEAD
-        });
-
-        _modelDisposable = Disposable.Combine(
-            modelActivationDisposable,
-            Name,
-            Version,
-            ItemSize,
-            FormattedSize,
-            DownloadItemCommand,
-            DownloadState,
-            DownloadButtonText,
-            thumbnailDisposable
-        );
-    }
-=======
             });
 
             _modelDisposable = Disposable.Combine(
@@ -89,23 +53,18 @@
                 FormattedSize,
                 DownloadItemCommand,
                 DownloadState,
-                DownloadButtonText
+                DownloadButtonText,
+                thumbnailDisposable
             );
         }
->>>>>>> 04722ef3
 
         public required Observable<bool> IsInLibraryObservable { get; init; }
         public required Observable<IJob> DownloadJobObservable { get; init; }
 
-<<<<<<< HEAD
-    public BindableReactiveProperty<Bitmap> Thumbnail { get; } = new();
-    public BindableReactiveProperty<bool> ShowThumbnail { get; } = new(value: true);
-    public BindableReactiveProperty<string> Name { get; } = new(value: "-");
-    public BindableReactiveProperty<string> Version { get; } = new(value: "-");
-=======
         public BindableReactiveProperty<string> Name { get; } = new(value: "-");
         public BindableReactiveProperty<string> Version { get; } = new(value: "-");
->>>>>>> 04722ef3
+        public BindableReactiveProperty<bool> ShowThumbnail { get; } = new(value: true);
+        public BindableReactiveProperty<Bitmap> Thumbnail { get; } = new();
 
         public ReactiveProperty<Size> ItemSize { get; } = new();
         public BindableReactiveProperty<string> FormattedSize { get; }
@@ -140,17 +99,22 @@
     }
 
     public class Installable : TreeDataGridItemModel<ILibraryItemModel, EntityId>,
-        ILibraryItemWithName,
+        ILibraryItemWithThumbnailAndName,
         ILibraryItemWithVersion,
         ILibraryItemWithSize,
         ILibraryItemWithInstallAction
     {
-        public Installable(CollectionDownloadNexusMods.ReadOnly download)
+        public Installable(CollectionDownloadNexusMods.ReadOnly download, IServiceProvider serviceProvider)
         {
             Download = download;
             FormattedSize = ItemSize.ToFormattedProperty();
             InstallItemCommand = ILibraryItemWithInstallAction.CreateCommand(this);
 
+            var modPageThumbnailPipeline = ImagePipelines.GetModPageThumbnailPipeline(serviceProvider);
+            var thumbnailDisposable = ImagePipelines.CreateObservable(download.FileMetadata.ModPageId, modPageThumbnailPipeline)
+                .ObserveOnUIThreadDispatcher()
+                .Subscribe(this, static (bitmap, self) => self.Thumbnail.Value = bitmap);
+            
             // ReSharper disable once NotDisposedResource
             var modelActivationDisposable = this.WhenActivated(static (self, disposables) =>
             {
@@ -170,7 +134,8 @@
                 ItemSize,
                 FormattedSize,
                 IsInstalled,
-                InstallButtonText
+                InstallButtonText,
+                thumbnailDisposable
             );
         }
 
@@ -179,6 +144,8 @@
         public CollectionDownloadNexusMods.ReadOnly Download { get; }
         public BindableReactiveProperty<string> Name { get; } = new(value: "-");
         public BindableReactiveProperty<string> Version { get; } = new(value: "-");
+        public BindableReactiveProperty<bool> ShowThumbnail { get; } = new(value: true);
+        public BindableReactiveProperty<Bitmap> Thumbnail { get; } = new();
 
         public ReactiveProperty<Size> ItemSize { get; } = new();
         public BindableReactiveProperty<string> FormattedSize { get; }
