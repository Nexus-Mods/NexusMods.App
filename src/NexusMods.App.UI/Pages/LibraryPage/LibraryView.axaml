<reactive:ReactiveUserControl
    x:TypeArguments="local:ILibraryViewModel"
    xmlns="https://github.com/avaloniaui"
    xmlns:x="http://schemas.microsoft.com/winfx/2006/xaml"
    xmlns:d="http://schemas.microsoft.com/expression/blend/2008"
    xmlns:mc="http://schemas.openxmlformats.org/markup-compatibility/2006"
    xmlns:reactive="http://reactiveui.net"
    xmlns:local="clr-namespace:NexusMods.App.UI.Pages.LibraryPage"
    xmlns:resources="clr-namespace:NexusMods.App.UI.Resources"
    xmlns:icons="clr-namespace:NexusMods.Icons;assembly=NexusMods.Icons"
    xmlns:controls="clr-namespace:NexusMods.App.UI.Controls"
    xmlns:panels="clr-namespace:Avalonia.Labs.Panels;assembly=Avalonia.Labs.Panels"
    xmlns:collections="clr-namespace:NexusMods.App.UI.Pages.LibraryPage.Collections"
    mc:Ignorable="d" d:DesignWidth="1000" d:DesignHeight="450"
    x:Class="NexusMods.App.UI.Pages.LibraryPage.LibraryView">

    <Grid RowDefinitions="Auto, Auto" ColumnDefinitions="*">
        <Expander x:Name="ExpanderCollections" Grid.Row="0" IsExpanded="True" ExpandDirection="Down" HorizontalAlignment="Stretch">
            <Expander.Header>
                <StackPanel Orientation="Horizontal" Spacing="{StaticResource Spacing-2}" Classes="ExpanderLibraryHeader">
                    <icons:UnifiedIcon Value="{x:Static icons:IconValues.Collections}"/>
                    <TextBlock Text="Collections"/>
                    <TextBlock x:Name="TextNumCollections" Text="0" />
                </StackPanel>
<<<<<<< HEAD
            </controls:EmptyState.Subtitle>

            <Grid>
                <TreeDataGrid x:Name="LibraryTreeDataGrid"
                              ShowColumnHeaders="True"
                              CanUserResizeColumns="True"
                              CanUserSortColumns="True"
                              HorizontalAlignment="Stretch"/>
            </Grid>
=======
            </Expander.Header>

            <ScrollViewer HorizontalScrollBarVisibility="Auto" VerticalScrollBarVisibility="Disabled">
                <ItemsControl x:Name="Collections">
                    <ItemsControl.ItemsPanel>
                        <ItemsPanelTemplate>
                            <panels:FlexPanel
                                AlignContent="FlexStart"
                                RowSpacing="{StaticResource Spacing-3}"
                                ColumnSpacing="{StaticResource Spacing-3}"
                                Wrap="Wrap"
                                Margin="24" />
                        </ItemsPanelTemplate>
                    </ItemsControl.ItemsPanel>
                    <ItemsControl.ItemTemplate>
                        <DataTemplate DataType="{x:Type collections:ICollectionCardViewModel}">
                            <reactive:ViewModelViewHost
                                ViewModel="{CompiledBinding .}"
                                Width="508"
                                Height="288"
                                ClipToBounds="False" />
                        </DataTemplate>
                    </ItemsControl.ItemTemplate>
                </ItemsControl>
            </ScrollViewer>
        </Expander>

        <Expander x:Name="ExpanderMods" Grid.Row="1" IsExpanded="True" ExpandDirection="Down" HorizontalAlignment="Stretch">
            <Expander.Header>
                <StackPanel Orientation="Horizontal" Spacing="{StaticResource Spacing-2}" Classes="ExpanderLibraryHeader">
                    <icons:UnifiedIcon Value="{x:Static icons:IconValues.Mods}"/>
                    <TextBlock Text="Mods"/>
                    <TextBlock x:Name="TextNumMods" Text="0" />
                </StackPanel>
            </Expander.Header>

            <Grid RowDefinitions="Auto, *">
                <!-- Toolbar -->
                <Border Grid.Row="0" Classes="Toolbar">
                    <StackPanel Orientation="Horizontal">

                        <controls:StandardButton x:Name="SwitchView"
                                                 Text="{x:Static resources:Language.FileOriginPage_SwitchView}"
                                                 Type="Tertiary"
                                                 Size="Small"
                                                 Fill="Weak"
                                                 ToolTip.Tip="{x:Static resources:Language.FileOriginPage_SwitchView_ToolTip}" />
                        <Line />

                        <controls:StandardButton x:Name="RemoveModButton"
                                                 Text="{x:Static resources:Language.FileOriginPage_DeleteMod}"
                                                 Type="Tertiary"
                                                 Size="Small"
                                                 Fill="Weak"
                                                 ShowIcon="Left"
                                                 LeftIcon="{x:Static icons:IconValues.DeleteOutline}"
                                                 ToolTip.Tip="{x:Static resources:Language.FileOriginPage_DeleteMod_ToolTip}" />

                        <controls:StandardButton x:Name="AddModButton"
                                                 Text="{x:Static resources:Language.FileOriginPage_AddMod}"
                                                 Type="Tertiary"
                                                 Size="Small"
                                                 Fill="Weak"
                                                 ShowIcon="Left"
                                                 LeftIcon="{x:Static icons:IconValues.PlaylistAdd}"
                                                 ToolTip.Tip="{x:Static resources:Language.FileOriginPage_AddMod_ToolTip}" />

                        <controls:StandardButton x:Name="AddModAdvancedButton"
                                                 Text="{x:Static resources:Language.FileOriginPage_AddModAdvanced}"
                                                 Type="Tertiary"
                                                 Size="Small"
                                                 Fill="Weak"
                                                 ShowIcon="Left"
                                                 LeftIcon="{x:Static icons:IconValues.PlaylistAdd}"
                                                 ToolTip.Tip="{x:Static resources:Language.FileOriginPage_AddModAdvanced_ToolTip}" />
>>>>>>> 39dfe0e1

                        <Line />

                        <!-- Get Mods Section -->
                        <TextBlock Classes="NotTitle" Text="{x:Static resources:Language.FileOriginsPage_GetMods}" />

                        <controls:StandardButton x:Name="GetModsFromDriveButton"
                                                 Text="{x:Static resources:Language.FileOriginsPage_FromDrive}"
                                                 Type="Tertiary"
                                                 Size="Small"
                                                 Fill="Weak"
                                                 ShowIcon="Left"
                                                 LeftIcon="{x:Static icons:IconValues.HardDrive}"
                                                 ToolTip.Tip="{x:Static resources:Language.FileOriginsPage_FromDrive_ToolTip}" />

                        <controls:StandardButton x:Name="GetModsFromNexusButton"
                                                 Text="{x:Static resources:Language.FileOriginsPage_FromNexusMods}"
                                                 Type="Tertiary"
                                                 Size="Small"
                                                 Fill="Weak"
                                                 ShowIcon="Left"
                                                 LeftIcon="{x:Static icons:IconValues.Nexus}"
                                                 ToolTip.Tip="{x:Static resources:Language.FileOriginsPage_FromNexus_ToolTip}" />

                    </StackPanel>
                </Border>

                <!-- Empty State -->
                <controls:EmptyState x:Name="EmptyState" Grid.Row="1"
                                     Header="{x:Static resources:Language.EmptyLibraryTitleText}">
                    <controls:EmptyState.Subtitle>
                        <StackPanel Orientation="Vertical" Spacing="16">
                            <TextBlock x:Name="EmptyLibraryTextBlock" Text="Subtitle" />
                            <controls:StandardButton x:Name="EmptyLibraryLinkButton"
                                                     Text="Open Nexus Mods"
                                                     ShowIcon="Left"
                                                     LeftIcon="{x:Static icons:IconValues.Nexus}"
                                                     HorizontalAlignment="Center" />
                        </StackPanel>
                    </controls:EmptyState.Subtitle>

                    <Grid>
                        <TreeDataGrid x:Name="TreeDataGrid"
                                      ShowColumnHeaders="True"
                                      CanUserResizeColumns="True"
                                      CanUserSortColumns="True"
                                      HorizontalAlignment="Stretch" />
                    </Grid>

                </controls:EmptyState>
            </Grid>
        </Expander>
    </Grid>

</reactive:ReactiveUserControl><|MERGE_RESOLUTION|>--- conflicted
+++ resolved
@@ -22,17 +22,6 @@
                     <TextBlock Text="Collections"/>
                     <TextBlock x:Name="TextNumCollections" Text="0" />
                 </StackPanel>
-<<<<<<< HEAD
-            </controls:EmptyState.Subtitle>
-
-            <Grid>
-                <TreeDataGrid x:Name="LibraryTreeDataGrid"
-                              ShowColumnHeaders="True"
-                              CanUserResizeColumns="True"
-                              CanUserSortColumns="True"
-                              HorizontalAlignment="Stretch"/>
-            </Grid>
-=======
             </Expander.Header>
 
             <ScrollViewer HorizontalScrollBarVisibility="Auto" VerticalScrollBarVisibility="Disabled">
@@ -108,7 +97,6 @@
                                                  ShowIcon="Left"
                                                  LeftIcon="{x:Static icons:IconValues.PlaylistAdd}"
                                                  ToolTip.Tip="{x:Static resources:Language.FileOriginPage_AddModAdvanced_ToolTip}" />
->>>>>>> 39dfe0e1
 
                         <Line />
 
