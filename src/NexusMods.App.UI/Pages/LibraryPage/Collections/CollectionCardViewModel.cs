--- conflicted
+++ resolved
@@ -71,12 +71,8 @@
     public ulong EndorsementCount => _collection.Endorsements;
     public ulong TotalDownloads => _collection.TotalDownloads;
     public Size TotalSize => _revision.TotalSize;
-<<<<<<< HEAD
-    public Percent OverallRating => Percent.CreateClamped(_revision.OverallRating.Value);
-=======
     public Percent OverallRating => Percent.CreateClamped(_revision.OverallRating);
     public bool IsAdult => _revision.IsAdult;
->>>>>>> 50a3cf82
     public string AuthorName => _collection.Author.Name;
     public ReactiveCommand<NavigationInformation> OpenCollectionDownloadPageCommand { get; }
 }