using System.Reactive.Disposables;
using System.Reactive.Linq;
using Avalonia;
using Avalonia.Controls;
using Avalonia.Markup.Xaml;
using Avalonia.ReactiveUI;
using NexusMods.App.UI.Controls;
using NexusMods.Icons;
using ReactiveUI;

namespace NexusMods.App.UI.Pages.LibraryPage.Collections;

public partial class CollectionCardView : ReactiveUserControl<ICollectionCardViewModel>
{
    public CollectionCardView()
    {
        InitializeComponent();

        this.WhenActivated(d =>
        {
            this.OneWayBind(ViewModel, vm => vm.Name, view => view.TitleText.Text)
                .DisposeWith(d);

            this.OneWayBind(ViewModel, vm => vm.Image, view => view.TileImage.Source)
                .DisposeWith(d);

            this.OneWayBind(ViewModel, vm => vm.Category, view => view.CategoryText.Text)
                .DisposeWith(d);
            
            this.OneWayBind(ViewModel, vm => vm.RevisionNumber, view => view.RevisionNumberText.Text, revision => $"Revision {revision}")
                .DisposeWith(d);
         
            this.OneWayBind(ViewModel, vm => vm.NumDownloads, view => view.NumDownloads.Text)
                .DisposeWith(d);

            this.OneWayBind(ViewModel, vm => vm.EndorsementCount, view => view.Endorsements.Text)
                .DisposeWith(d);

            this.OneWayBind(ViewModel, vm => vm.TotalDownloads, view => view.TotalDownloads.Text)
                .DisposeWith(d);

            this.OneWayBind(ViewModel, vm => vm.TotalSize, view => view.TotalSize.Text)
                .DisposeWith(d);

            this.OneWayBind(ViewModel, vm => vm.OverallRating, view => view.OverallRating.Text)
                .DisposeWith(d);

            this.OneWayBind(ViewModel, vm => vm.IsAdult, view => view.AdultStackPanel.IsVisible)
                .DisposeWith(d);

            this.OneWayBind(ViewModel, vm => vm.AuthorName, view => view.AuthorName.Text)
                .DisposeWith(d);

            this.OneWayBind(ViewModel, vm => vm.AuthorAvatar, view => view.AuthorAvatarImage.Source)
                .DisposeWith(d);

            this.BindCommand(ViewModel, vm => vm.OpenCollectionDownloadPageCommand, view => view.DownloadButton)
                .DisposeWith(d);

            this.WhenAnyValue(view => view.ViewModel!.OverallRating)
                .Select(rating =>
                {
                    return rating.Value switch
                    {
                        >= 0.75 => "HighRating",
                        >= 0.5 => "MidRating",
                        >= 0.01 => "LowRating",
                        _ => "NoRating",
                    };
                })
                .Subscribe(className =>
                    {
                        OverallRatingPanel.Classes.Add(className);
                        OverallRating.Text = className == "NoRating" ? "--" : ViewModel!.OverallRating.Value.ToString("P2");
                    }
                )
<<<<<<< HEAD
=======
                .DisposeWith(d);

            this.WhenAnyValue(view => view.ViewModel!.IsCollectionInstalled)
                .SubscribeWithErrorLogging(isInstalled =>
                {
                    DownloadButton.Text = isInstalled ? "Installed" : "Continue Download";
                    DownloadButton.LeftIcon = isInstalled ? IconValues.Check : IconValues.Download;
                    DownloadButton.RightIcon = isInstalled ? null : IconValues.ChevronRight;
                    DownloadButton.ShowIcon = isInstalled ? StandardButton.ShowIconOptions.Left : StandardButton.ShowIconOptions.Both;
                })
>>>>>>> 81ddd212
                .DisposeWith(d);
        });
    }
}
<|MERGE_RESOLUTION|>--- conflicted
+++ resolved
@@ -74,8 +74,6 @@
                         OverallRating.Text = className == "NoRating" ? "--" : ViewModel!.OverallRating.Value.ToString("P2");
                     }
                 )
-<<<<<<< HEAD
-=======
                 .DisposeWith(d);
 
             this.WhenAnyValue(view => view.ViewModel!.IsCollectionInstalled)
@@ -86,7 +84,6 @@
                     DownloadButton.RightIcon = isInstalled ? null : IconValues.ChevronRight;
                     DownloadButton.ShowIcon = isInstalled ? StandardButton.ShowIconOptions.Left : StandardButton.ShowIconOptions.Both;
                 })
->>>>>>> 81ddd212
                 .DisposeWith(d);
         });
     }
