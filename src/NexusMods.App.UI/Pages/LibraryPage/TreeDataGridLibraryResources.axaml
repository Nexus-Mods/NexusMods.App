<ResourceDictionary xmlns="https://github.com/avaloniaui"
                    xmlns:x="http://schemas.microsoft.com/winfx/2006/xaml"
                    xmlns:local="clr-namespace:NexusMods.App.UI.Pages.LibraryPage"
                    xmlns:icons="clr-namespace:NexusMods.UI.Sdk.Icons;assembly=NexusMods.UI.Sdk"
                    xmlns:controls="clr-namespace:NexusMods.App.UI.Controls"
                    xmlns:abstractions="clr-namespace:NexusMods.MnemonicDB.Abstractions;assembly=NexusMods.MnemonicDB.Abstractions"
                    xmlns:resources="clr-namespace:NexusMods.App.UI.Resources">

    <!-- Downloaded Date -->
    <DataTemplate x:Key="{x:Static local:LibraryColumns+DownloadedDate.ColumnTemplateResourceKey}">
        <DataTemplate.DataType>
            <x:Type TypeName="controls:CompositeItemModel" x:TypeArguments="abstractions:EntityId" />
        </DataTemplate.DataType>

        <controls:ComponentControl x:TypeArguments="abstractions:EntityId" Content="{CompiledBinding}">
            <controls:ComponentControl.ComponentTemplate>
                <controls:ComponentTemplate x:TypeArguments="controls:DateComponent"
                                            ComponentKey="{x:Static local:LibraryColumns+DownloadedDate.ComponentKey}">
                    <controls:ComponentTemplate.DataTemplate>
                        <DataTemplate DataType="{x:Type controls:DateComponent}">
                            <TextBlock Text="{CompiledBinding FormattedValue.Value}" />
                        </DataTemplate>
                    </controls:ComponentTemplate.DataTemplate>
                </controls:ComponentTemplate>
            </controls:ComponentControl.ComponentTemplate>

            <controls:ComponentControl.Fallback>
                <TextBlock Text="-" />
            </controls:ComponentControl.Fallback>
        </controls:ComponentControl>
    </DataTemplate>

    <!-- Size -->
    <DataTemplate x:Key="{x:Static controls:SharedColumns+ItemSize.ColumnTemplateResourceKey}">
        <DataTemplate.DataType>
            <x:Type TypeName="controls:CompositeItemModel" x:TypeArguments="abstractions:EntityId" />
        </DataTemplate.DataType>

        <controls:ComponentControl x:TypeArguments="abstractions:EntityId" Content="{CompiledBinding}">
            <controls:ComponentControl.ComponentTemplate>
                <controls:ComponentTemplate x:TypeArguments="controls:SizeComponent"
                                            ComponentKey="{x:Static controls:SharedColumns+ItemSize.ComponentKey}">
                    <controls:ComponentTemplate.DataTemplate>
                        <DataTemplate DataType="{x:Type controls:SizeComponent}">
                            <TextBlock Text="{CompiledBinding FormattedValue.Value}" />
                        </DataTemplate>
                    </controls:ComponentTemplate.DataTemplate>
                </controls:ComponentTemplate>
            </controls:ComponentControl.ComponentTemplate>

            <controls:ComponentControl.Fallback>
                <TextBlock Text="-" />
            </controls:ComponentControl.Fallback>
        </controls:ComponentControl>
    </DataTemplate>

    <!-- Version -->
    <DataTemplate x:Key="{x:Static local:LibraryColumns+ItemVersion.ColumnTemplateResourceKey}">

        <DataTemplate.DataType>
            <x:Type TypeName="controls:CompositeItemModel" x:TypeArguments="abstractions:EntityId" />
        </DataTemplate.DataType>

        <controls:MultiComponentControl x:TypeArguments="abstractions:EntityId" Content="{CompiledBinding}">
            <controls:MultiComponentControl.AvailableTemplates>

                <!-- New version -->
                <controls:ComponentTemplate x:TypeArguments="local:LibraryComponents+NewVersionAvailable"
                                            ComponentKey="{x:Static local:LibraryColumns+ItemVersion.NewVersionComponentKey}">
                    <controls:ComponentTemplate.DataTemplate>
                        <DataTemplate DataType="{x:Type local:LibraryComponents+NewVersionAvailable}">
                            <StackPanel x:Name="NewVersionStack"
                                        Orientation="Horizontal">
                                <TextBlock Text="{CompiledBinding CurrentVersion.Value.Value}" />
                                <icons:UnifiedIcon Value="{x:Static icons:IconValues.ArrowForward}" />
                                <TextBlock Text="{CompiledBinding NewVersion.Value}" />
                            </StackPanel>
                        </DataTemplate>
                    </controls:ComponentTemplate.DataTemplate>
                </controls:ComponentTemplate>

                <!-- Current version -->
                <controls:ComponentTemplate x:TypeArguments="controls:StringComponent"
                                            ComponentKey="{x:Static local:LibraryColumns+ItemVersion.CurrentVersionComponentKey}">
                    <controls:ComponentTemplate.DataTemplate>
                        <DataTemplate DataType="{x:Type controls:StringComponent}">
                            <TextBlock Text="{CompiledBinding Value.Value}" />
                        </DataTemplate>
                    </controls:ComponentTemplate.DataTemplate>
                </controls:ComponentTemplate>
            </controls:MultiComponentControl.AvailableTemplates>
        </controls:MultiComponentControl>

    </DataTemplate>

    <!-- Actions -->
    <DataTemplate x:Key="{x:Static local:LibraryColumns+Actions.ColumnTemplateResourceKey}">
        <DataTemplate.DataType>
            <x:Type TypeName="controls:CompositeItemModel" x:TypeArguments="abstractions:EntityId" />
        </DataTemplate.DataType>

        <StackPanel Orientation="Horizontal">

            <!-- Update -->
            <controls:ComponentControl x:TypeArguments="abstractions:EntityId" Content="{CompiledBinding}">
                <controls:ComponentControl.ComponentTemplate>
                    <controls:ComponentTemplate x:TypeArguments="local:LibraryComponents+UpdateAction"
                                                ComponentKey="{x:Static local:LibraryColumns+Actions.UpdateComponentKey}">
                        <controls:ComponentTemplate.DataTemplate>
                            <DataTemplate DataType="{x:Type local:LibraryComponents+UpdateAction}">

                                <controls:StandardButton Command="{CompiledBinding CommandUpdate}"
                                                         Text="{CompiledBinding ButtonText.Value}"
                                                         Size="Small"
                                                         Type="Primary"
                                                         Fill="WeakAlt"
                                                         LeftIcon="{x:Static icons:IconValues.Download}"
<<<<<<< HEAD
                                                         ShowIcon="Left" />
=======
                                                         ShowIcon="Left"
                                                         ToolTip.Tip="Update mod"/>
>>>>>>> f34157d3
                            </DataTemplate>
                        </controls:ComponentTemplate.DataTemplate>
                    </controls:ComponentTemplate>
                </controls:ComponentControl.ComponentTemplate>
            </controls:ComponentControl>

            <!-- Install -->
            <controls:ComponentControl x:TypeArguments="abstractions:EntityId" Content="{CompiledBinding}">
                <controls:ComponentControl.ComponentTemplate>
                    <controls:ComponentTemplate x:TypeArguments="local:LibraryComponents+InstallAction"
                                                ComponentKey="{x:Static local:LibraryColumns+Actions.InstallComponentKey}">
                        <controls:ComponentTemplate.DataTemplate>
                            <DataTemplate DataType="{x:Type local:LibraryComponents+InstallAction}">
                                <Panel>
                                    <controls:StandardButton Command="{CompiledBinding CommandInstall}"
                                                             Text="{CompiledBinding ButtonText.Value}"
                                                             Size="Small"
                                                             Type="Primary"
                                                             Fill="StrongAlt"
                                                             LeftIcon="{x:Static icons:IconValues.Add}"
                                                             ShowIcon="Left"
                                                             IsVisible="{CompiledBinding !IsInstalled.Value}" />
                                    <StackPanel x:Name="InstalledStack"
                                                Orientation="Horizontal"
                                                IsVisible="{CompiledBinding IsInstalled.Value}">
                                        <icons:UnifiedIcon Value="{x:Static icons:IconValues.Check}" />
                                        <TextBlock Text="{CompiledBinding ButtonText.Value}" />
                                    </StackPanel>
                                </Panel>
                            </DataTemplate>
                        </controls:ComponentTemplate.DataTemplate>
                    </controls:ComponentTemplate>
                </controls:ComponentControl.ComponentTemplate>
            </controls:ComponentControl>
           
            <!-- more options -->
            <controls:StandardButton
                ToolTip.Tip="More options"
                x:Name="HamburgerMenuButton"
                LeftIcon="{x:Static icons:IconValues.MoreVertical}"
                ShowIcon="Left"
                ShowLabel="False"
                Fill="None">
                <controls:StandardButton.Flyout>

                    <MenuFlyout FlyoutPresenterClasses="TreeDataGridMenu">

                        <!-- View Changelog -->
                        <controls:ComponentControl x:TypeArguments="abstractions:EntityId" Content="{CompiledBinding}">
                            <controls:ComponentControl.ComponentTemplate>
                                <controls:ComponentTemplate
                                    x:TypeArguments="local:LibraryComponents+ViewChangelogAction"
                                    ComponentKey="{x:Static local:LibraryColumns+Actions.ViewChangelogComponentKey}">
                                    <controls:ComponentTemplate.DataTemplate>
                                        <DataTemplate DataType="{x:Type local:LibraryComponents+ViewChangelogAction}">
                                            <MenuItem Header="{x:Static resources:Language.Library_ViewChangelog_Text}"
                                                      Command="{CompiledBinding CommandViewChangelog}">
                                                <MenuItem.Icon>
                                                    <icons:UnifiedIcon
                                                        Value="{x:Static icons:IconValues.FileDocumentOutline}" />
                                                </MenuItem.Icon>
                                            </MenuItem>
                                        </DataTemplate>
                                    </controls:ComponentTemplate.DataTemplate>
                                </controls:ComponentTemplate>
                            </controls:ComponentControl.ComponentTemplate>
                        </controls:ComponentControl>

                        <Separator/>

                        <!-- View Mod Page -->
                        <controls:ComponentControl x:TypeArguments="abstractions:EntityId" Content="{CompiledBinding}">
                            <controls:ComponentControl.ComponentTemplate>
                                <controls:ComponentTemplate x:TypeArguments="local:LibraryComponents+ViewModPageAction"
                                                            ComponentKey="{x:Static local:LibraryColumns+Actions.ViewModPageComponentKey}">
                                    <controls:ComponentTemplate.DataTemplate>
                                        <DataTemplate DataType="{x:Type local:LibraryComponents+ViewModPageAction}">
                                            <MenuItem Header="{x:Static resources:Language.Library_ViewModPage_Text}"
                                                      Command="{CompiledBinding CommandViewModPage}">
                                                <MenuItem.Icon>
                                                    <icons:UnifiedIcon Value="{x:Static icons:IconValues.OpenInNew}" />
                                                </MenuItem.Icon>
                                            </MenuItem>
                                        </DataTemplate>
                                    </controls:ComponentTemplate.DataTemplate>
                                </controls:ComponentTemplate>
                            </controls:ComponentControl.ComponentTemplate>
                        </controls:ComponentControl>
                        
                    </MenuFlyout>
                    
                </controls:StandardButton.Flyout>
            </controls:StandardButton>


        </StackPanel>
    </DataTemplate>

</ResourceDictionary><|MERGE_RESOLUTION|>--- conflicted
+++ resolved
@@ -115,12 +115,8 @@
                                                          Type="Primary"
                                                          Fill="WeakAlt"
                                                          LeftIcon="{x:Static icons:IconValues.Download}"
-<<<<<<< HEAD
-                                                         ShowIcon="Left" />
-=======
                                                          ShowIcon="Left"
                                                          ToolTip.Tip="Update mod"/>
->>>>>>> f34157d3
                             </DataTemplate>
                         </controls:ComponentTemplate.DataTemplate>
                     </controls:ComponentTemplate>
