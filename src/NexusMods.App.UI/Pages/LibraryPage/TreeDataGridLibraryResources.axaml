--- conflicted
+++ resolved
@@ -151,12 +151,8 @@
                     </controls:ComponentTemplate>
                 </controls:ComponentControl.ComponentTemplate>
             </controls:ComponentControl>
-<<<<<<< HEAD
-
-=======
            
             <!-- more options -->
->>>>>>> 7a5dbe5f
             <controls:StandardButton
                 ToolTip.Tip="More options"
                 x:Name="HamburgerMenuButton"
@@ -166,8 +162,7 @@
                 Fill="None">
                 <controls:StandardButton.Flyout>
 
-<<<<<<< HEAD
-                    <MenuFlyout>
+                    <MenuFlyout FlyoutPresenterClasses="TreeDataGridMenu">
 
                         <!-- Hide Updates -->
                         <controls:ComponentControl x:TypeArguments="abstractions:EntityId" Content="{CompiledBinding}">
@@ -190,9 +185,6 @@
                         </controls:ComponentControl>
 
                         <MenuItem Header="-" />
-=======
-                    <MenuFlyout FlyoutPresenterClasses="TreeDataGridMenu">
->>>>>>> 7a5dbe5f
 
                         <!-- View Changelog -->
                         <controls:ComponentControl x:TypeArguments="abstractions:EntityId" Content="{CompiledBinding}">
@@ -215,11 +207,7 @@
                             </controls:ComponentControl.ComponentTemplate>
                         </controls:ComponentControl>
 
-<<<<<<< HEAD
-                        <MenuItem Header="-" />
-=======
                         <Separator/>
->>>>>>> 7a5dbe5f
 
                         <!-- View Mod Page -->
                         <controls:ComponentControl x:TypeArguments="abstractions:EntityId" Content="{CompiledBinding}">
@@ -239,13 +227,9 @@
                                 </controls:ComponentTemplate>
                             </controls:ComponentControl.ComponentTemplate>
                         </controls:ComponentControl>
-<<<<<<< HEAD
-                    </MenuFlyout>
-=======
                         
                     </MenuFlyout>
                     
->>>>>>> 7a5dbe5f
                 </controls:StandardButton.Flyout>
             </controls:StandardButton>
 
