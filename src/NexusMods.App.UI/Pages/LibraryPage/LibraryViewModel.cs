--- conflicted
+++ resolved
@@ -213,21 +213,14 @@
                             foreach (var id in installMessage.Ids)
                             {
                                 var libraryItem = LibraryItem.Load(_connection.Db, id);
-<<<<<<< HEAD
-=======
                                 if (!libraryItem.IsValid()) continue;
->>>>>>> 7a5dbe5f
                                 await InstallLibraryItem(libraryItem, _loadout, GetInstallationTarget(), cancellationToken);
                             }
                         },
                         async updateMessage => await HandleUpdateMessage(updateMessage, cancellationToken),
                         async viewChangelogMessage => await HandleViewChangelogMessage(viewChangelogMessage, cancellationToken),
-<<<<<<< HEAD
                         async viewModPageMessage => await HandleViewModPageMessage(viewModPageMessage, cancellationToken),
                         async hideUpdatesMessage => await HandleHideUpdatesMessage(hideUpdatesMessage, cancellationToken)
-=======
-                        async viewModPageMessage => await HandleViewModPageMessage(viewModPageMessage, cancellationToken)
->>>>>>> 7a5dbe5f
                     );
                 },
                 awaitOperation: AwaitOperation.Parallel,
@@ -349,7 +342,6 @@
             libraryItemId => OpenModPage(new NexusModsLibraryItem.ReadOnly(_connection.Db, libraryItemId).ModPageMetadataId, cancellationToken)
         );
     }
-<<<<<<< HEAD
     
     private async ValueTask HandleHideUpdatesMessage(HideUpdatesMessage hideUpdatesMessage, CancellationToken cancellationToken)
     {
@@ -414,8 +406,6 @@
             }
         );
     }
-=======
->>>>>>> 7a5dbe5f
 
     private ValueTask OpenModPage(NexusModsModPageMetadataId modPageMetadataId, CancellationToken cancellationToken)
     {
@@ -525,28 +515,17 @@
 public readonly record struct UpdateMessage(ModUpdatesOnModPage Updates, CompositeItemModel<EntityId> TreeNode);
 public readonly record struct ViewChangelogMessage(OneOf<NexusModsModPageMetadataId, NexusModsLibraryItemId> Id);
 public readonly record struct ViewModPageMessage(OneOf<NexusModsModPageMetadataId, NexusModsLibraryItemId> Id);
-<<<<<<< HEAD
 public readonly record struct HideUpdatesMessage(OneOf<NexusModsModPageMetadataId, NexusModsLibraryItemId> Id);
 
 public class LibraryTreeDataGridAdapter :
     TreeDataGridAdapter<CompositeItemModel<EntityId>, EntityId>,
     ITreeDataGirdMessageAdapter<OneOf<InstallMessage, UpdateMessage, ViewChangelogMessage, ViewModPageMessage, HideUpdatesMessage>>
-=======
-
-public class LibraryTreeDataGridAdapter :
-    TreeDataGridAdapter<CompositeItemModel<EntityId>, EntityId>,
-    ITreeDataGirdMessageAdapter<OneOf<InstallMessage, UpdateMessage, ViewChangelogMessage, ViewModPageMessage>>
->>>>>>> 7a5dbe5f
 {
     private readonly ILibraryDataProvider[] _libraryDataProviders;
     private readonly LibraryFilter _libraryFilter;
     private readonly IConnection _connection;
 
-<<<<<<< HEAD
     public Subject<OneOf<InstallMessage, UpdateMessage, ViewChangelogMessage, ViewModPageMessage, HideUpdatesMessage>> MessageSubject { get; } = new();
-=======
-    public Subject<OneOf<InstallMessage, UpdateMessage, ViewChangelogMessage, ViewModPageMessage>> MessageSubject { get; } = new();
->>>>>>> 7a5dbe5f
 
     public LibraryTreeDataGridAdapter(IServiceProvider serviceProvider, LibraryFilter libraryFilter)
     {
@@ -626,7 +605,6 @@
                 self.MessageSubject.OnNext(new ViewModPageMessage(GetModPageIdOneOfType(self._connection.Db, entityId)));
             })
         );
-<<<<<<< HEAD
 
         model.SubscribeToComponentAndTrack<LibraryComponents.HideUpdatesAction, LibraryTreeDataGridAdapter>(
             key: LibraryColumns.Actions.HideUpdatesComponentKey,
@@ -639,8 +617,6 @@
                 self.MessageSubject.OnNext(new HideUpdatesMessage(GetModPageIdOneOfType(self._connection.Db, entityId)));
             })
         );
-=======
->>>>>>> 7a5dbe5f
     }
 
     protected override IColumn<CompositeItemModel<EntityId>>[] CreateColumns(bool viewHierarchical)
