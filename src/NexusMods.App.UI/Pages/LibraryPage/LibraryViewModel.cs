using System.Collections.ObjectModel;
using System.Diagnostics;
using System.Reactive.Linq;
using Avalonia.Controls.Models.TreeDataGrid;
using Avalonia.Platform.Storage;
using DynamicData;
using DynamicData.Kernel;
using Microsoft.Extensions.DependencyInjection;
using Microsoft.Extensions.Logging;
using NexusMods.Abstractions.Library;
using NexusMods.Abstractions.Library.Installers;
using NexusMods.Abstractions.Library.Models;
using NexusMods.Abstractions.Loadouts;
<<<<<<< HEAD
using NexusMods.Abstractions.NexusModsLibrary;
=======
>>>>>>> 77f3b709
using NexusMods.Abstractions.NexusModsLibrary.Models;
using NexusMods.Abstractions.NexusWebApi;
using NexusMods.Abstractions.Telemetry;
using NexusMods.Abstractions.UI.Extensions;
using NexusMods.App.UI.Controls;
using NexusMods.App.UI.Extensions;
using NexusMods.App.UI.Overlays;
using NexusMods.App.UI.Pages.Library;
using NexusMods.App.UI.Pages.LibraryPage.Collections;
using NexusMods.App.UI.Resources;
using NexusMods.App.UI.Windows;
using NexusMods.App.UI.WorkspaceSystem;
using NexusMods.CrossPlatform.Process;
using NexusMods.Icons;
using NexusMods.MnemonicDB.Abstractions;
using NexusMods.Networking.NexusWebApi;
using NexusMods.Paths;
using ObservableCollections;
using OneOf;
using R3;
using R3.Avalonia;
using ReactiveUI;
using ReactiveUI.Fody.Helpers;

namespace NexusMods.App.UI.Pages.LibraryPage;

public class LibraryViewModel : APageViewModel<ILibraryViewModel>, ILibraryViewModel
{
    private readonly IConnection _connection;
    private readonly ILibraryService _libraryService;

    public string EmptyLibrarySubtitleText { get; }

    public ReactiveCommand<Unit> UpdateAllCommand { get; }
    public ReactiveCommand<Unit> RefreshUpdatesCommand { get; }
    public ReactiveCommand<Unit> SwitchViewCommand { get; }

    public ReactiveCommand<Unit> InstallSelectedItemsCommand { get; }

    public ReactiveCommand<Unit> InstallSelectedItemsWithAdvancedInstallerCommand { get; }

    public ReactiveCommand<Unit> RemoveSelectedItemsCommand { get; }

    public ReactiveCommand<Unit> OpenFilePickerCommand { get; }

    public ReactiveCommand<Unit> OpenNexusModsCommand { get; }

    [Reactive] public IStorageProvider? StorageProvider { get; set; }

    private readonly IServiceProvider _serviceProvider;
    private readonly INexusApiClient _nexusApiClient;
    private readonly ILibraryItemInstaller _advancedInstaller;
    private readonly IGameDomainToGameIdMappingCache _gameIdMappingCache;
    private readonly Loadout.ReadOnly _loadout;

    public LibraryTreeDataGridAdapter Adapter { get; }
    private ReadOnlyObservableCollection<ICollectionCardViewModel> _collections = new([]);
    public ReadOnlyObservableCollection<ICollectionCardViewModel> Collections => _collections;

    private BehaviorSubject<Optional<LoadoutId>> LoadoutSubject { get; } = new(Optional<LoadoutId>.None);

    public LibraryViewModel(
        IWindowManager windowManager,
        IServiceProvider serviceProvider,
        IGameDomainToGameIdMappingCache gameIdMappingCache,
        INexusApiClient nexusApiClient,
        LoadoutId loadoutId) : base(windowManager)
    {
        _serviceProvider = serviceProvider;
        _nexusApiClient = nexusApiClient;
        _gameIdMappingCache = gameIdMappingCache;
        _libraryService = serviceProvider.GetRequiredService<ILibraryService>();
        _connection = serviceProvider.GetRequiredService<IConnection>();

        var tileImagePipeline = ImagePipelines.GetCollectionTileImagePipeline(serviceProvider);
        var userAvatarPipeline = ImagePipelines.GetUserAvatarPipeline(serviceProvider);

        var ticker = R3.Observable
            .Interval(period: TimeSpan.FromSeconds(30), timeProvider: ObservableSystem.DefaultTimeProvider)
            .ObserveOnUIThreadDispatcher()
            .Select(_ => TimeProvider.System.GetLocalNow())
            .Publish(initialValue: TimeProvider.System.GetLocalNow());

        var loadoutObservable = LoadoutSubject
            .Where(static id => id.HasValue)
            .Select(static id => id.Value)
            .AsSystemObservable()
            .Replay(bufferSize: 1);

        var gameObservable = loadoutObservable
            .Select(id => Loadout.Load(_connection.Db, id).InstallationInstance.Game)
            .Replay(bufferSize: 1);

        var libraryFilter = new LibraryFilter(
            loadoutObservable: loadoutObservable,
            gameObservable: gameObservable
        );

        Adapter = new LibraryTreeDataGridAdapter(serviceProvider, ticker, libraryFilter);
        LoadoutSubject.OnNext(loadoutId);

        _advancedInstaller = serviceProvider.GetRequiredKeyedService<ILibraryItemInstaller>("AdvancedManualInstaller");

        TabTitle = Language.LibraryPageTitle;
        TabIcon = IconValues.LibraryOutline;

        ticker.Connect();

        _loadout = Loadout.Load(_connection.Db, loadoutId.Value);
        var game = _loadout.InstallationInstance.Game;

        EmptyLibrarySubtitleText = string.Format(Language.FileOriginsPageViewModel_EmptyLibrarySubtitleText, game.Name);

        SwitchViewCommand = new ReactiveCommand<Unit>(_ =>
        {
            Adapter.ViewHierarchical.Value = !Adapter.ViewHierarchical.Value;
        });

        RefreshUpdatesCommand = new ReactiveCommand<Unit>(
            executeAsync: (_, token) => RefreshUpdates(token),
            awaitOperation: AwaitOperation.Sequential
        );
        UpdateAllCommand = new ReactiveCommand<Unit>(_ => throw new NotImplementedException("[Update All] This feature is not yet implemented, please wait for the next release."));

        var hasSelection = Adapter.SelectedModels
            .ObserveCountChanged()
            .Select(count => count > 0);

        InstallSelectedItemsCommand = hasSelection.ToReactiveCommand<Unit>(
            executeAsync: (_, cancellationToken) => InstallSelectedItems(useAdvancedInstaller: false, cancellationToken),
            awaitOperation: AwaitOperation.Parallel,
            initialCanExecute: false,
            configureAwait: false
        );

        InstallSelectedItemsWithAdvancedInstallerCommand = hasSelection.ToReactiveCommand<Unit>(
            executeAsync: (_, cancellationToken) => InstallSelectedItems(useAdvancedInstaller: true, cancellationToken),
            awaitOperation: AwaitOperation.Parallel,
            initialCanExecute: false,
            configureAwait: false
        );

        RemoveSelectedItemsCommand = hasSelection.ToReactiveCommand<Unit>(
            executeAsync: (_, cancellationToken) => RemoveSelectedItems(cancellationToken),
            awaitOperation: AwaitOperation.Parallel,
            initialCanExecute: false,
            configureAwait: false
        );

        var canUseFilePicker = this.WhenAnyValue(vm => vm.StorageProvider)
            .ToObservable()
            .WhereNotNull()
            .Select(x => x.CanOpen);

        OpenFilePickerCommand = canUseFilePicker.ToReactiveCommand<Unit>(
            executeAsync: (_, cancellationToken) => AddFilesFromDisk(StorageProvider!, cancellationToken),
            awaitOperation: AwaitOperation.Parallel,
            initialCanExecute: true,
            configureAwait: false
        );

        var osInterop = serviceProvider.GetRequiredService<IOSInterop>();
        OpenNexusModsCommand = new ReactiveCommand<Unit>(
            executeAsync: async (_, cancellationToken) =>
            {
                var gameDomain = (await _gameIdMappingCache.TryGetDomainAsync(game.GameId, cancellationToken));
                var gameUri = NexusModsUrlBuilder.CreateGenericUri($"https://www.nexusmods.com/{gameDomain}");
                await osInterop.OpenUrl(gameUri, cancellationToken: cancellationToken);
            },
            awaitOperation: AwaitOperation.Parallel,
            configureAwait: false
        );

        this.WhenActivated(disposables =>
        {
            disposables.Add(loadoutObservable.Connect());
            disposables.Add(gameObservable.Connect());

            Disposable.Create(this, static vm => vm.StorageProvider = null).AddTo(disposables);
            Adapter.Activate().AddTo(disposables);

            Adapter.MessageSubject.SubscribeAwait(
                onNextAsync: async (message, cancellationToken) =>
                {
                    switch (message.Action)
                    {
                        case ActionType.Install:
                            await HandleInstallMessage(message, cancellationToken);
                            break;
                        case ActionType.Update:
                            HandleUpdateMessage(message, cancellationToken);
                            break;
                        default:
                            throw new ArgumentOutOfRangeException();
                    }
                },
                awaitOperation: AwaitOperation.Parallel,
                configureAwait: false
            ).AddTo(disposables);

            CollectionMetadata.ObserveAll(_connection)
                .FilterImmutable(collection =>
                {
                    if (!CollectionMetadata.GameId.TryGetValue(collection, out var collectionGameId)) return true;
                    return collectionGameId == game.GameId;
                })
<<<<<<< HEAD
=======
                .OnUI()
>>>>>>> 77f3b709
                .Transform(ICollectionCardViewModel (coll) => new CollectionCardViewModel(
                    tileImagePipeline: tileImagePipeline,
                    userAvatarPipeline: userAvatarPipeline,
                    windowManager: WindowManager,
                    workspaceId: WorkspaceId,
                    connection: _connection,
                    revision: coll.Revisions.First().RevisionId,
                    targetLoadout: _loadout)
                )
                .Bind(out _collections)
                .Subscribe()
                .AddTo(disposables);
<<<<<<< HEAD

            // Note(sewer)
            // Begin an asynchronous update check on entering the view.
            // Since this can take a bit with libraries that have 1000s of items,
            // we do this in the background and update the items as needed.
            _ = RefreshUpdates(CancellationToken.None);
=======
>>>>>>> 77f3b709
        });
    }
    private async Task HandleInstallMessage(ActionMessage message, CancellationToken cancellationToken)
    {
        if (message.Payload.TryPickT0(out var multipleIds, out var singleId))
        {
            foreach (var id in multipleIds)
            {
                var libraryItem = LibraryItem.Load(_connection.Db, id);
                if (!libraryItem.IsValid()) continue;
                await InstallLibraryItem(libraryItem, _loadout, cancellationToken);
            }
        }
        else
        {
            var libraryItem = LibraryItem.Load(_connection.Db, singleId);
            if (!libraryItem.IsValid()) return;
            await InstallLibraryItem(libraryItem, _loadout, cancellationToken);
        }
    }
    
    private void HandleUpdateMessage(ActionMessage message, CancellationToken cancellationToken)
    {
        void StartLibraryItemUpdate(LibraryItemId id)
        {
            var libraryItem = LibraryItem.Load(_connection.Db, id);
            if (!libraryItem.IsValid()) return;
            
            // By definition, if we start an update, it's a Nexus 
            if (!libraryItem.TryGetAsNexusModsLibraryItem(out var nexusItem))
                Debug.Fail("Can only be a Nexus item by definition, as of time of writing this code.");

            var modFileUrlFormat = "https://www.nexusmods.com/Core/Libs/Common/Widgets/DownloadPopUp?id={0}&game_id={1}";
            var modFileUrl = string.Format(modFileUrlFormat, nexusItem.FileMetadata.Uid.FileId, nexusItem.FileMetadata.Uid.GameId);
            var osInterop = _serviceProvider.GetRequiredService<IOSInterop>();
            osInterop.OpenUrl(new Uri(modFileUrl), cancellationToken: cancellationToken);
        }
        
        if (message.Payload.TryPickT0(out var multipleIds, out var singleId))
        {
            foreach (var id in multipleIds)
                StartLibraryItemUpdate(id);
        }
        else
        {
            StartLibraryItemUpdate(singleId);
        }
    }

    // Note(sewer): ValueTask because of R3 constraints with ReactiveCommand API
    private async ValueTask RefreshUpdates(CancellationToken token) 
    {
        var logger = _serviceProvider.GetRequiredService<ILogger<LibraryViewModel>>();
        
        // Identify all mod pages needing a refresh.
        var updateCheckResult = await RunUpdateCheck.CheckForModPagesWhichNeedUpdating(_connection.Db, _nexusApiClient, _gameIdMappingCache);
        
        // Start a transaction with updated info if at least 1 item needs
        // updating with upstream server.
        if (updateCheckResult.AnyItemNeedsUpdate())
        {
            using var tx = _connection.BeginTransaction();
            var gqlClient = _serviceProvider.GetRequiredService<NexusGraphQLClient>();
            await RunUpdateCheck.UpdateModFilesForOutdatedPages(_connection.Db, tx, logger, gqlClient, updateCheckResult, token);
            await tx.Commit();
        }
        
        // We've now updated our under the hood understanding of what's on the Nexus,
        // we now need to extract every file from the Nexus from the rows, and check,
        // for updates individually.
        foreach (var itemModel in Adapter.GetRoots())
        {
            switch (itemModel)
            {
                // The items here can either be `NexusModsModPageLibraryItemModel`
                // (as 'fake parents') in tree view, or members of 
                // 'NexusModsFileLibraryItemModel' directly.
                case NexusModsModPageLibraryItemModel modPageModel:
                {
                    var libraryItems = modPageModel.LibraryItems;
                    if (libraryItems.Length <= 0)
                        continue;
            
                    // Note(sewer) Search for note with text N20250116
                    var newestDate = DateTimeOffset.MinValue;
                    NexusModsFileMetadata.ReadOnly newestItem = default;
                    var filesToUpdate = new List<(NexusModsLibraryItem.ReadOnly, NexusModsFileMetadata.ReadOnly)>();
                    var isAnyOnModPageNewer = false;
                    
                    // Note(sewer): The cast `NexusModsFileLibraryItemModel` is valid because
                    // `NexusModsModPageLibraryItemModel` is a container of `NexusModsModPageLibraryItemModel`.
                    foreach (var libraryItemModel in modPageModel.Children.OfType<NexusModsFileLibraryItemModel>())
                    {
                        var libraryItem = libraryItemModel.LibraryItem;
                        var newerItems = RunUpdateCheck.GetNewerFilesForExistingFile(libraryItem.FileMetadata);
                        var mostRecentItem = newerItems.FirstOrDefault();
                        if (!mostRecentItem.IsValid()) // Catch case of no newer items.
                            continue;

                        var isNewestOnModPage = mostRecentItem.UploadedAt > newestDate;
                        if (isNewestOnModPage)
                        {
                            filesToUpdate.Add((libraryItem, mostRecentItem));
                            newestDate = mostRecentItem.UploadedAt;
                            newestItem = mostRecentItem;
                            isAnyOnModPageNewer = true;
                        }

                        libraryItemModel.InformUpdateAvailable(mostRecentItem);
                    }

                    if (isAnyOnModPageNewer)
                        modPageModel.InformAvailableUpdate(newestItem, filesToUpdate);

                    break;
                }
                case NexusModsFileLibraryItemModel fileModPageModel:
                {
                    var libraryItem = fileModPageModel.LibraryItem;
                    var newerItem = RunUpdateCheck.GetNewerFilesForExistingFile(libraryItem.FileMetadata);
                    break;
                }
                case LocalFileLibraryItemModel 
                    or LocalFileParentLibraryItemModel 
                    or NexusModsFileMetadataLibraryItemModel.Downloadable 
                    or NexusModsFileMetadataLibraryItemModel.Installable:
                    // Ignore (Unsupported)
                    break;
                default:
                    // Catch any potential future classes.
                    throw new NotImplementedException("[RefreshUpdates] Unknown Model Class Encountered While Update Checking.\n" +
                                                      "This code needs updated. Please report this as a bug.\n" +
                                                      $"TypeName: {itemModel.GetType().Name}");
            }
        }

        // Now beam down the update notification to all items
        // RunUpdateCheck.GetNewerFilesForExistingFile()
    }

    private async ValueTask InstallItems(LibraryItemId[] ids, bool useAdvancedInstaller, CancellationToken cancellationToken)
    {
        var db = _connection.Db;
        var items = ids
            .Select(id => LibraryItem.Load(db, id))
            .Where(x => x.IsValid())
            .ToArray();

        await Parallel.ForAsync(
            fromInclusive: 0,
            toExclusive: items.Length,
            body: (i, innerCancellationToken) => InstallLibraryItem(items[i], _loadout, innerCancellationToken, useAdvancedInstaller),
            cancellationToken: cancellationToken
        );
    }

    private LibraryItemId[] GetSelectedIds()
    {
        var ids1 = Adapter.SelectedModels
            .OfType<IIsParentLibraryItemModel>()
            .SelectMany(static model => model.LibraryItemIds);

        var ids2 = Adapter.SelectedModels
            .OfType<IIsChildLibraryItemModel>()
            .Select(static model => model.LibraryItemId);

        return ids1.Concat(ids2).Distinct().ToArray();
    }

    private ValueTask InstallSelectedItems(bool useAdvancedInstaller, CancellationToken cancellationToken)
    {
        return InstallItems(GetSelectedIds(), useAdvancedInstaller, cancellationToken);
    }

    private async ValueTask InstallLibraryItem(
        LibraryItem.ReadOnly libraryItem,
        Loadout.ReadOnly loadout,
        CancellationToken cancellationToken,
        bool useAdvancedInstaller = false)
    {
        await _libraryService.InstallItem(libraryItem, loadout, installer: useAdvancedInstaller ? _advancedInstaller : null);
    }

    private async ValueTask RemoveSelectedItems(CancellationToken cancellationToken)
    {
        var db = _connection.Db;
        var toRemove = GetSelectedIds().Select(id => LibraryItem.Load(db, id)).ToArray();
        await LibraryItemRemover.RemoveAsync(_connection, _serviceProvider.GetRequiredService<IOverlayController>(), _libraryService, toRemove, cancellationToken);
    }

    private async ValueTask AddFilesFromDisk(IStorageProvider storageProvider, CancellationToken cancellationToken)
    {
        var files = await storageProvider.OpenFilePickerAsync(new FilePickerOpenOptions
        {
            AllowMultiple = true,
            Title = Language.LoadoutGridView_AddMod_FilePicker_Title,
            FileTypeFilter =
            [
                // TODO: fetch from some service
                new FilePickerFileType(Language.LoadoutGridView_AddMod_FileType_Archive)
                {
                    Patterns = ["*.zip", "*.7z", "*.rar"],
                },
            ],
        });

        var paths = files
            .Select(file => file.TryGetLocalPath())
            .NotNull()
            .Select(path => FileSystem.Shared.FromUnsanitizedFullPath(path))
            .Where(path => path.FileExists)
            .ToArray();

        await Parallel.ForAsync(
            fromInclusive: 0,
            toExclusive: paths.Length,
            body: async (i, innerCancellationToken) =>
            {
                var path = paths[i];
                await _libraryService.AddLocalFile(path);
            },
            cancellationToken: cancellationToken
        );
    }
}

public readonly record struct ActionMessage(OneOf<IReadOnlyList<LibraryItemId>, LibraryItemId> Payload, ActionType Action);
public enum ActionType { Install, Update }

public class LibraryTreeDataGridAdapter : TreeDataGridAdapter<ILibraryItemModel, EntityId>,
    ITreeDataGirdMessageAdapter<ActionMessage>
{
    private readonly ILibraryDataProvider[] _libraryDataProviders;
    private readonly ConnectableObservable<DateTimeOffset> _ticker;
    private readonly LibraryFilter _libraryFilter;

    public Subject<ActionMessage> MessageSubject { get; } = new();
    public ObservableList<ILibraryItemModel> GetRoots() => Roots;
    private readonly Dictionary<ILibraryItemModel, IDisposable> _commandDisposables = new();

    private readonly IDisposable _activationDisposable;
    public LibraryTreeDataGridAdapter(
        IServiceProvider serviceProvider,
        ConnectableObservable<DateTimeOffset> ticker,
        LibraryFilter libraryFilter)
    {
        _libraryDataProviders = serviceProvider.GetServices<ILibraryDataProvider>().ToArray();
        _ticker = ticker;
        _libraryFilter = libraryFilter;

        _activationDisposable = this.WhenActivated(static (adapter, disposables) =>
        {
            Disposable.Create(adapter._commandDisposables, static commandDisposables =>
            {
                foreach (var kv in commandDisposables)
                {
                    var (_, disposable) = kv;
                    disposable.Dispose();
                }

                commandDisposables.Clear();
            }).AddTo(disposables);
        });
    }

    protected override void BeforeModelActivationHook(ILibraryItemModel model)
    {
        if (model is IHasTicker hasTicker)
        {
            hasTicker.Ticker = _ticker;
        }

        static OneOf<IReadOnlyList<LibraryItemId>, LibraryItemId> GetPayload(object model) => model switch
        {
            IIsParentLibraryItemModel parent => OneOf<IReadOnlyList<LibraryItemId>, LibraryItemId>.FromT0(parent.LibraryItemIds),
            IIsChildLibraryItemModel child => child.LibraryItemId,
            _ => throw new NotSupportedException(),
        };

        var disposable = model switch 
        {
            ILibraryItemWithUpdateAction updateAction => updateAction.UpdateItemCommand.Subscribe(
                MessageSubject, 
                static (model, subject) => subject.OnNext(new ActionMessage(GetPayload(model), ActionType.Update))
            ),
            ILibraryItemWithInstallAction installAction => installAction.InstallItemCommand.Subscribe(
                MessageSubject, 
                static (model, subject) => subject.OnNext(new ActionMessage(GetPayload(model), ActionType.Install))
            ),
            _ => null
        };

        if (disposable != null)
        {
            var didAdd = _commandDisposables.TryAdd(model, disposable);
            Debug.Assert(didAdd, "subscription for the model shouldn't exist yet");
        }

        base.BeforeModelActivationHook(model);
    }

    protected override void BeforeModelDeactivationHook(ILibraryItemModel model)
    {
        if (model is IHasTicker hasTicker)
        {
            hasTicker.Ticker = null;
        }

        if (model is ILibraryItemWithAction)
        {
            var didRemove = _commandDisposables.Remove(model, out var disposable);
            Debug.Assert(didRemove, "subscription for the model should exist");
            disposable?.Dispose();
        }

        base.BeforeModelDeactivationHook(model);
    }

    protected override IObservable<IChangeSet<ILibraryItemModel, EntityId>> GetRootsObservable(bool viewHierarchical)
    {
        var observables = viewHierarchical
            ? _libraryDataProviders.Select(provider => provider.ObserveNestedLibraryItems(_libraryFilter))
            : _libraryDataProviders.Select(provider => provider.ObserveFlatLibraryItems(_libraryFilter));

        return observables.MergeChangeSets();
    }

    protected override IColumn<ILibraryItemModel>[] CreateColumns(bool viewHierarchical)
    {
        var nameColumn = ColumnCreator.CreateColumn<ILibraryItemModel, ILibraryItemWithThumbnailAndName>();

        return
        [
            viewHierarchical ? ILibraryItemModel.CreateExpanderColumn(nameColumn) : nameColumn,
            ColumnCreator.CreateColumn<ILibraryItemModel, ILibraryItemWithVersion>(),
            ColumnCreator.CreateColumn<ILibraryItemModel, ILibraryItemWithSize>(),
            ColumnCreator.CreateColumn<ILibraryItemModel, ILibraryItemWithDownloadedDate>(),
            ColumnCreator.CreateColumn<ILibraryItemModel, ILibraryItemWithInstalledDate>(),
            ColumnCreator.CreateColumn<ILibraryItemModel, ILibraryItemWithAction>(),
        ];
    }

    private bool _isDisposed;
    protected override void Dispose(bool disposing)
    {
        if (!_isDisposed)
        {
            if (disposing)
            {
                Disposable.Dispose(_activationDisposable, MessageSubject);
            }

            _isDisposed = true;
        }

        base.Dispose(disposing);
    }
}<|MERGE_RESOLUTION|>--- conflicted
+++ resolved
@@ -11,10 +11,7 @@
 using NexusMods.Abstractions.Library.Installers;
 using NexusMods.Abstractions.Library.Models;
 using NexusMods.Abstractions.Loadouts;
-<<<<<<< HEAD
 using NexusMods.Abstractions.NexusModsLibrary;
-=======
->>>>>>> 77f3b709
 using NexusMods.Abstractions.NexusModsLibrary.Models;
 using NexusMods.Abstractions.NexusWebApi;
 using NexusMods.Abstractions.Telemetry;
@@ -35,7 +32,6 @@
 using ObservableCollections;
 using OneOf;
 using R3;
-using R3.Avalonia;
 using ReactiveUI;
 using ReactiveUI.Fody.Helpers;
 
@@ -221,10 +217,7 @@
                     if (!CollectionMetadata.GameId.TryGetValue(collection, out var collectionGameId)) return true;
                     return collectionGameId == game.GameId;
                 })
-<<<<<<< HEAD
-=======
                 .OnUI()
->>>>>>> 77f3b709
                 .Transform(ICollectionCardViewModel (coll) => new CollectionCardViewModel(
                     tileImagePipeline: tileImagePipeline,
                     userAvatarPipeline: userAvatarPipeline,
@@ -237,15 +230,12 @@
                 .Bind(out _collections)
                 .Subscribe()
                 .AddTo(disposables);
-<<<<<<< HEAD
 
             // Note(sewer)
             // Begin an asynchronous update check on entering the view.
             // Since this can take a bit with libraries that have 1000s of items,
             // we do this in the background and update the items as needed.
             _ = RefreshUpdates(CancellationToken.None);
-=======
->>>>>>> 77f3b709
         });
     }
     private async Task HandleInstallMessage(ActionMessage message, CancellationToken cancellationToken)
