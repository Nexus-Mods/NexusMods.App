--- conflicted
+++ resolved
@@ -3,11 +3,8 @@
                     xmlns:controls="clr-namespace:NexusMods.App.UI.Controls"
                     xmlns:abstractions="clr-namespace:NexusMods.MnemonicDB.Abstractions;assembly=NexusMods.MnemonicDB.Abstractions"
                     xmlns:icons="clr-namespace:NexusMods.Icons;assembly=NexusMods.Icons"
-<<<<<<< HEAD
-                    xmlns:gameLocators="clr-namespace:NexusMods.Abstractions.GameLocators;assembly=NexusMods.Abstractions.GameLocators">
-=======
+                    xmlns:gameLocators="clr-namespace:NexusMods.Abstractions.GameLocators;assembly=NexusMods.Abstractions.GameLocators"
                     xmlns:converters="clr-namespace:NexusMods.App.UI.Converters">
->>>>>>> 4e5c7bbd
 
     <DataTemplate x:Key="{x:Static controls:SharedColumns+Name.ColumnTemplateResourceKey}">
         <DataTemplate.DataType>
