--- conflicted
+++ resolved
@@ -70,7 +70,6 @@
                 job.Transaction,
                 job.EntityId.Value,
                 job.FilePath,
-                job.RelativeTo,
                 hash: job.HashJobResult.Value.RequireData<Hash>()
             );
         }
@@ -78,19 +77,6 @@
         if (job.IsArchive.Value)
         {
             cancellationToken.ThrowIfCancellationRequested();
-<<<<<<< HEAD
-            if (!job.LibraryArchive.HasValue)
-            {
-                job.LibraryArchive = new LibraryArchive.New(job.Transaction, job.EntityId.Value)
-                {
-                    LibraryFile = job.LibraryFile.Value,
-                    IsLibraryArchiveMarker = true,
-                };
-            }
-
-            cancellationToken.ThrowIfCancellationRequested();
-=======
->>>>>>> cd9d4209
             if (!job.ExtractionDirectory.HasValue)
             {
                 job.ExtractionDirectory = _temporaryFileManager.CreateFolder();
@@ -145,7 +131,6 @@
                     {
                         Transaction = job.Transaction,
                         FilePath = fileEntry.Path,
-                        RelativeTo = job.ExtractionDirectory.Value,
                         DoCommit = false,
                         DoBackup = false,
                     };
@@ -184,19 +169,11 @@
             cancellationToken.ThrowIfCancellationRequested();
             foreach (var tuple in job.AddExtractedFileJobResults.Value)
             {
-<<<<<<< HEAD
-                var (jobResult, _) = tuple;
-                
-                var libraryFile = jobResult.RequireData<LibraryFile.New>();
-                
-                var archiveFileEntry = new LibraryArchiveFileEntry.New(job.Transaction, libraryFile.Id)
-=======
                 var (jobResult, fileEntry) = tuple;
                 var libraryFile = jobResult.RequireData<LibraryFile.New>();
                 var path = fileEntry.Path.RelativeTo(job.ExtractionDirectory.Value.Path);
 
                 _ = new LibraryArchiveFileEntry.New(job.Transaction, libraryFile.Id)
->>>>>>> cd9d4209
                 {
                     Path = path,
                     LibraryFile = libraryFile,
@@ -268,11 +245,11 @@
         // return await AddJobAndWaitForResultAsync(hashJob);
     }
 
-    private static LibraryFile.New CreateLibraryFile(ITransaction tx, EntityId entityId, AbsolutePath filePath, AbsolutePath relativeTo, Hash hash)
+    private static LibraryFile.New CreateLibraryFile(ITransaction tx, EntityId entityId, AbsolutePath filePath, Hash hash)
     {
         var libraryFile = new LibraryFile.New(tx, entityId)
         {
-            FileName = filePath.RelativeTo(relativeTo),
+            FileName = filePath.FileName,
             Hash = hash,
             Size = filePath.FileInfo.Size,
             LibraryItem = new LibraryItem.New(tx, entityId)
