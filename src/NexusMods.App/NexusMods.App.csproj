--- conflicted
+++ resolved
@@ -23,12 +23,8 @@
         <ProjectReference Include="..\Networking\NexusMods.Networking.HttpDownloader\NexusMods.Networking.HttpDownloader.csproj" />
         <ProjectReference Include="..\Networking\NexusMods.Networking.NexusWebApi\NexusMods.Networking.NexusWebApi.csproj" />
         <ProjectReference Include="..\NexusMods.App.UI\NexusMods.App.UI.csproj" />
-<<<<<<< HEAD
         <ProjectReference Include="..\NexusMods.App.Cli\NexusMods.App.Cli.csproj" />
-=======
-        <ProjectReference Include="..\NexusMods.CLI\NexusMods.CLI.csproj" />
         <ProjectReference Include="..\Themes\NexusMods.Themes.NexusFluentDark\NexusMods.Themes.NexusFluentDark.csproj" />
->>>>>>> b811cd13
     </ItemGroup>
 
     <ItemGroup>
