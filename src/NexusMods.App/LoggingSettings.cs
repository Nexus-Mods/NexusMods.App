--- conflicted
+++ resolved
@@ -44,7 +44,6 @@
     /// </summary>
     public LogLevel MinimumLevel { get; init; } = LogLevel.Debug;
 
-<<<<<<< HEAD
     /// <summary>
     /// When enabled, logs will be written to the console as well as the log file.
     /// </summary>
@@ -54,9 +53,6 @@
     public bool LogToConsole { get; init; } = false;
     #endif
 
-=======
-    /// <inheritdoc />
->>>>>>> 84d60211
     public static ISettingsBuilder Configure(ISettingsBuilder settingsBuilder)
     {
         // TODO: put in some section
