using Microsoft.Extensions.DependencyInjection;
using Microsoft.Extensions.Hosting;
using Microsoft.Extensions.Logging;
using NexusMods.Abstractions.FileStore;
using NexusMods.Abstractions.Games;
using NexusMods.Abstractions.Library.Models;
using NexusMods.Abstractions.Loadouts;
using NexusMods.Abstractions.Serialization;
using NexusMods.Abstractions.Settings;
using NexusMods.Abstractions.Telemetry;
using NexusMods.Activities;
using NexusMods.App.Commandline;
using NexusMods.App.UI;
using NexusMods.CLI;
using NexusMods.Collections;
using NexusMods.CrossPlatform;
using NexusMods.DataModel;
using NexusMods.FileExtractor;
using NexusMods.Games.AdvancedInstaller;
using NexusMods.Games.AdvancedInstaller.UI;
using NexusMods.Games.FOMOD;
using NexusMods.Games.FOMOD.UI;
using NexusMods.Games.Generic;
using NexusMods.Games.Larian.BaldursGate3;
using NexusMods.Games.TestHarness;
using NexusMods.Jobs;
using NexusMods.Library;
using NexusMods.Networking.Downloaders;
using NexusMods.Networking.HttpDownloader;
using NexusMods.Networking.NexusWebApi;
using NexusMods.Paths;
using NexusMods.ProxyConsole;
using NexusMods.ProxyConsole.Abstractions.VerbDefinitions;
using NexusMods.Settings;
using NexusMods.SingleProcess;
using NexusMods.StandardGameLocators;
using NexusMods.Telemetry;

namespace NexusMods.App;

public static class Services
{
    public static IServiceCollection AddApp(this IServiceCollection services,
        TelemetrySettings? telemetrySettings = null,
        bool addStandardGameLocators = true,
        StartupMode? startupMode = null,
        ExperimentalSettings? experimentalSettings = null,
        GameLocatorSettings? gameLocatorSettings = null)
    {
        services.Configure<HostOptions>(options =>
        {
            // Sequential execution can lead to long startup times depending on number of hostedServices.
            options.ServicesStartConcurrently = true;
            // If executed sequentially, one service taking a long time can trigger the timeout,
            // preventing StopAsync of other services from being called.
            options.ServicesStopConcurrently = true;
        });
        startupMode ??= new StartupMode();
        if (startupMode.RunAsMain)
        {
            services
                .AddDataModel()
                .AddLibrary()
                .AddLibraryModels()
                .AddJobMonitor()
                .AddNexusModsCollections()

                .AddSettings<TelemetrySettings>()
                .AddSettings<LoggingSettings>()
                .AddSettings<ExperimentalSettings>()
                .AddDefaultRenderers()
                .AddDefaultParsers()

                .AddSingleton<ITelemetryProvider, TelemetryProvider>()
                .AddTelemetry(telemetrySettings ?? new TelemetrySettings())

                .AddSingleton<CommandLineConfigurator>()
                .AddCLI()
                .AddUI()
                .AddSettingsManager()
                .AddSingleton<App>()
                .AddGuidedInstallerUi()
                .AddAdvancedInstaller()
                .AddAdvancedInstallerUi()
                .AddFileExtractors()
                .AddSerializationAbstractions()
                .AddSupportedGames(experimentalSettings)
                .AddActivityMonitor()
                .AddCrossPlatform()
                .AddGames()
                .AddGenericGameSupport()
                .AddFileStoreAbstractions()
                .AddLoadoutAbstractions()
                .AddFomod()
                .AddNexusWebApi()
                .AddHttpDownloader()
                // .AddAdvancedHttpDownloader()
                .AddTestHarness()
                .AddSingleton<HttpClient>()
                .AddFileSystem()
                .AddDownloaders()
                .AddCleanupVerbs();

            if (!startupMode.IsAvaloniaDesigner)
                services.AddSingleProcess(Mode.Main);

            if (addStandardGameLocators)
                services.AddStandardGameLocators(settings: gameLocatorSettings);
        }
        else
        {
            services.AddFileSystem()
                .AddCrossPlatform()
                .AddDefaultRenderers()
                .AddSettingsManager()
                .AddSettings<LoggingSettings>();

            if (!startupMode.IsAvaloniaDesigner)
                services.AddSingleProcess(Mode.Client);
        }

        return services;
    }

    private static IServiceCollection AddSupportedGames(this IServiceCollection services, ExperimentalSettings? experimentalSettings)
    {
        if (experimentalSettings is { EnableAllGames: true })
        {
        }

        Games.RedEngine.Services.AddRedEngineGames(services);
        Games.StardewValley.Services.AddStardewValley(services);
<<<<<<< HEAD
        Games.Obsidian.Services.AddObsidianGames(services);
=======
        Games.Larian.BaldursGate3.Services.AddBaldursGate3(services);
>>>>>>> f3b2e216
        return services;
    }
}<|MERGE_RESOLUTION|>--- conflicted
+++ resolved
@@ -52,7 +52,7 @@
             // Sequential execution can lead to long startup times depending on number of hostedServices.
             options.ServicesStartConcurrently = true;
             // If executed sequentially, one service taking a long time can trigger the timeout,
-            // preventing StopAsync of other services from being called.
+            // preventing StopAsync of other services from being called. 
             options.ServicesStopConcurrently = true;
         });
         startupMode ??= new StartupMode();
@@ -130,11 +130,8 @@
 
         Games.RedEngine.Services.AddRedEngineGames(services);
         Games.StardewValley.Services.AddStardewValley(services);
-<<<<<<< HEAD
+        Games.Larian.BaldursGate3.Services.AddBaldursGate3(services);
         Games.Obsidian.Services.AddObsidianGames(services);
-=======
-        Games.Larian.BaldursGate3.Services.AddBaldursGate3(services);
->>>>>>> f3b2e216
         return services;
     }
 }