--- conflicted
+++ resolved
@@ -47,11 +47,8 @@
             .AddReshade()
             .AddFomod()
             .AddDarkestDungeon()
-<<<<<<< HEAD
+            .AddStardewValley()
             .AddMountAndBladeBannerlord()
-=======
-            .AddStardewValley()
->>>>>>> 3e68ee53
             .AddRenderers()
             .AddNexusWebApi()
             .AddAdvancedHttpDownloader(config.HttpDownloaderSettings)
