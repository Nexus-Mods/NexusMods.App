using Microsoft.Extensions.DependencyInjection;
using NexusMods.Abstractions.CLI;
using NexusMods.App.CLI.Renderers;
using NexusMods.App.Listeners;
using NexusMods.App.UI;
using NexusMods.CLI;
using NexusMods.Common;
using NexusMods.DataModel;
using NexusMods.FileExtractor;
using NexusMods.Games.BethesdaGameStudios;
using NexusMods.Games.DarkestDungeon;
using NexusMods.Games.FOMOD;
using NexusMods.Games.FOMOD.UI;
using NexusMods.Games.Generic;
using NexusMods.Games.RedEngine;
using NexusMods.Games.Reshade;
using NexusMods.Games.Sifu;
using NexusMods.Games.StardewValley;
using NexusMods.Games.TestHarness;
using NexusMods.Networking.Downloaders;
using NexusMods.Networking.HttpDownloader;
using NexusMods.Networking.NexusWebApi;
using NexusMods.Networking.NexusWebApi.NMA;
using NexusMods.Paths;
using NexusMods.StandardGameLocators;

namespace NexusMods.App;

public static class Services
{
    public static IServiceCollection AddRenderers(this IServiceCollection services)
    {
        services.AddScoped<IRenderer, CLI.Renderers.Spectre>();
        services.AddScoped<IRenderer, Json>();
        return services;
    }

    public static IServiceCollection AddListeners(this IServiceCollection services)
    {
        services.AddSingleton<NxmRpcListener>();
        return services;
    }

    public static IServiceCollection AddApp(this IServiceCollection services,
        AppConfig? config = null, bool addStandardGameLocators = true)
    {
        config ??= new AppConfig();

        services.AddCLI()
            .AddFileSystem()
<<<<<<< HEAD
            .AddUI(config.LauncherSettings)
=======
            .AddUI()
            // .AddFomodInstallerUi()
>>>>>>> b4ba0fbe
            .AddFileExtractors(config.FileExtractorSettings)
            .AddDataModel(config.DataModelSettings)
            .AddBethesdaGameStudios()
            .AddRedEngineGames()
            .AddGenericGameSupport()
            .AddReshade()
            .AddFomod()
            .AddDarkestDungeon()
            .AddSifu()
            .AddStardewValley()
            .AddRenderers()
            .AddNexusWebApi()
            .AddNexusWebApiNmaIntegration()
            .AddAdvancedHttpDownloader(config.HttpDownloaderSettings)
            .AddTestHarness()
            .AddSingleton<HttpClient>()
            .AddListeners()
            .AddCommon()
            .AddDownloaders();

        if (addStandardGameLocators)
            services.AddStandardGameLocators();

        return services;
    }
}<|MERGE_RESOLUTION|>--- conflicted
+++ resolved
@@ -48,12 +48,8 @@
 
         services.AddCLI()
             .AddFileSystem()
-<<<<<<< HEAD
-            .AddUI(config.LauncherSettings)
-=======
             .AddUI()
             // .AddFomodInstallerUi()
->>>>>>> b4ba0fbe
             .AddFileExtractors(config.FileExtractorSettings)
             .AddDataModel(config.DataModelSettings)
             .AddBethesdaGameStudios()
