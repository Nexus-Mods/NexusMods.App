--- conflicted
+++ resolved
@@ -25,10 +25,7 @@
 
         // membership status
         var loginManager = serviceProvider.GetRequiredService<LoginManager>();
-<<<<<<< HEAD
         loginManager.IsPremiumObservable.SubscribeWithErrorLogging(value => _isPremium = value).DisposeWith(_disposable);
-=======
-        loginManager.IsPremium.SubscribeWithErrorLogging(value => _isPremium = value).DisposeWith(_disposable);
 
         // download size
         var downloadAnalysisRepository = serviceProvider.GetRequiredService<IRepository<DownloadAnalysis.Model>>();
@@ -38,13 +35,12 @@
             .Sum(x => (double)x.Size.Value)
             .SubscribeWithErrorLogging(totalDownloadSize => _downloadSize = Size.From((ulong)totalDownloadSize))
             .DisposeWith(_disposable);
->>>>>>> fa698b2f
     }
 
     public void ConfigureMetrics(IMeterConfig meterConfig)
     {
 #if RELEASE
-        meterConfig.CreateActiveUsersCounter(BuildInfo.ApplicationConstants.Version);
+        meterConfig.CreateActiveUsersPerVersionCounter(BuildInfo.ApplicationConstants.Version);
 #else
         meterConfig.CreateActiveUsersCounter();
 #endif
