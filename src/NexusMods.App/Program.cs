using System.CommandLine.Builder;
using System.CommandLine.Parsing;
using System.Reactive;
using Microsoft.Extensions.DependencyInjection;
using Microsoft.Extensions.Hosting;
using Microsoft.Extensions.Logging;
using NexusMods.App.UI;
using NexusMods.CLI;
using NexusMods.Common;
using NLog.Extensions.Logging;
using NLog.Targets;
using ReactiveUI;

namespace NexusMods.App;

public class Program
{
    private static ILogger<Program> _logger;

    [STAThread]
    public static async Task<int> Main(string[] args)
    {

        var host = BuildHost();

        _logger = host.Services.GetRequiredService<ILogger<Program>>();
        TaskScheduler.UnobservedTaskException += (sender, e) =>
        {
            _logger.LogError(e.Exception, "Unobserved task exception");
            e.SetObserved();
        };

        RxApp.DefaultExceptionHandler = Observer.Create<Exception>(ex =>
        {
            _logger.LogError(ex, "Unhandled exception");
        });

        if (args.Length > 0)
        {
            var service = host.Services.GetRequiredService<CommandLineConfigurator>();
            var root = service.MakeRoot();

            var builder = new CommandLineBuilder(root)
                .UseDefaults()
                .Build();

            return await builder.InvokeAsync(args);
        }

        Startup.Main(host.Services, args);
        return 0;
    }

    private static IHost BuildHost()
    {
        var host = Host.CreateDefaultBuilder(Environment.GetCommandLineArgs())
            .ConfigureLogging(AddLogging)
            .ConfigureServices((_, services) =>
                services.AddApp()
                    .Validate())
            .Build();
        return host;
    }


    static void AddLogging(ILoggingBuilder loggingBuilder)
    {
        var config = new NLog.Config.LoggingConfiguration();

        var fileTarget = new FileTarget("file")
        {
            FileName = "logs/nexusmods.app.current.log",
            ArchiveFileName = "logs/nexusmods.app.{##}.log",
            ArchiveOldFileOnStartup = true,
            MaxArchiveFiles = 10,
            Layout = "${processtime} [${level:uppercase=true}] (${logger}) ${message:withexception=true}",
            Header = "############ Nexus Mods App log file - ${longdate} ############"
        };

        var consoleTarget = new ConsoleTarget("console")
        {
            Layout = "${processtime} [${level:uppercase=true}] ${message:withexception=true}",
        };

        config.AddRuleForAllLevels(fileTarget);
        config.AddRuleForAllLevels(consoleTarget);

        loggingBuilder.ClearProviders();
        loggingBuilder.SetMinimumLevel(LogLevel.Information);
        loggingBuilder.AddNLog(config);
    }
<<<<<<< HEAD

    private static AppBuilder BuildAvaloniaApp()
    {
        var host = BuildHost();
        return Startup.BuildAvaloniaApp(host.Services);
    }
=======
>>>>>>> 774bf9b2
}<|MERGE_RESOLUTION|>--- conflicted
+++ resolved
@@ -89,13 +89,4 @@
         loggingBuilder.SetMinimumLevel(LogLevel.Information);
         loggingBuilder.AddNLog(config);
     }
-<<<<<<< HEAD
-
-    private static AppBuilder BuildAvaloniaApp()
-    {
-        var host = BuildHost();
-        return Startup.BuildAvaloniaApp(host.Services);
-    }
-=======
->>>>>>> 774bf9b2
 }