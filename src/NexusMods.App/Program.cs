--- conflicted
+++ resolved
@@ -18,20 +18,7 @@
 public class Program
 {
     private static ILogger<Program> _logger = default!;
-
-<<<<<<< HEAD
-    
-=======
-    // Run in debug mode if we are in debug mode and the debugger is attached. We use preprocessor flags here as
-    // some AV software may be configured to flag processes that look for debuggers as malicious. So we don't even
-    // look for a debugger unless we are in debug mode.
-#if DEBUG
-    private static bool _isDebug = Debugger.IsAttached;
-#else
-    private static bool _isDebug = false;
-#endif
-
->>>>>>> ce086a32
+  
     [STAThread]
     public static int Main(string[] args)
     {
