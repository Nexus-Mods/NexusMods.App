using System.CommandLine.Builder;
using System.CommandLine.Parsing;
using System.Reactive;
using System.Text.Json;
using Avalonia;
using Microsoft.Extensions.DependencyInjection;
using Microsoft.Extensions.Hosting;
using Microsoft.Extensions.Logging;
using NexusMods.Abstractions.CLI;
using NexusMods.App.Listeners;
using NexusMods.App.UI;
using NexusMods.CLI;
using NexusMods.Common;
using NexusMods.Paths;
using NexusMods.Updater;
using NLog.Extensions.Logging;
using NLog.Targets;
using ReactiveUI;

namespace NexusMods.App;

public class Program
{
    private static ILogger<Program> _logger = default!;

    [STAThread]
    public static async Task<int> Main(string[] args)
    {
        var host = BuildHost(args.Length == 0);

        _logger = host.Services.GetRequiredService<ILogger<Program>>();
        TaskScheduler.UnobservedTaskException += (_, e) =>
        {
            _logger.LogError(e.Exception, "Unobserved task exception");
            e.SetObserved();
        };

        RxApp.DefaultExceptionHandler = Observer.Create<Exception>(ex =>
        {
            _logger.LogError(ex, "Unhandled exception");
        });

        if (args.Length > 0)
        {
            var service = host.Services.GetRequiredService<CommandLineConfigurator>();
            var root = service.MakeRoot();

            var builder = new CommandLineBuilder(root)
                .UseDefaults()
                .Build();

            return await builder.InvokeAsync(args);
        }
        else
        {
            var selector = host.Services.GetRequiredService<CliOptionSelector>();
            var renderers = host.Services.GetServices<IRenderer>();
            selector.Renderer = renderers.FirstOrDefault(r => r.Name == "console") ?? renderers.First();
        }

        // Start listeners only available in GUI mode
        host.Services.GetRequiredService<NxmRpcListener>();

        if (Environment.GetCommandLineArgs().Length != 0)
        {
            var updater = host.Services.GetRequiredService<UpdaterService>();
            await updater.Startup();
        }

        Startup.Main(host.Services, args);
        return 0;
    }

    public static IHost BuildHost(bool isGui = true)
    {
        // I'm not 100% sure how to wire this up to cleanly pass settings
        // to ConfigureLogging; since the DI container isn't built until the host is.
        var config = new AppConfig();
        var host = new HostBuilder()
            .ConfigureServices(services =>
            {
                // Bind the AppSettings class to the configuration and register it as a singleton service
                // Question to Reviewers: Should this be moved to AddApp?
                var appFolder = FileSystem.Shared.GetKnownPath(KnownPath.EntryDirectory);
                var configJson = File.ReadAllText(appFolder.Combine("AppConfig.json").GetFullPath());

                // Note: suppressed because invalid config will throw.
                config = JsonSerializer.Deserialize<AppConfig>(configJson)!;
                config.Sanitize();
                services.AddSingleton(config);
<<<<<<< HEAD

                services.AddUpdater();

                services.AddApp(new AppConfig())
                    .Validate();
=======
                services.AddApp(config).Validate();
>>>>>>> c42120ef
            })
            .ConfigureLogging((_, builder) => AddLogging(builder, config.LoggingSettings))
            .Build();

        return host;
    }

    static void AddLogging(ILoggingBuilder loggingBuilder, ILoggingSettings settings)
    {
        var config = new NLog.Config.LoggingConfiguration();

        var fileTarget = new FileTarget("file")
        {
            FileName = settings.FilePath.GetFullPath(),
            ArchiveFileName = settings.ArchiveFilePath.GetFullPath(),
            ArchiveOldFileOnStartup = true,
            MaxArchiveFiles = settings.MaxArchivedFiles,
            Layout = "${processtime} [${level:uppercase=true}] (${logger}) ${message:withexception=true}",
            Header = "############ Nexus Mods App log file - ${longdate} ############"
        };

        var consoleTarget = new ConsoleTarget("console")
        {
            Layout = "${processtime} [${level:uppercase=true}] ${message:withexception=true}",
        };

        config.AddRuleForAllLevels(fileTarget);
        config.AddRuleForAllLevels(consoleTarget);

        // NOTE(erri120): RemoveLoggerFactoryFilter prevents
        // the global minimum level to take effect.
        // https://github.com/Nexus-Mods/NexusMods.App/issues/250
        var options = new NLogProviderOptions
        {
            RemoveLoggerFactoryFilter = false
        };

        loggingBuilder.ClearProviders();
#if DEBUG
        loggingBuilder.SetMinimumLevel(LogLevel.Debug);
#elif TRACE
        loggingBuilder.SetMinimumLevel(LogLevel.Trace);
#else
        loggingBuilder.SetMinimumLevel(LogLevel.Information);
#endif

        loggingBuilder.AddNLog(config, options);
    }

    /// <summary>
    /// Don't Delete this method. It's used by the Avalonia Designer.
    /// </summary>
    // ReSharper disable once UnusedMember.Local
    public static AppBuilder BuildAvaloniaApp()
    {
        var host = BuildHost();
        return Startup.BuildAvaloniaApp(host.Services);
    }
}<|MERGE_RESOLUTION|>--- conflicted
+++ resolved
@@ -88,15 +88,8 @@
                 config = JsonSerializer.Deserialize<AppConfig>(configJson)!;
                 config.Sanitize();
                 services.AddSingleton(config);
-<<<<<<< HEAD
-
                 services.AddUpdater();
-
-                services.AddApp(new AppConfig())
-                    .Validate();
-=======
                 services.AddApp(config).Validate();
->>>>>>> c42120ef
             })
             .ConfigureLogging((_, builder) => AddLogging(builder, config.LoggingSettings))
             .Build();
