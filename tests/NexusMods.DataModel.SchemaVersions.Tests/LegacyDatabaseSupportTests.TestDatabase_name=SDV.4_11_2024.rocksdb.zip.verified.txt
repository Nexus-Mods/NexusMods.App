﻿{
  Name: SDV.4_11_2024.rocksdb.zip,
  OldFingerprint: None,
<<<<<<< HEAD
  NewFingerprint: 0xC7F6ED3F1F6D47E2,
=======
  NewFingerprint: 0xFDB3486EBB07EC3A,
>>>>>>> 9db6f9d2
  Loadouts: 1,
  LoadoutItemGroups: 201,
  Files: 16729,
  Collections: 2,
  Created: 2024-11-04 17:45:27
}<|MERGE_RESOLUTION|>--- conflicted
+++ resolved
@@ -1,11 +1,7 @@
 ﻿{
   Name: SDV.4_11_2024.rocksdb.zip,
   OldFingerprint: None,
-<<<<<<< HEAD
-  NewFingerprint: 0xC7F6ED3F1F6D47E2,
-=======
-  NewFingerprint: 0xFDB3486EBB07EC3A,
->>>>>>> 9db6f9d2
+  NewFingerprint: 0x003DC25D9B8C74DF,
   Loadouts: 1,
   LoadoutItemGroups: 201,
   Files: 16729,
