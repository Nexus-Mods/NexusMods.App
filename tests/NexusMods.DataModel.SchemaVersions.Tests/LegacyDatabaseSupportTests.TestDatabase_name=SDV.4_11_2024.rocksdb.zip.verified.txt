﻿{
  Name: SDV.4_11_2024.rocksdb.zip,
<<<<<<< HEAD
  OldFingerprint: None,
  NewFingerprint: 0xB41DE9F87EF1CA7C,
=======
  NewId: 1,
>>>>>>> 02614ea8
  LoadoutItemGroups: 201,
  Files: 16729,
  Created: 2024-11-04 17:45:27
}<|MERGE_RESOLUTION|>--- conflicted
+++ resolved
@@ -1,11 +1,6 @@
-﻿{
+{
   Name: SDV.4_11_2024.rocksdb.zip,
-<<<<<<< HEAD
-  OldFingerprint: None,
-  NewFingerprint: 0xB41DE9F87EF1CA7C,
-=======
   NewId: 1,
->>>>>>> 02614ea8
   LoadoutItemGroups: 201,
   Files: 16729,
   Created: 2024-11-04 17:45:27
