--- conflicted
+++ resolved
@@ -1,11 +1,7 @@
 ﻿{
   Name: SDV.4_11_2024.rocksdb.zip,
   OldFingerprint: None,
-<<<<<<< HEAD
-  NewFingerprint: 0x18050F46080F4F11,
-=======
-  NewFingerprint: 0x1125F40C1CD00614,
->>>>>>> 35b68fa3
+  NewFingerprint: 0xC7F6ED3F1F6D47E2,
   Loadouts: 1,
   LoadoutItemGroups: 201,
   Files: 16729,
