--- conflicted
+++ resolved
@@ -1,11 +1,7 @@
 ﻿{
   Name: SDV.4_11_2024.rocksdb.zip,
   OldFingerprint: None,
-<<<<<<< HEAD
-  NewFingerprint: 0x3F1402BAAD3E53F9,
-=======
-  NewFingerprint: 0xCD717B6AFCA0179E,
->>>>>>> e256e006
+  NewFingerprint: 0xF36C53D4005D2D11,
   Loadouts: 1,
   LoadoutItemGroups: 201,
   Files: 16729,
