﻿{
  Name: SDV.4_11_2024.rocksdb.zip,
  OldFingerprint: None,
<<<<<<< HEAD
  NewFingerprint: 0x384C08A3637E6A8B,
=======
  NewFingerprint: 0x003DC25D9B8C74DF,
  Loadouts: 1,
>>>>>>> f579f028
  LoadoutItemGroups: 201,
  Files: 16729,
  Created: 2024-11-04 17:45:27
}<|MERGE_RESOLUTION|>--- conflicted
+++ resolved
@@ -1,13 +1,10 @@
 ﻿{
   Name: SDV.4_11_2024.rocksdb.zip,
   OldFingerprint: None,
-<<<<<<< HEAD
-  NewFingerprint: 0x384C08A3637E6A8B,
-=======
   NewFingerprint: 0x003DC25D9B8C74DF,
   Loadouts: 1,
->>>>>>> f579f028
   LoadoutItemGroups: 201,
   Files: 16729,
+  Collections: 2,
   Created: 2024-11-04 17:45:27
 }