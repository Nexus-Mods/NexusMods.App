--- conflicted
+++ resolved
@@ -18,31 +18,27 @@
     {
         var listName = Guid.NewGuid().ToString();
 
-        await RunNoBannerAsync("manage-game", "-g", "stubbed-game", "-v", _stubbedGame.Installations.First().Version.ToString(), "-n", listName);
+        await RunNoBanner("manage-game", "-g", "stubbed-game", "-v", _stubbedGame.Installations.First().Version.ToString(), "-n", listName);
 
-        await RunNoBannerAsync("list-managed-games");
+        await RunNoBanner("list-managed-games");
 
         LastTable.Columns.Should().BeEquivalentTo("Name", "Game", "Id", "Mod Count");
         LastTable.Rows.FirstOrDefault(r => r.First().Equals(listName)).Should().NotBeNull();
 
-        await RunNoBannerAsync("list-mods", "-l", listName);
+        await RunNoBanner("list-mods", "-l", listName);
         LastTable.Rows.Count().Should().Be(1);
 
-        await RunNoBannerAsync("install-mod", "-l", listName, "-f", Data7ZipLZMA2.ToString());
+        await RunNoBanner("install-mod", "-l", listName, "-f", Data7ZipLZMA2.ToString());
 
-        await RunNoBannerAsync("list-mods", "-l", listName);
+        await RunNoBanner("list-mods", "-l", listName);
         LastTable.Rows.Count().Should().Be(2);
 
-<<<<<<< HEAD
-        await RunNoBannerAsync("list-mod-contents", "-l", listName, "-n", Data7ZipLZMA2.FileName);
-=======
         await RunNoBanner("list-mod-contents", "-l", listName, "-n", Data7ZipLZMA2.GetFileNameWithoutExtension());
->>>>>>> 7781e108
         LastTable.Rows.Count().Should().Be(3);
 
-        await RunNoBannerAsync("flatten-list", "-l", listName);
+        await RunNoBanner("flatten-list", "-l", listName);
         LastTable.Rows.Count().Should().Be(7);
 
-        await RunNoBannerAsync("apply", "-l", listName, "-r", "false");
+        await RunNoBanner("apply", "-l", listName, "-r", "false");
     }
 }