--- conflicted
+++ resolved
@@ -8,16 +8,7 @@
       <ProjectReference Include="..\..\src\NexusMods.StandardGameLocators\NexusMods.StandardGameLocators.csproj" />
       <ProjectReference Include="..\NexusMods.StandardGameLocators.Tests\NexusMods.StandardGameLocators.Tests.csproj" />
     </ItemGroup>
-<<<<<<< HEAD
-
-    <ItemGroup>
-      <Folder Include="TestResults\86e7f9fb-9a10-47ad-aaad-35682a860909\" />
-      <Folder Include="TestResults\ec21689c-8370-4ba5-ac84-e226c50e307c\" />
-    </ItemGroup>
-
-=======
     
->>>>>>> 9b979eba
     <Target Name="CopyResources" AfterTargets="PostBuildEvent">
         <ItemGroup>
             <_Resources Include="Resources\**" />
