--- conflicted
+++ resolved
@@ -41,8 +41,6 @@
     /// <param name="provider"></param>
     public ALoadoutSynchronizerTests(IServiceProvider provider) : base(provider)
     {
-<<<<<<< HEAD
-=======
         _synchronizer = (IStandardizedLoadoutSynchronizer)Game.Synchronizer;
         
         // Ensure we have an initial disk state in stubbed synchronizer.
@@ -51,7 +49,6 @@
         
         // So this line creates an initial state.
         Task.Run(async () => await ((ALoadoutSynchronizer)_synchronizer).GetOrCreateInitialDiskState(Install)).Wait();
->>>>>>> c5ba6827
     }
 
     public override async Task InitializeAsync()
@@ -530,7 +527,6 @@
         FilesVerify(secondLoadout).Should().BeTrue();
         FilesVerify(BaseLoadout).Should().BeFalse();
         
-<<<<<<< HEAD
         bool FilesVerify(Loadout.Model loadout)
         {
             foreach(var file in loadout.Files.Where(f => f.Mod.Enabled))
@@ -541,25 +537,6 @@
             }
             return true;
         }
-=======
-        
-        // And switch back to listB
-        await _synchronizer.Apply(listB.Value);
-        
-        absPath.FileExists.Should().BeFalse("the file should have been removed from disk");
-        
-        
-        var listCValue = await _synchronizer.CreateLoadout(Install);
-        
-        var listC = LoadoutRegistry.GetMarker(listCValue.LoadoutId);
-        await _synchronizer.Ingest(listC.Value);
-
-        await _synchronizer.Apply(listC.Value);
-        
-        await _synchronizer.Apply(listA.Value);
-        await _synchronizer.Apply(listB.Value);
-        await _synchronizer.Apply(listC.Value);
->>>>>>> c5ba6827
     }
     
     [Fact]
