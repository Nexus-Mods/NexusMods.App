using Microsoft.Extensions.DependencyInjection;
using Microsoft.Extensions.Logging;
using NexusMods.Common;
using NexusMods.DataModel.Abstractions;
using NexusMods.DataModel.JsonConverters.ExpressionGenerator;
using NexusMods.DataModel.RateLimiting;
using NexusMods.FileExtractor;
using NexusMods.FileExtractor.Extractors;
using NexusMods.Paths;
using NexusMods.Paths.Utilities;
using NexusMods.StandardGameLocators;
using NexusMods.StandardGameLocators.TestHelpers;
using Xunit.DependencyInjection;
using Xunit.DependencyInjection.Logging;

namespace NexusMods.DataModel.Tests;

public class Startup
{
    public void ConfigureServices(IServiceCollection container)
    {
        var prefix = FileSystem.Shared.GetKnownPath(KnownPath.TempDirectory)
            .CombineUnchecked(typeof(Startup).FullName ?? "NexusMods.DataModel.Tests")
            .CombineUnchecked(Guid.NewGuid().ToString());

        container
            .AddLogging(builder => builder.SetMinimumLevel(LogLevel.Trace))
            .AddFileSystem()
            .AddSingleton<TemporaryFileManager>()
            .AddDataModel(new DataModelSettings(prefix))
            .AddStandardGameLocators(false)
            .AddFileExtractors(new FileExtractorSettings())
            .AddStubbedGameLocators()
            .AddAllSingleton<IResource, IResource<FileContentsCache, Size>>(_ => new Resource<FileContentsCache, Size>("File Analysis"))
            .AddAllSingleton<IResource, IResource<IExtractor, Size>>(_ => new Resource<IExtractor, Size>("File Extraction"))
<<<<<<< HEAD
=======
            .AddSingleton<IFileAnalyzer, ArchiveContentsCacheTests.MutatingFileAnalyzer>()
>>>>>>> a838d7b1
            .AddSingleton<ITypeFinder>(_ => new AssemblyTypeFinder(typeof(Startup).Assembly))
            .Validate();
    }

    public void Configure(ILoggerFactory loggerFactory, ITestOutputHelperAccessor accessor) =>
        loggerFactory.AddProvider(new XunitTestOutputLoggerProvider(accessor, delegate { return true; }));
}
<|MERGE_RESOLUTION|>--- conflicted
+++ resolved
@@ -32,11 +32,7 @@
             .AddFileExtractors(new FileExtractorSettings())
             .AddStubbedGameLocators()
             .AddAllSingleton<IResource, IResource<FileContentsCache, Size>>(_ => new Resource<FileContentsCache, Size>("File Analysis"))
-            .AddAllSingleton<IResource, IResource<IExtractor, Size>>(_ => new Resource<IExtractor, Size>("File Extraction"))
-<<<<<<< HEAD
-=======
-            .AddSingleton<IFileAnalyzer, ArchiveContentsCacheTests.MutatingFileAnalyzer>()
->>>>>>> a838d7b1
+            .AddAllSingleton<IResource, IResource<IExtractor, Size>>(_ => new Resource<IExtractor, Size>("File Extraction")).AddSingleton<IFileAnalyzer, ArchiveContentsCacheTests.MutatingFileAnalyzer>()
             .AddSingleton<ITypeFinder>(_ => new AssemblyTypeFinder(typeof(Startup).Assembly))
             .Validate();
     }
