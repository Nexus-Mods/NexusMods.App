using FluentAssertions;
using NexusMods.Paths.TestingHelpers;

namespace NexusMods.Paths.Tests;

public class TemporaryPathTests
{
    [Theory, AutoFileSystem]
    public void FilesAreInBaseDirectory(InMemoryFileSystem fs, TemporaryFileManager manager)
    {
<<<<<<< HEAD
        var path = manager.CreateFile();
=======
        using var path = manager.CreateFile();
>>>>>>> a838d7b1
        path.Path.InFolder(fs.GetKnownPath(KnownPath.TempDirectory)).Should().BeTrue();
    }

    [Theory, AutoFileSystem]
    public async Task FilesAreDeletedWhenFlagged(InMemoryFileSystem fs, TemporaryFileManager manager)
    {
        var deletedPath = manager.CreateFile();
        await fs.WriteAllTextAsync(deletedPath, "File A");

        var notDeletedPath = manager.CreateFile(deleteOnDispose: false);
        await fs.WriteAllTextAsync(notDeletedPath, "File B");

        fs.FileExists(deletedPath).Should().BeTrue();
        fs.FileExists(notDeletedPath).Should().BeTrue();

        await deletedPath.DisposeAsync();
        await notDeletedPath.DisposeAsync();

        fs.FileExists(deletedPath).Should().BeFalse();
        fs.FileExists(notDeletedPath).Should().BeTrue();
    }
}<|MERGE_RESOLUTION|>--- conflicted
+++ resolved
@@ -8,11 +8,7 @@
     [Theory, AutoFileSystem]
     public void FilesAreInBaseDirectory(InMemoryFileSystem fs, TemporaryFileManager manager)
     {
-<<<<<<< HEAD
-        var path = manager.CreateFile();
-=======
         using var path = manager.CreateFile();
->>>>>>> a838d7b1
         path.Path.InFolder(fs.GetKnownPath(KnownPath.TempDirectory)).Should().BeTrue();
     }
 
