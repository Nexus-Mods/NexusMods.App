<Project Sdk="Microsoft.NET.Sdk">
<<<<<<< HEAD
=======

    <PropertyGroup>
        <TargetFramework>net7.0</TargetFramework>
        <ImplicitUsings>enable</ImplicitUsings>
        <Nullable>enable</Nullable>

        <IsPackable>false</IsPackable>
    </PropertyGroup>

    <ItemGroup>
        <PackageReference Include="Microsoft.NET.Test.Sdk" Version="17.7.2"/>
        <PackageReference Include="xunit" Version="2.4.2"/>
        <PackageReference Include="xunit.runner.visualstudio" Version="2.4.5">
            <IncludeAssets>runtime; build; native; contentfiles; analyzers; buildtransitive</IncludeAssets>
            <PrivateAssets>all</PrivateAssets>
        </PackageReference>
        <PackageReference Include="coverlet.collector" Version="3.1.2">
            <IncludeAssets>runtime; build; native; contentfiles; analyzers; buildtransitive</IncludeAssets>
            <PrivateAssets>all</PrivateAssets>
        </PackageReference>
    </ItemGroup>

>>>>>>> ce52d437
    <ItemGroup>
        <ProjectReference Include="..\..\..\src\Games\NexusMods.Games.AdvancedInstaller\NexusMods.Games.AdvancedInstaller.csproj"/>
        <ProjectReference Include="..\..\..\src\Games\NexusMods.Games.Generic\NexusMods.Games.Generic.csproj" />
        <ProjectReference Include="..\NexusMods.Games.TestFramework\NexusMods.Games.TestFramework.csproj" />
    </ItemGroup>
</Project><|MERGE_RESOLUTION|>--- conflicted
+++ resolved
@@ -1,6 +1,4 @@
 <Project Sdk="Microsoft.NET.Sdk">
-<<<<<<< HEAD
-=======
 
     <PropertyGroup>
         <TargetFramework>net7.0</TargetFramework>
@@ -23,7 +21,6 @@
         </PackageReference>
     </ItemGroup>
 
->>>>>>> ce52d437
     <ItemGroup>
         <ProjectReference Include="..\..\..\src\Games\NexusMods.Games.AdvancedInstaller\NexusMods.Games.AdvancedInstaller.csproj"/>
         <ProjectReference Include="..\..\..\src\Games\NexusMods.Games.Generic\NexusMods.Games.Generic.csproj" />
