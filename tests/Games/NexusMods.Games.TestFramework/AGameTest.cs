using System.IO.Compression;
using System.Text;
using DynamicData;
using FluentAssertions;
using JetBrains.Annotations;
using Microsoft.Extensions.DependencyInjection;
using Microsoft.Extensions.Logging;
using NexusMods.Abstractions.Diagnostics;
using NexusMods.Abstractions.GameLocators;
using NexusMods.Abstractions.Games;
using NexusMods.Abstractions.HttpDownloader;
using NexusMods.Abstractions.IO;
using NexusMods.Abstractions.IO.StreamFactories;
using NexusMods.Abstractions.Loadouts;
using NexusMods.Abstractions.Loadouts.Synchronizers;
using NexusMods.DataModel;
using NexusMods.Hashing.xxHash64;
using NexusMods.MnemonicDB.Abstractions;
using NexusMods.MnemonicDB.Abstractions.Models;
using NexusMods.Networking.NexusWebApi;
using NexusMods.Paths;
using NexusMods.StandardGameLocators.TestHelpers;

namespace NexusMods.Games.TestFramework;

[PublicAPI]
public abstract class AGameTest<TGame> where TGame : AGame
{
    protected readonly IServiceProvider ServiceProvider;
    protected readonly TGame Game;
    protected readonly GameInstallation GameInstallation;

    protected readonly IFileSystem FileSystem;
    protected readonly TemporaryFileManager TemporaryFileManager;
    protected readonly IFileStore FileStore;
    protected readonly IGameRegistry GameRegistry;

    protected readonly IConnection Connection;

    protected readonly NexusApiClient NexusNexusApiClient;
    protected readonly IHttpDownloader HttpDownloader;
    
    protected ILoadoutSynchronizer Synchronizer => GameInstallation.GetGame().Synchronizer;
    
    private readonly ILogger<AGameTest<TGame>> _logger;

    private bool _gameFilesWritten = false;
    
    public IDiagnosticManager DiagnosticManager { get; set; }


    /// <summary>
    /// Constructor.
    /// </summary>
    /// <param name="serviceProvider"></param>
    protected AGameTest(IServiceProvider serviceProvider)
    {
        ServiceProvider = serviceProvider;
        
        GameRegistry = serviceProvider.GetRequiredService<IGameRegistry>();
        
        GameInstallation = GameRegistry.Installations.Values.First(g => g.Game is TGame);
        Game = (TGame)GameInstallation.Game;

        FileSystem = serviceProvider.GetRequiredService<IFileSystem>();
        FileStore = serviceProvider.GetRequiredService<IFileStore>();
        TemporaryFileManager = serviceProvider.GetRequiredService<TemporaryFileManager>();
        Connection = serviceProvider.GetRequiredService<IConnection>();

        DiagnosticManager = serviceProvider.GetRequiredService<IDiagnosticManager>();

        NexusNexusApiClient = serviceProvider.GetRequiredService<NexusApiClient>();
        HttpDownloader = serviceProvider.GetRequiredService<IHttpDownloader>();

        _logger = serviceProvider.GetRequiredService<ILogger<AGameTest<TGame>>>();
        if (GameInstallation.Locator is UniversalStubbedGameLocator<TGame> universal)
        {
            _logger.LogInformation("Resetting game files for {Game}", Game.Name);
            ResetGameFolders();
        }
    }

    /// <summary>
    /// Override this method to generate the game files for the tests in this class. 
    /// </summary>
    protected virtual Task GenerateGameFiles()
    {
        return Task.CompletedTask;
    }

    /// <summary>
    /// Adds an empty mod to the loadout in the given transaction.
    /// </summary>
    protected LoadoutItemGroupId AddEmptyGroup(ITransaction tx, LoadoutId loadoutId, string name)
    {
        var mod = new LoadoutItemGroup.New(tx, out var id)
        {
            IsGroup = true,
            LoadoutItem = new LoadoutItem.New(tx, id)
            {
                LoadoutId = loadoutId,
                Name = name,
                
            },
        };
        return mod.Id;
    }
    
    /// <summary>
    /// Creates a file in the loadout for the given mod.
    /// The file will be named with the given path, the hash will be the hash
    /// of the name, and the size will be the length of the name. 
    /// </summary>
    public LoadoutFileId AddFile(ITransaction tx, LoadoutId loadoutId, LoadoutItemGroupId groupId, GamePath path)
    {
        return AddFile(tx, loadoutId, groupId, path, out _, out _);
    }
    
    /// <summary>
    /// Creates a file in the loadout for the given mod.
    /// The file will be named with the given path, the hash will be the hash
    /// of the name, and the size will be the length of the name. 
    /// </summary>
    public LoadoutFileId AddFile(ITransaction tx, LoadoutId loadoutId, LoadoutItemGroupId groupId, GamePath path, out Hash hash, out Size size)
    {
        hash = path.Path.ToString().XxHash64AsUtf8();
        size = Size.FromLong(path.Path.ToString().Length);
        return AddFileInternal(tx, loadoutId, groupId, path, hash, size).Id;
    }
    private static LoadoutFile.New AddFileInternal(ITransaction tx, LoadoutId loadoutId, LoadoutItemGroupId groupId, GamePath path, Hash hash, Size size) => new(tx, out var id)
    {
        LoadoutItemWithTargetPath = new LoadoutItemWithTargetPath.New(tx, id)
        {
            LoadoutItem = new LoadoutItem.New(tx, id)
            {
<<<<<<< HEAD
                LoadoutId = loadoutId,
                ParentId = groupId,
                Name = path.Path,
=======
                LoadoutItem = new LoadoutItem.New(tx, id)
                {
                    LoadoutId = loadoutId,
                    ParentId = groupId,
                    Name = path.Path,
                },
                TargetPath = path.ToGamePathParentTuple(loadoutId),
>>>>>>> aa35dc9e
            },
            TargetPath = path.ToGamePathParentTuple(loadoutId),
        },
        Hash = hash,
        Size = size,
    };

    /// <summary>
    /// Creates a file in the loadout for the given mod.
    /// The file will be named with the given path, the hash will be the hash
    /// of the name, and the size will be the length of the name. 
    /// </summary>
    public async Task<(AbsolutePath archivePath, List<Hash> hashes)> AddModAsync(ITransaction tx, IEnumerable<RelativePath> paths, LoadoutId loadoutId, string modName)
    {
        var records = new List<ArchivedFileEntry>();
        var hashes = new List<Hash>();
        var modGroup = AddEmptyGroup(tx, loadoutId, modName);
        foreach (var path in paths)
        {
            var data = Encoding.UTF8.GetBytes(path);
            var hash = path.Path.XxHash64AsUtf8();
            var size = Size.FromLong(path.Path.Length);
            
            // Create the LoadoutFile in DB
            var file = AddFileInternal(tx, loadoutId, modGroup, new GamePath(LocationId.Game, path), hash, size);
            
            // Create the file to backup.
            records.Add(new ArchivedFileEntry(
                new MemoryStreamFactory(path, new MemoryStream(data)),
                hash,
                size
            ));
            
            hashes.Add(hash);
        }

        await FileStore.BackupFiles(records);
        return (GetArchivePath(records[0].Hash), hashes);
    }
    
    /// <summary>
    /// Resets the game folders to a clean state.
    /// </summary>
    private void ResetGameFolders()
    {
        var register = GameInstallation.LocationsRegister;
        var oldLocations = register.GetTopLevelLocations().ToArray();
        var newLocations = new Dictionary<LocationId, AbsolutePath>();
        foreach (var (k, _) in oldLocations)
        {
            newLocations[k] = TemporaryFileManager.CreateFolder().Path;
        }
        register.Reset(newLocations);
        _gameFilesWritten = false;
    }

    /// <summary>
    /// Creates a new loadout and returns the <see cref="Loadout.ReadOnly"/> of it.
    /// </summary>
    protected async Task<Loadout.ReadOnly> CreateLoadout(bool indexGameFiles = true)
    {
        if (!_gameFilesWritten)
        {
            await GenerateGameFiles();
            _gameFilesWritten = true;
        }
        return await GameInstallation.GetGame().Synchronizer.CreateLoadout(GameInstallation, Guid.NewGuid().ToString());
    }
    
    /// <summary>
    /// Deletes a loadout with a given ID.
    /// </summary>
    protected Task DeleteLoadoutAsync(LoadoutId loadoutId) => GameInstallation.GetGame().Synchronizer.DeleteLoadout(loadoutId);

    /// <summary>
    /// Reloads the entity from the database.
    /// </summary>
    protected T Refresh<T>(T entity) where T : IReadOnlyModel<T>
        => T.Create(Connection.Db, entity.Id);
    
    /// <summary>
    /// Reloads the entity from the database.
    /// </summary>
    protected void Refresh<T>(ref T entity) where T : IReadOnlyModel<T>
        => entity = T.Create(Connection.Db, entity.Id);

    /// <summary>
    /// Creates a ZIP archive using <see cref="ZipArchive"/> and returns the
    /// <see cref="TemporaryPath"/> to it.
    /// </summary>
    /// <param name="filesToZip"></param>
    /// <returns></returns>
    protected async Task<TemporaryPath> CreateTestArchive(IDictionary<RelativePath, byte[]> filesToZip)
    {
        var file = TemporaryFileManager.CreateFile();

        await using var stream = file.Path.Create();

        // Don't put this in Create mode, because for some reason it will create broken Zips that are not prefixed
        // with the ZIP magic number. Not sure why and I can't reproduce it in a simple test case, but if you open
        // in create mode all your zip archives will be prefixed with 0x0000FFFF04034B50 instead of 0x04034B50.
        // See https://github.com/dotnet/runtime/blob/23886f158cf925e13c72e661b9891df704806746/src/libraries/System.IO.Compression/src/System/IO/Compression/ZipArchiveEntry.cs#L949-L956
        // for where this bug occurs
        using var zipArchive = new ZipArchive(stream, ZipArchiveMode.Update);

        foreach (var kv in filesToZip)
        {
            var (path, contents) = kv;

            var entry = zipArchive.CreateEntry(path.Path, CompressionLevel.Fastest);
            await using var entryStream = entry.Open();
            await using var ms = new MemoryStream(contents);
            await ms.CopyToAsync(entryStream);
            await entryStream.FlushAsync();
        }

        await stream.FlushAsync();
        return file;
    }

    protected async Task<TemporaryPath> CreateTestFile(string fileName, byte[] contents)
    {
        var folder = TemporaryFileManager.CreateFolder();
        var path = folder.Path.Combine(fileName);
        var file = new TemporaryPath(FileSystem, path);

        await path.WriteAllBytesAsync(contents);
        return file;
    }

    protected Task<TemporaryPath> CreateTestFile(string fileName, string contents, Encoding? encoding = null)
        => CreateTestFile(fileName, (encoding ?? Encoding.UTF8).GetBytes(contents));

    protected async Task<TemporaryPath> CreateTestFile(byte[] contents, Extension? extension)
    {
        var file = TemporaryFileManager.CreateFile(extension);
        await file.Path.WriteAllBytesAsync(contents);
        return file;
    }

    protected Task<TemporaryPath> CreateTestFile(string contents, Extension? extension, Encoding? encoding = null)
        => CreateTestFile((encoding ?? Encoding.UTF8).GetBytes(contents), extension);
    
    private AbsolutePath GetArchivePath(Hash hash)
    {
        if (FileStore is not NxFileStore store)
            throw new NotSupportedException("GetArchivePath is not currently supported in stubbed file stores.");

        store.TryGetLocation(Connection.Db, hash, null, out var archivePath, out _).Should().BeTrue("Archive should exist");
        return archivePath;
    }
}<|MERGE_RESOLUTION|>--- conflicted
+++ resolved
@@ -89,6 +89,14 @@
     }
 
     /// <summary>
+    /// Override this method to generate the game files for the tests in this class. 
+    /// </summary>
+    protected virtual Task GenerateGameFiles()
+    {
+        return Task.CompletedTask;
+    }
+
+    /// <summary>
     /// Adds an empty mod to the loadout in the given transaction.
     /// </summary>
     protected LoadoutItemGroupId AddEmptyGroup(ITransaction tx, LoadoutId loadoutId, string name)
@@ -133,19 +141,9 @@
         {
             LoadoutItem = new LoadoutItem.New(tx, id)
             {
-<<<<<<< HEAD
                 LoadoutId = loadoutId,
                 ParentId = groupId,
                 Name = path.Path,
-=======
-                LoadoutItem = new LoadoutItem.New(tx, id)
-                {
-                    LoadoutId = loadoutId,
-                    ParentId = groupId,
-                    Name = path.Path,
-                },
-                TargetPath = path.ToGamePathParentTuple(loadoutId),
->>>>>>> aa35dc9e
             },
             TargetPath = path.ToGamePathParentTuple(loadoutId),
         },
