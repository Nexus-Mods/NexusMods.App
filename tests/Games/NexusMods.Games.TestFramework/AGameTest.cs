using System.IO.Compression;
using System.Text;
using DynamicData;
using FluentAssertions;
using JetBrains.Annotations;
using Microsoft.Extensions.DependencyInjection;
using Microsoft.Extensions.Logging;
using NexusMods.Abstractions.Diagnostics;
using NexusMods.Abstractions.GameLocators;
using NexusMods.Abstractions.Games;
using NexusMods.Abstractions.GC;
using NexusMods.Abstractions.HttpDownloader;
using NexusMods.Abstractions.IO;
using NexusMods.Abstractions.IO.StreamFactories;
<<<<<<< HEAD
using NexusMods.Abstractions.Library.Models;
=======
>>>>>>> f3b59a4b
using NexusMods.Abstractions.Loadouts;
using NexusMods.Abstractions.Loadouts.Synchronizers;
using NexusMods.DataModel;
using NexusMods.Hashing.xxHash64;
using NexusMods.MnemonicDB.Abstractions;
using NexusMods.MnemonicDB.Abstractions.Models;
using NexusMods.Networking.NexusWebApi;
using NexusMods.Paths;
using NexusMods.StandardGameLocators.TestHelpers;

namespace NexusMods.Games.TestFramework;

[PublicAPI]
public abstract class AGameTest<TGame> where TGame : AGame
{
    protected readonly IServiceProvider ServiceProvider;
    protected readonly TGame Game;
    protected readonly GameInstallation GameInstallation;

    protected readonly IFileSystem FileSystem;
    protected readonly TemporaryFileManager TemporaryFileManager;
    protected readonly IFileStore FileStore;
    protected readonly IGameRegistry GameRegistry;

    protected readonly IConnection Connection;

    protected readonly NexusApiClient NexusNexusApiClient;
    protected readonly IHttpDownloader HttpDownloader;
    
    protected ILoadoutSynchronizer Synchronizer => GameInstallation.GetGame().Synchronizer;
    
    private readonly ILogger<AGameTest<TGame>> _logger;

    private bool _gameFilesWritten = false;
    
    public IDiagnosticManager DiagnosticManager { get; set; }


    /// <summary>
    /// Constructor.
    /// </summary>
    /// <param name="serviceProvider"></param>
    protected AGameTest(IServiceProvider serviceProvider)
    {
        ServiceProvider = serviceProvider;
        
        GameRegistry = serviceProvider.GetRequiredService<IGameRegistry>();
        
        GameInstallation = GameRegistry.Installations.Values.First(g => g.Game is TGame);
        Game = (TGame)GameInstallation.Game;

        FileSystem = serviceProvider.GetRequiredService<IFileSystem>();
        FileStore = serviceProvider.GetRequiredService<IFileStore>();
        TemporaryFileManager = serviceProvider.GetRequiredService<TemporaryFileManager>();
        Connection = serviceProvider.GetRequiredService<IConnection>();

        DiagnosticManager = serviceProvider.GetRequiredService<IDiagnosticManager>();

        NexusNexusApiClient = serviceProvider.GetRequiredService<NexusApiClient>();
        HttpDownloader = serviceProvider.GetRequiredService<IHttpDownloader>();

        _logger = serviceProvider.GetRequiredService<ILogger<AGameTest<TGame>>>();
        if (GameInstallation.Locator is UniversalStubbedGameLocator<TGame> universal)
        {
            _logger.LogInformation("Resetting game files for {Game}", Game.Name);
            ResetGameFolders();
        }
    }

    /// <summary>
    /// Override this method to generate the game files for the tests in this class. 
    /// </summary>
    protected virtual Task GenerateGameFiles()
    {
        return Task.CompletedTask;
    }

    /// <summary>
    /// Adds an empty mod to the loadout in the given transaction.
    /// </summary>
    protected LoadoutItemGroupId AddEmptyGroup(ITransaction tx, LoadoutId loadoutId, string name)
    {
        var mod = new LoadoutItemGroup.New(tx, out var id)
        {
            IsGroup = true,
            LoadoutItem = new LoadoutItem.New(tx, id)
            {
                LoadoutId = loadoutId,
                Name = name,
                
            },
        };
        return mod.Id;
    }
    
    /// <summary>
    /// Creates a file in the loadout for the given mod.
    /// The file will be named with the given path, the hash will be the hash
    /// of the name, and the size will be the length of the name. 
    /// </summary>
    public LoadoutFileId AddFile(ITransaction tx, LoadoutId loadoutId, LoadoutItemGroupId groupId, GamePath path, string? content = null)
    {
<<<<<<< HEAD
        return AddFile(tx, loadoutId, groupId, path, out _, out _);
    }
    
    /// <summary>
    /// Creates a file in the loadout for the given mod.
    /// The file will be named with the given path, the hash will be the hash
    /// of the name, and the size will be the length of the name. 
    /// </summary>
    public LoadoutFileId AddFile(ITransaction tx, LoadoutId loadoutId, LoadoutItemGroupId groupId, GamePath path, out Hash hash, out Size size)
    {
        hash = path.Path.ToString().XxHash64AsUtf8();
        size = Size.FromLong(path.Path.ToString().Length);
        return AddFileInternal(tx, loadoutId, groupId, path, hash, size).Id;
    }
    private static LoadoutFile.New AddFileInternal(ITransaction tx, LoadoutId loadoutId, LoadoutItemGroupId groupId, GamePath path, Hash hash, Size size) => new(tx, out var id)
    {
        LoadoutItemWithTargetPath = new LoadoutItemWithTargetPath.New(tx, id)
=======
        content ??= path.Path.ToString();
        var contentArray = Encoding.UTF8.GetBytes(content);
        var file = new LoadoutFile.New(tx, out var id)
>>>>>>> f3b59a4b
        {
            LoadoutItem = new LoadoutItem.New(tx, id)
            {
                LoadoutId = loadoutId,
                ParentId = groupId,
                Name = path.Path,
            },
<<<<<<< HEAD
            TargetPath = path.ToGamePathParentTuple(loadoutId),
        },
        Hash = hash,
        Size = size,
    };

    /// <summary>
    /// Creates a <see cref="LibraryArchive"/> to simulate an item in the library.
    /// This item can be used in conjunction with <see cref="AddModAsync"/> to simulate
    /// adding a mod from the library.
    /// </summary>
    /// <param name="conn">The connection with the DataStore</param>
    /// <param name="fileName">Name of the archive.</param>
    public async Task<LibraryArchive.ReadOnly> CreateLibraryArchive(IConnection conn, string fileName)
    {
        using var tx = conn.BeginTransaction();
        var libraryFile = CreateLibraryFile(fileName, tx, out var entityId);
        
        // Note(sewer): These are the same entity, just an API caveat that 2 objects are needed.
        var archive = new LibraryArchive.New(tx, entityId)
        {
            LibraryFile = libraryFile,
            IsArchive = true,
        };

        var result = await tx.Commit();
        return result.Remap(archive);
=======
            Hash = contentArray.XxHash64(),
            Size = Size.FromLong(contentArray.Length),
        };
        return file.Id;
>>>>>>> f3b59a4b
    }

    /// <summary>
    /// Creates a file in the loadout for the given mod.
    /// The file will be named with the given path, the hash will be the hash
    /// of the name, and the size will be the length of the name. 
    /// </summary>
    /// <param name="tx">The transaction.</param>
    /// <param name="paths">The names of the file paths to add. The file contents will be the UTF-8 of these paths.</param>
    /// <param name="loadoutId">The loadout to add the mod to.</param>
    /// <param name="modName">Name of the mod in the loadout.</param>
    /// <param name="libraryArchive">
    ///     The library item created with <see cref="CreateLibraryArchive"/> to attach the mod files to.
    ///     Specifying this parameter will add DB entries to simulate this being the original archive which
    ///     the files have come from.
    /// </param>
    public async Task<(AbsolutePath archivePath, List<Hash> hashes)> AddModAsync(ITransaction tx, IEnumerable<RelativePath> paths, LoadoutId loadoutId, string modName, LibraryArchive.ReadOnly? libraryArchive = null)
    {
        var records = new List<ArchivedFileEntry>();
        var hashes = new List<Hash>();
        var modGroup = AddEmptyGroup(tx, loadoutId, modName);
        foreach (var path in paths)
        {
            var data = Encoding.UTF8.GetBytes(path);
            var hash = data.XxHash64();
            var size = Size.FromLong(path.Path.Length);
            
            // Create the LoadoutFile in DB
            AddFileInternal(tx, loadoutId, modGroup, new GamePath(LocationId.Game, path), hash, size);
            
            // Create the file to backup.
            hashes.Add(hash);
            if (!await FileStore.HaveFile(hash))
            {
                records.Add(new ArchivedFileEntry(
                    new MemoryStreamFactory(path, new MemoryStream(data)),
                    hash,
                    size
                ));
            }

            if (libraryArchive == null)
                continue;

            var libraryArchiveFileEntry = CreateLibraryFile(path.Path, tx, out _);
            _ = new LibraryArchiveFileEntry.New(tx, libraryArchiveFileEntry.Id)
            {
                Path = path,
                ParentId = libraryArchive,
                LibraryFile = libraryArchiveFileEntry,
            };
        }

        if (records.Count > 0)
            await FileStore.BackupFiles(records);

        return (GetArchivePath(hashes.First()), hashes);
    }

    private static LibraryFile.New CreateLibraryFile(string fileName, ITransaction tx, out EntityId entityId) => new(tx, out entityId)
    {
        FileName = fileName,
        Hash = fileName.XxHash64AsUtf8(),
        Size = Size.FromLong(fileName.Length),
        LibraryItem = new LibraryItem.New(tx, entityId)
        {
            Name = fileName,
        },
    };
    
    /// <summary>
    /// Resets the game folders to a clean state.
    /// </summary>
    private void ResetGameFolders()
    {
        var register = GameInstallation.LocationsRegister;
        var oldLocations = register.GetTopLevelLocations().ToArray();
        var newLocations = new Dictionary<LocationId, AbsolutePath>();
        foreach (var (k, _) in oldLocations)
        {
            newLocations[k] = TemporaryFileManager.CreateFolder().Path;
        }
        register.Reset(newLocations);
        _gameFilesWritten = false;
    }

    /// <summary>
    /// Creates a new loadout and returns the <see cref="Loadout.ReadOnly"/> of it.
    /// </summary>
    protected async Task<Loadout.ReadOnly> CreateLoadout(bool indexGameFiles = true)
    {
        if (!_gameFilesWritten)
        {
            await GenerateGameFiles();
            _gameFilesWritten = true;
        }
        return await GameInstallation.GetGame().Synchronizer.CreateLoadout(GameInstallation, Guid.NewGuid().ToString());
    }
    
    /// <summary>
    /// Deletes a loadout with a given ID.
    /// </summary>
    protected Task DeleteLoadoutAsync(LoadoutId loadoutId, GarbageCollectorRunMode gcRunMode = GarbageCollectorRunMode.DoNotRun) => GameInstallation.GetGame().Synchronizer.DeleteLoadout(loadoutId, gcRunMode);

    /// <summary>
    /// Reloads the entity from the database.
    /// </summary>
    protected T Refresh<T>(T entity) where T : IReadOnlyModel<T>
        => T.Create(Connection.Db, entity.Id);
    
    /// <summary>
    /// Reloads the entity from the database.
    /// </summary>
    protected void Refresh<T>(ref T entity) where T : IReadOnlyModel<T>
        => entity = T.Create(Connection.Db, entity.Id);

    /// <summary>
    /// Creates a ZIP archive using <see cref="ZipArchive"/> and returns the
    /// <see cref="TemporaryPath"/> to it.
    /// </summary>
    /// <param name="filesToZip"></param>
    /// <returns></returns>
    protected async Task<TemporaryPath> CreateTestArchive(IDictionary<RelativePath, byte[]> filesToZip)
    {
        var file = TemporaryFileManager.CreateFile();

        await using var stream = file.Path.Create();

        // Don't put this in Create mode, because for some reason it will create broken Zips that are not prefixed
        // with the ZIP magic number. Not sure why and I can't reproduce it in a simple test case, but if you open
        // in create mode all your zip archives will be prefixed with 0x0000FFFF04034B50 instead of 0x04034B50.
        // See https://github.com/dotnet/runtime/blob/23886f158cf925e13c72e661b9891df704806746/src/libraries/System.IO.Compression/src/System/IO/Compression/ZipArchiveEntry.cs#L949-L956
        // for where this bug occurs
        using var zipArchive = new ZipArchive(stream, ZipArchiveMode.Update);

        foreach (var kv in filesToZip)
        {
            var (path, contents) = kv;

            var entry = zipArchive.CreateEntry(path.Path, CompressionLevel.Fastest);
            await using var entryStream = entry.Open();
            await using var ms = new MemoryStream(contents);
            await ms.CopyToAsync(entryStream);
            await entryStream.FlushAsync();
        }

        await stream.FlushAsync();
        return file;
    }

    protected async Task<TemporaryPath> CreateTestFile(string fileName, byte[] contents)
    {
        var folder = TemporaryFileManager.CreateFolder();
        var path = folder.Path.Combine(fileName);
        var file = new TemporaryPath(FileSystem, path);

        await path.WriteAllBytesAsync(contents);
        return file;
    }

    protected Task<TemporaryPath> CreateTestFile(string fileName, string contents, Encoding? encoding = null)
        => CreateTestFile(fileName, (encoding ?? Encoding.UTF8).GetBytes(contents));

    protected async Task<TemporaryPath> CreateTestFile(byte[] contents, Extension? extension)
    {
        var file = TemporaryFileManager.CreateFile(extension);
        await file.Path.WriteAllBytesAsync(contents);
        return file;
    }

    protected Task<TemporaryPath> CreateTestFile(string contents, Extension? extension, Encoding? encoding = null)
        => CreateTestFile((encoding ?? Encoding.UTF8).GetBytes(contents), extension);
    
    private AbsolutePath GetArchivePath(Hash hash)
    {
        if (FileStore is not NxFileStore store)
            throw new NotSupportedException("GetArchivePath is not currently supported in stubbed file stores.");

        store.TryGetLocation(Connection.Db, hash, null, out var archivePath, out _).Should().BeTrue("Archive should exist");
        return archivePath;
    }
}<|MERGE_RESOLUTION|>--- conflicted
+++ resolved
@@ -12,10 +12,7 @@
 using NexusMods.Abstractions.HttpDownloader;
 using NexusMods.Abstractions.IO;
 using NexusMods.Abstractions.IO.StreamFactories;
-<<<<<<< HEAD
 using NexusMods.Abstractions.Library.Models;
-=======
->>>>>>> f3b59a4b
 using NexusMods.Abstractions.Loadouts;
 using NexusMods.Abstractions.Loadouts.Synchronizers;
 using NexusMods.DataModel;
@@ -118,7 +115,6 @@
     /// </summary>
     public LoadoutFileId AddFile(ITransaction tx, LoadoutId loadoutId, LoadoutItemGroupId groupId, GamePath path, string? content = null)
     {
-<<<<<<< HEAD
         return AddFile(tx, loadoutId, groupId, path, out _, out _);
     }
     
@@ -136,11 +132,6 @@
     private static LoadoutFile.New AddFileInternal(ITransaction tx, LoadoutId loadoutId, LoadoutItemGroupId groupId, GamePath path, Hash hash, Size size) => new(tx, out var id)
     {
         LoadoutItemWithTargetPath = new LoadoutItemWithTargetPath.New(tx, id)
-=======
-        content ??= path.Path.ToString();
-        var contentArray = Encoding.UTF8.GetBytes(content);
-        var file = new LoadoutFile.New(tx, out var id)
->>>>>>> f3b59a4b
         {
             LoadoutItem = new LoadoutItem.New(tx, id)
             {
@@ -148,7 +139,6 @@
                 ParentId = groupId,
                 Name = path.Path,
             },
-<<<<<<< HEAD
             TargetPath = path.ToGamePathParentTuple(loadoutId),
         },
         Hash = hash,
@@ -176,12 +166,6 @@
 
         var result = await tx.Commit();
         return result.Remap(archive);
-=======
-            Hash = contentArray.XxHash64(),
-            Size = Size.FromLong(contentArray.Length),
-        };
-        return file.Id;
->>>>>>> f3b59a4b
     }
 
     /// <summary>
