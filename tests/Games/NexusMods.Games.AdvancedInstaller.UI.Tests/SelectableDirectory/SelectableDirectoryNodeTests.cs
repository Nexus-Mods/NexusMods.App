--- conflicted
+++ resolved
@@ -22,18 +22,12 @@
 
         // Assert
         node.DisplayName.Should().Be(rootName);
-<<<<<<< HEAD
         node.Children.Where(x => x.Status == SelectableDirectoryNodeStatus.Create).Should().HaveCount(1);
 
-        AssertChildNode(node, "Meshes");
+        var data = AssertChildNode(node, "Data");
 
-        var textures = AssertChildNode(node, "Textures");
-        textures.Children.Where(x => x.Status == SelectableDirectoryNodeStatus.Create).Should().HaveCount(1);
-        AssertChildNode(textures, "Armors");
-=======
-        var data = AssertChildNode(node, "Data");
         var textures = AssertChildNode(data, "Textures");
         textures.Path.Should().Be(new GamePath(LocationId.Game, "Data/Textures"));
->>>>>>> ac32455f
+        textures.Children.Where(x => x.Status == SelectableDirectoryNodeStatus.Create).Should().HaveCount(1);
     }
 }