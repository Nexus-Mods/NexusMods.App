--- conflicted
+++ resolved
@@ -8,20 +8,9 @@
 
 public class DownloadsViewTests : AViewTest<DownloadsView, DownloadsDesignViewModel, IDownloadsViewModel>
 {
-<<<<<<< HEAD
-    private readonly AvaloniaApp _app;
-    private ControlHost<DownloadsView,DownloadsDesignViewModel,IDownloadsViewModel>? _host;
-    private (Options Option, Button Control, Type Type)[]? _options;
-
-    public DownloadsViewTests(AvaloniaApp app)
-    {
-        _app = app;
-    }
-=======
     private (Options Option, Button Control, Type Type)[]? _options;
     
     public DownloadsViewTests(IServiceProvider provider) : base(provider) { }
->>>>>>> c4a5ed40
 
     [Fact]
     public async Task ActiveIsAppliedToButtonsWhenTheVmActivatesThem()
@@ -29,17 +18,8 @@
         // Select each option in turn
         foreach (var current in _options!)
         {
-<<<<<<< HEAD
-            _host!.ViewModel.Set(current.Option);
-            _host.ViewModel.Current.Should().Be(current.Option, "value was set in the View Model");
-            await _host.Flush();
-
-            // Check each of the controls for their correct active state
-            foreach (var checking in _options)
-=======
             Host.ViewModel.Set(current.Option);
             await EventuallyOnUi(async () =>
->>>>>>> c4a5ed40
             {
                 Host.ViewModel.Current.Should().Be(current.Option, "value was set in the View Model");
 
@@ -88,12 +68,4 @@
             (Options.History, history, typeof(IHistoryViewModel))
         };
     }
-<<<<<<< HEAD
-
-    public async Task DisposeAsync()
-    {
-        await _host!.DisposeAsync();
-    }
-=======
->>>>>>> c4a5ed40
 }