﻿using Microsoft.Extensions.DependencyInjection;
using NexusMods.App.UI;
using NexusMods.CLI.Verbs;
using NexusMods.DataModel;
using NexusMods.DataModel.Abstractions;
using NexusMods.DataModel.Games;
using NexusMods.DataModel.Loadouts;
using NexusMods.DataModel.Loadouts.Markers;
using NexusMods.Paths;
using NexusMods.StandardGameLocators.TestHelpers.StubbedGames;

namespace NexusMods.UI.Tests;

public class AVmTest<TVm> : AUiTest, IAsyncLifetime
where TVm : IViewModelInterface
{
    protected AbsolutePath DataZipLzma => FileSystem.GetKnownPath(KnownPath.EntryDirectory).CombineUnchecked(@"Resources\data_zip_lzma.zip");
    protected AbsolutePath Data7ZLzma2 => FileSystem.GetKnownPath(KnownPath.EntryDirectory).CombineUnchecked(@"Resources\data_7zip_lzma2.7z");

    protected AbsolutePath DataTest =>
        FileSystem.GetKnownPath(KnownPath.EntryDirectory).CombineUnchecked(@"Resources\data.test");
    
    private VMWrapper<TVm> _vmWrapper { get; }
    protected StubbedGame Game { get; }
    protected IFileSystem FileSystem { get; }
    protected GameInstallation Install { get; }
    protected LoadoutManager LoadoutManager { get; }
    protected LoadoutRegistry LoadoutRegistry { get; }
    
    protected IDataStore DataStore { get; }
    
    protected IArchiveAnalyzer ArchiveAnalyzer { get; }
    protected IArchiveInstaller ArchiveInstaller { get; }


    private LoadoutId? _loadoutId;
    protected LoadoutMarker Loadout => _loadoutId != null ? 
        new LoadoutMarker(LoadoutRegistry, _loadoutId.Value) :
        throw new InvalidOperationException("LoadoutId is null");

    public AVmTest(IServiceProvider provider) : base(provider)
    {
        _vmWrapper = GetActivatedViewModel<TVm>();
        DataStore = provider.GetRequiredService<IDataStore>();
        LoadoutManager = provider.GetRequiredService<LoadoutManager>();
        LoadoutRegistry = provider.GetRequiredService<LoadoutRegistry>();
        Game = provider.GetRequiredService<StubbedGame>();
        Install = Game.Installations.First();
        FileSystem = provider.GetRequiredService<IFileSystem>();
        ArchiveAnalyzer = provider.GetRequiredService<IArchiveAnalyzer>();
        ArchiveInstaller = provider.GetRequiredService<IArchiveInstaller>();
    }


    protected TVm Vm => _vmWrapper.VM;

    public async Task InitializeAsync()
    {
        _loadoutId = (await LoadoutManager.ManageGameAsync(Install, "Test")).Value.LoadoutId;
    }

<<<<<<< HEAD
=======
    protected async Task<ModId[]> InstallMod(AbsolutePath path)
    {
        var analyzedFile = await ArchiveAnalyzer.AnalyzeFileAsync(path);
        return await ArchiveInstaller.AddMods(Loadout.Value.LoadoutId, analyzedFile.Hash);
    }

>>>>>>> c4a5ed40
    public Task DisposeAsync()
    {
        _vmWrapper.Dispose();
        return Task.CompletedTask;
    }
}<|MERGE_RESOLUTION|>--- conflicted
+++ resolved
@@ -59,15 +59,12 @@
         _loadoutId = (await LoadoutManager.ManageGameAsync(Install, "Test")).Value.LoadoutId;
     }
 
-<<<<<<< HEAD
-=======
     protected async Task<ModId[]> InstallMod(AbsolutePath path)
     {
         var analyzedFile = await ArchiveAnalyzer.AnalyzeFileAsync(path);
         return await ArchiveInstaller.AddMods(Loadout.Value.LoadoutId, analyzedFile.Hash);
     }
 
->>>>>>> c4a5ed40
     public Task DisposeAsync()
     {
         _vmWrapper.Dispose();
