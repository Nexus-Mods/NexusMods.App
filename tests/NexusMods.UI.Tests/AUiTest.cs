<<<<<<< HEAD
﻿using System.Diagnostics.CodeAnalysis;
using Microsoft.Extensions.DependencyInjection;
=======
﻿using Microsoft.Extensions.DependencyInjection;
using NexusMods.App.UI;
>>>>>>> 61c46ec0
using NexusMods.App.UI.ViewModels;

namespace NexusMods.UI.Tests;

public class AUiTest
{
    private readonly IServiceProvider _provider;

    public AUiTest(IServiceProvider provider)
    {
        _provider = provider;
        
        // Do this to trigger the AvaloniaApp constructor/initialization
        provider.GetRequiredService<AvaloniaApp>();
    }

    protected VMWrapper<T> GetActivatedViewModel<T>()
    where T : IViewModel
    {
        var vm = _provider.GetRequiredService<T>();
        return new VMWrapper<T>(vm);
    }

<<<<<<< HEAD
    [SuppressMessage("ReSharper", "InconsistentNaming")]
    public class VMWrapper<T> : IDisposable where T : AViewModel
=======
    public class VMWrapper<T> : IDisposable where T : IViewModel
>>>>>>> 61c46ec0
    {
        private readonly IDisposable _disposable;
        public T VM { get; }
        public VMWrapper(T vm)
        {
            VM = vm;
            _disposable = vm.Activator.Activate();
        }

        public void Dispose()
        {
            _disposable.Dispose();
        }
        
        public void Deconstruct(out T vm)
        {
            vm = VM;
        }
    }
}<|MERGE_RESOLUTION|>--- conflicted
+++ resolved
@@ -1,10 +1,6 @@
-<<<<<<< HEAD
-﻿using System.Diagnostics.CodeAnalysis;
+using System.Diagnostics.CodeAnalysis;
 using Microsoft.Extensions.DependencyInjection;
-=======
-﻿using Microsoft.Extensions.DependencyInjection;
 using NexusMods.App.UI;
->>>>>>> 61c46ec0
 using NexusMods.App.UI.ViewModels;
 
 namespace NexusMods.UI.Tests;
@@ -16,7 +12,7 @@
     public AUiTest(IServiceProvider provider)
     {
         _provider = provider;
-        
+
         // Do this to trigger the AvaloniaApp constructor/initialization
         provider.GetRequiredService<AvaloniaApp>();
     }
@@ -28,12 +24,8 @@
         return new VMWrapper<T>(vm);
     }
 
-<<<<<<< HEAD
     [SuppressMessage("ReSharper", "InconsistentNaming")]
-    public class VMWrapper<T> : IDisposable where T : AViewModel
-=======
     public class VMWrapper<T> : IDisposable where T : IViewModel
->>>>>>> 61c46ec0
     {
         private readonly IDisposable _disposable;
         public T VM { get; }
@@ -47,7 +39,7 @@
         {
             _disposable.Dispose();
         }
-        
+
         public void Deconstruct(out T vm)
         {
             vm = VM;
