--- conflicted
+++ resolved
@@ -1,14 +1,8 @@
-﻿using System.Runtime.CompilerServices;
-using Avalonia;
-using Avalonia.Controls;
-using Avalonia.Headless;
-using Avalonia.Markup.Parsers;
-using Avalonia.Styling;
+﻿using Avalonia;
 using Avalonia.Threading;
 using Avalonia.VisualTree;
 using Microsoft.Extensions.Logging;
 using NexusMods.App.UI.Windows;
-using NexusMods.Paths;
 
 namespace NexusMods.UI.Tests.Framework;
 
@@ -25,7 +19,7 @@
         _logger = logger;
 
     }
-    
+
     public async ValueTask DisposeAsync()
     {
         await Dispatcher.UIThread.InvokeAsync(() =>
@@ -66,7 +60,7 @@
     /// Use Avalonia selectors to find controls in the current Window. For now the only
     /// types supported are those found in the Avalonia.* namespace.
     /// </summary>
-    /// <param name="selector"></param>
+    /// <param name="name"></param>
     /// <param name="maxTries"></param>
     /// <typeparam name="T"></typeparam>
     /// <returns></returns>
@@ -103,35 +97,4 @@
         _logger.LogWarning("Unable to select elements, even after {Count} tries", tries);
         return Array.Empty<T>();
     }
-<<<<<<< HEAD
-
-    /// <summary>
-    /// Take a snapshot of the current window state and save it to the screenshots folder which is located in the entry directory.
-    /// </summary>
-    /// <param name="name">Injected by the compiler, the name of the calling method</param>
-    /// <param name="line">Injected by the compiler, the line of the calling method's invocation</param>
-    /// <param name="wait">Wait for one second, while forcing a UI refresh every 100ms</param>
-    public async Task SnapShot([CallerMemberName] string name = "", [CallerLineNumber] int line = 0, bool wait = true)
-    {
-        if (wait)
-        {
-            // 10 fps refresh for one sec to allow the UI to settle
-            for (var i = 0; i < 10; i++)
-            {
-                await Task.Delay(TimeSpan.FromMilliseconds(100));
-                AvaloniaHeadlessPlatform.ForceRenderTimerTick();
-            }
-        }
-
-        using var frame = (_window.PlatformImpl as IHeadlessWindow)?.GetLastRenderedFrame();
-        var path = FileSystem.Shared
-            .GetKnownPath(KnownPath.EntryDirectory)
-            .Combine("screenshots")
-            .Combine($"{name}_{line}.png");
-
-        path.Parent.CreateDirectory();
-        frame?.Item.Save(path.ToString());
-    }
-=======
->>>>>>> 464cf702
 }