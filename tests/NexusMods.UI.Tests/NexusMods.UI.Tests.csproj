<Project Sdk="Microsoft.NET.Sdk">
    <ItemGroup>
        <ProjectReference Include="..\..\src\NexusMods.App.UI\NexusMods.App.UI.csproj" />
        <ProjectReference Include="..\..\src\NexusMods.App\NexusMods.App.csproj" />
        <ProjectReference Include="..\NexusMods.StandardGameLocators.TestHelpers\NexusMods.StandardGameLocators.TestHelpers.csproj" />
    </ItemGroup>

    <ItemGroup>
<<<<<<< HEAD
        <PackageReference Include="Avalonia.Headless" Version="11.0.0-rc1.1" />
        <PackageReference Include="ReactiveUI.Fody" Version="19.2.1" />
=======
        <PackageReference Include="Avalonia.Headless" Version="11.0.0" />
>>>>>>> 6623c8f0
    </ItemGroup>

    <ItemGroup>
      <None Update="Resources\data.test">
        <CopyToOutputDirectory>PreserveNewest</CopyToOutputDirectory>
      </None>
      <None Update="Resources\data_7zip_lzma2.7z">
        <CopyToOutputDirectory>PreserveNewest</CopyToOutputDirectory>
      </None>
      <None Update="Resources\data_zip_lzma.zip">
        <CopyToOutputDirectory>PreserveNewest</CopyToOutputDirectory>
      </None>
    </ItemGroup>
</Project><|MERGE_RESOLUTION|>--- conflicted
+++ resolved
@@ -6,12 +6,8 @@
     </ItemGroup>
 
     <ItemGroup>
-<<<<<<< HEAD
-        <PackageReference Include="Avalonia.Headless" Version="11.0.0-rc1.1" />
         <PackageReference Include="ReactiveUI.Fody" Version="19.2.1" />
-=======
         <PackageReference Include="Avalonia.Headless" Version="11.0.0" />
->>>>>>> 6623c8f0
     </ItemGroup>
 
     <ItemGroup>
