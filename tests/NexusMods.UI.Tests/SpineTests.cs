--- conflicted
+++ resolved
@@ -3,11 +3,8 @@
 using NexusMods.App.UI.Controls.Spine;
 using NexusMods.DataModel.Games;
 using NexusMods.DataModel.Loadouts;
-<<<<<<< HEAD
 using NexusMods.Games.RedEngine;
-=======
 using NexusMods.Paths;
->>>>>>> f0d0724a
 using NexusMods.Paths.Utilities;
 using Type = NexusMods.App.UI.Controls.Spine.Type;
 
@@ -69,12 +66,7 @@
         }
 
         using var vm = GetActivatedViewModel<ISpineViewModel>();
-<<<<<<< HEAD
         await _loadoutManager.ManageGameAsync(_game.Installations.First(), "Cyberpunk 2077");
-=======
-        await _loadoutManager.ImportFromAsync(FileSystem.Shared.GetKnownPath(KnownPath.EntryDirectory)
-            .CombineUnchecked(@"Resources\cyberpunk2077.1.61.zip"));
->>>>>>> f0d0724a
 
         using var _ = vm.VM.Actions.Subscribe(vm.VM.Activations);
 
