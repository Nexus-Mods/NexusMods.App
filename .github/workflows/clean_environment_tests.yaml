name: Clean Environment Tests

on:
  push:
    branches: [ main ]
    paths:
      - ".github/workflows/clean_environment_tests.yaml"
      - "src/**"
      - "tests/**"
      - "**.props"
      - "**.targets"
  pull_request:
    branches: [ main ]
    paths:
      - ".github/workflows/clean_environment_tests.yaml"
      - "src/**"
      - "tests/**"
      - "**.props"
      - "**.targets"
    types: [ opened, synchronize, reopened, ready_for_review ]

jobs:
  draft:
    if: github.event_name == 'pull_request' && github.event.pull_request.draft == true
    runs-on: ubuntu-latest
    steps:
      - name: Fails because it's a draft PR
        run: exit 1

  build-and-test:
    if: github.event_name == 'push' || github.event.pull_request.draft == false
<<<<<<< HEAD
    uses: Nexus-Mods/NexusMods.App.Meta/.github/workflows/dotnet-build-and-test.yaml@780d2001be902a9523de8331da2c77c687abbddb
=======
    uses: Nexus-Mods/NexusMods.App.Meta/.github/workflows/dotnet-build-and-test.yaml@4b8ec395686e6e2e8e070670195a122995562e15
>>>>>>> 34020856
    with:
      test-filter: "RequiresNetworking!=True"
      codecov-flags: ",clean_environment_tests"<|MERGE_RESOLUTION|>--- conflicted
+++ resolved
@@ -29,11 +29,7 @@
 
   build-and-test:
     if: github.event_name == 'push' || github.event.pull_request.draft == false
-<<<<<<< HEAD
-    uses: Nexus-Mods/NexusMods.App.Meta/.github/workflows/dotnet-build-and-test.yaml@780d2001be902a9523de8331da2c77c687abbddb
-=======
     uses: Nexus-Mods/NexusMods.App.Meta/.github/workflows/dotnet-build-and-test.yaml@4b8ec395686e6e2e8e070670195a122995562e15
->>>>>>> 34020856
     with:
       test-filter: "RequiresNetworking!=True"
       codecov-flags: ",clean_environment_tests"