--- conflicted
+++ resolved
@@ -10,23 +10,19 @@
 env:
   ProjectFile: "src/NexusMods.App/NexusMods.App.csproj"
 
-<<<<<<< HEAD
     strategy:
       matrix:
         os: [ ubuntu-latest, windows-latest , macos-latest ]
-=======
 jobs:
   transformInputs:
     runs-on: ubuntu-latest
     outputs:
       ProjectFile: ${{ steps.setOutputs.outputs.projectFile }}
->>>>>>> 44b9f734
 
     steps:
       - name: Set Outputs
         id: setOutputs
         shell: pwsh
-<<<<<<< HEAD
         run: scripts\build-win-x64.ps1
       - name: Build (macOS)
         if: runner.os == 'macOS'
@@ -40,7 +36,6 @@
           path: ${{ github.workspace }}/bin
           if-no-files-found: error
           retention-days: 7
-=======
         run: |
           echo "projectFile=${{ env.ProjectFile }}" >> $env:GITHUB_OUTPUT
 
@@ -62,5 +57,4 @@
       # this is a bit of a hack, you can't use environment variables here
       # https://docs.github.com/en/actions/learn-github-actions/contexts#context-availability
       ProjectFile: ${{ needs.transformInputs.outputs.ProjectFile }}
-      RetentionDays: 3
->>>>>>> 44b9f734
+      RetentionDays: 3